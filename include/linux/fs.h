--- conflicted
+++ resolved
@@ -143,16 +143,13 @@
 /* Has write method(s) */
 #define FMODE_CAN_WRITE         ((__force fmode_t)0x40000)
 
-<<<<<<< HEAD
 /* File hasn't page cache and can't be mmaped, for stackable filesystem */
 #define FMODE_NONMAPPABLE        ((__force fmode_t)0x400000)
  
 /* File page don't need to be cached, for stackable filesystem's lower file */
 #define FMODE_NONCACHEABLE     ((__force fmode_t)0x800000)
-=======
 /* File is stream-like */
 #define FMODE_STREAM		((__force fmode_t)0x200000)
->>>>>>> 33790f2e
 
 /* File was opened by fanotify and shouldn't generate fanotify events */
 #define FMODE_NONOTIFY		((__force fmode_t)0x4000000)
