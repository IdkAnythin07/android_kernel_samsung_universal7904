/*
 *  Copyright (c) 1999 Andreas Gal
 *  Copyright (c) 2000-2001 Vojtech Pavlik
 *  Copyright (c) 2006-2007 Jiri Kosina
 */
/*
 * This program is free software; you can redistribute it and/or modify
 * it under the terms of the GNU General Public License as published by
 * the Free Software Foundation; either version 2 of the License, or
 * (at your option) any later version.
 *
 * This program is distributed in the hope that it will be useful,
 * but WITHOUT ANY WARRANTY; without even the implied warranty of
 * MERCHANTABILITY or FITNESS FOR A PARTICULAR PURPOSE.  See the
 * GNU General Public License for more details.
 *
 * You should have received a copy of the GNU General Public License
 * along with this program; if not, write to the Free Software
 * Foundation, Inc., 59 Temple Place, Suite 330, Boston, MA 02111-1307 USA
 *
 * Should you need to contact me, the author, you can do so either by
 * e-mail - mail your message to <vojtech@ucw.cz>, or by paper mail:
 * Vojtech Pavlik, Simunkova 1594, Prague 8, 182 00 Czech Republic
 */
#ifndef __HID_H
#define __HID_H


#include <linux/types.h>
#include <linux/slab.h>
#include <linux/list.h>
#include <linux/mod_devicetable.h> /* hid_device_id */
#include <linux/timer.h>
#include <linux/workqueue.h>
#include <linux/input.h>
#include <linux/semaphore.h>
#include <linux/power_supply.h>
#include <uapi/linux/hid.h>

/*
 * We parse each description item into this structure. Short items data
 * values are expanded to 32-bit signed int, long items contain a pointer
 * into the data area.
 */

struct hid_item {
	unsigned  format;
	__u8      size;
	__u8      type;
	__u8      tag;
	union {
	    __u8   u8;
	    __s8   s8;
	    __u16  u16;
	    __s16  s16;
	    __u32  u32;
	    __s32  s32;
	    __u8  *longdata;
	} data;
};

/*
 * HID report item format
 */

#define HID_ITEM_FORMAT_SHORT	0
#define HID_ITEM_FORMAT_LONG	1

/*
 * Special tag indicating long items
 */

#define HID_ITEM_TAG_LONG	15

/*
 * HID report descriptor item type (prefix bit 2,3)
 */

#define HID_ITEM_TYPE_MAIN		0
#define HID_ITEM_TYPE_GLOBAL		1
#define HID_ITEM_TYPE_LOCAL		2
#define HID_ITEM_TYPE_RESERVED		3

/*
 * HID report descriptor main item tags
 */

#define HID_MAIN_ITEM_TAG_INPUT			8
#define HID_MAIN_ITEM_TAG_OUTPUT		9
#define HID_MAIN_ITEM_TAG_FEATURE		11
#define HID_MAIN_ITEM_TAG_BEGIN_COLLECTION	10
#define HID_MAIN_ITEM_TAG_END_COLLECTION	12

/*
 * HID report descriptor main item contents
 */

#define HID_MAIN_ITEM_CONSTANT		0x001
#define HID_MAIN_ITEM_VARIABLE		0x002
#define HID_MAIN_ITEM_RELATIVE		0x004
#define HID_MAIN_ITEM_WRAP		0x008
#define HID_MAIN_ITEM_NONLINEAR		0x010
#define HID_MAIN_ITEM_NO_PREFERRED	0x020
#define HID_MAIN_ITEM_NULL_STATE	0x040
#define HID_MAIN_ITEM_VOLATILE		0x080
#define HID_MAIN_ITEM_BUFFERED_BYTE	0x100

/*
 * HID report descriptor collection item types
 */

#define HID_COLLECTION_PHYSICAL		0
#define HID_COLLECTION_APPLICATION	1
#define HID_COLLECTION_LOGICAL		2

/*
 * HID report descriptor global item tags
 */

#define HID_GLOBAL_ITEM_TAG_USAGE_PAGE		0
#define HID_GLOBAL_ITEM_TAG_LOGICAL_MINIMUM	1
#define HID_GLOBAL_ITEM_TAG_LOGICAL_MAXIMUM	2
#define HID_GLOBAL_ITEM_TAG_PHYSICAL_MINIMUM	3
#define HID_GLOBAL_ITEM_TAG_PHYSICAL_MAXIMUM	4
#define HID_GLOBAL_ITEM_TAG_UNIT_EXPONENT	5
#define HID_GLOBAL_ITEM_TAG_UNIT		6
#define HID_GLOBAL_ITEM_TAG_REPORT_SIZE		7
#define HID_GLOBAL_ITEM_TAG_REPORT_ID		8
#define HID_GLOBAL_ITEM_TAG_REPORT_COUNT	9
#define HID_GLOBAL_ITEM_TAG_PUSH		10
#define HID_GLOBAL_ITEM_TAG_POP			11

/*
 * HID report descriptor local item tags
 */

#define HID_LOCAL_ITEM_TAG_USAGE		0
#define HID_LOCAL_ITEM_TAG_USAGE_MINIMUM	1
#define HID_LOCAL_ITEM_TAG_USAGE_MAXIMUM	2
#define HID_LOCAL_ITEM_TAG_DESIGNATOR_INDEX	3
#define HID_LOCAL_ITEM_TAG_DESIGNATOR_MINIMUM	4
#define HID_LOCAL_ITEM_TAG_DESIGNATOR_MAXIMUM	5
#define HID_LOCAL_ITEM_TAG_STRING_INDEX		7
#define HID_LOCAL_ITEM_TAG_STRING_MINIMUM	8
#define HID_LOCAL_ITEM_TAG_STRING_MAXIMUM	9
#define HID_LOCAL_ITEM_TAG_DELIMITER		10

/*
 * HID usage tables
 */

#define HID_USAGE_PAGE		0xffff0000

#define HID_UP_UNDEFINED	0x00000000
#define HID_UP_GENDESK		0x00010000
#define HID_UP_SIMULATION	0x00020000
#define HID_UP_GENDEVCTRLS	0x00060000
#define HID_UP_KEYBOARD		0x00070000
#define HID_UP_LED		0x00080000
#define HID_UP_BUTTON		0x00090000
#define HID_UP_ORDINAL		0x000a0000
#define HID_UP_TELEPHONY	0x000b0000
#define HID_UP_CONSUMER		0x000c0000
#define HID_UP_DIGITIZER	0x000d0000
#define HID_UP_PID		0x000f0000
#define HID_UP_HPVENDOR         0xff7f0000
#define HID_UP_HPVENDOR2        0xff010000
#define HID_UP_MSVENDOR		0xff000000
#define HID_UP_CUSTOM		0x00ff0000
#define HID_UP_LOGIVENDOR	0xffbc0000
#define HID_UP_LNVENDOR		0xffa00000
#define HID_UP_SENSOR		0x00200000
#ifdef CONFIG_USB_HMT_SAMSUNG_INPUT
#define HID_UP_HMTVENDOR		0xff020000
#endif

#define HID_USAGE		0x0000ffff

#define HID_GD_POINTER		0x00010001
#define HID_GD_MOUSE		0x00010002
#define HID_GD_JOYSTICK		0x00010004
#define HID_GD_GAMEPAD		0x00010005
#define HID_GD_KEYBOARD		0x00010006
#define HID_GD_KEYPAD		0x00010007
#define HID_GD_MULTIAXIS	0x00010008
#define HID_GD_X		0x00010030
#define HID_GD_Y		0x00010031
#define HID_GD_Z		0x00010032
#define HID_GD_RX		0x00010033
#define HID_GD_RY		0x00010034
#define HID_GD_RZ		0x00010035
#define HID_GD_SLIDER		0x00010036
#define HID_GD_DIAL		0x00010037
#define HID_GD_WHEEL		0x00010038
#define HID_GD_HATSWITCH	0x00010039
#define HID_GD_BUFFER		0x0001003a
#define HID_GD_BYTECOUNT	0x0001003b
#define HID_GD_MOTION		0x0001003c
#define HID_GD_START		0x0001003d
#define HID_GD_SELECT		0x0001003e
#define HID_GD_VX		0x00010040
#define HID_GD_VY		0x00010041
#define HID_GD_VZ		0x00010042
#define HID_GD_VBRX		0x00010043
#define HID_GD_VBRY		0x00010044
#define HID_GD_VBRZ		0x00010045
#define HID_GD_VNO		0x00010046
#define HID_GD_FEATURE		0x00010047
#define HID_GD_SYSTEM_CONTROL	0x00010080
#define HID_GD_UP		0x00010090
#define HID_GD_DOWN		0x00010091
#define HID_GD_RIGHT		0x00010092
#define HID_GD_LEFT		0x00010093

#define HID_DC_BATTERYSTRENGTH	0x00060020

#define HID_CP_CONSUMER_CONTROL	0x000c0001

#define HID_DG_DIGITIZER	0x000d0001
#define HID_DG_PEN		0x000d0002
#define HID_DG_LIGHTPEN		0x000d0003
#define HID_DG_TOUCHSCREEN	0x000d0004
#define HID_DG_TOUCHPAD		0x000d0005
#define HID_DG_STYLUS		0x000d0020
#define HID_DG_PUCK		0x000d0021
#define HID_DG_FINGER		0x000d0022
#define HID_DG_TIPPRESSURE	0x000d0030
#define HID_DG_BARRELPRESSURE	0x000d0031
#define HID_DG_INRANGE		0x000d0032
#define HID_DG_TOUCH		0x000d0033
#define HID_DG_UNTOUCH		0x000d0034
#define HID_DG_TAP		0x000d0035
#define HID_DG_TABLETFUNCTIONKEY	0x000d0039
#define HID_DG_PROGRAMCHANGEKEY	0x000d003a
#define HID_DG_INVERT		0x000d003c
#define HID_DG_TIPSWITCH	0x000d0042
#define HID_DG_TIPSWITCH2	0x000d0043
#define HID_DG_BARRELSWITCH	0x000d0044
#define HID_DG_ERASER		0x000d0045
#define HID_DG_TABLETPICK	0x000d0046

#define HID_CP_CONSUMERCONTROL	0x000c0001
#define HID_CP_NUMERICKEYPAD	0x000c0002
#define HID_CP_PROGRAMMABLEBUTTONS	0x000c0003
#define HID_CP_MICROPHONE	0x000c0004
#define HID_CP_HEADPHONE	0x000c0005
#define HID_CP_GRAPHICEQUALIZER	0x000c0006
#define HID_CP_FUNCTIONBUTTONS	0x000c0036
#define HID_CP_SELECTION	0x000c0080
#define HID_CP_MEDIASELECTION	0x000c0087
#define HID_CP_SELECTDISC	0x000c00ba
#define HID_CP_PLAYBACKSPEED	0x000c00f1
#define HID_CP_PROXIMITY	0x000c0109
#define HID_CP_SPEAKERSYSTEM	0x000c0160
#define HID_CP_CHANNELLEFT	0x000c0161
#define HID_CP_CHANNELRIGHT	0x000c0162
#define HID_CP_CHANNELCENTER	0x000c0163
#define HID_CP_CHANNELFRONT	0x000c0164
#define HID_CP_CHANNELCENTERFRONT	0x000c0165
#define HID_CP_CHANNELSIDE	0x000c0166
#define HID_CP_CHANNELSURROUND	0x000c0167
#define HID_CP_CHANNELLOWFREQUENCYENHANCEMENT	0x000c0168
#define HID_CP_CHANNELTOP	0x000c0169
#define HID_CP_CHANNELUNKNOWN	0x000c016a
#define HID_CP_APPLICATIONLAUNCHBUTTONS	0x000c0180
#define HID_CP_GENERICGUIAPPLICATIONCONTROLS	0x000c0200

#define HID_DG_CONFIDENCE	0x000d0047
#define HID_DG_WIDTH		0x000d0048
#define HID_DG_HEIGHT		0x000d0049
#define HID_DG_CONTACTID	0x000d0051
#define HID_DG_INPUTMODE	0x000d0052
#define HID_DG_DEVICEINDEX	0x000d0053
#define HID_DG_CONTACTCOUNT	0x000d0054
#define HID_DG_CONTACTMAX	0x000d0055
#define HID_DG_BUTTONTYPE	0x000d0059
#define HID_DG_BARRELSWITCH2	0x000d005a
#define HID_DG_TOOLSERIALNUMBER	0x000d005b

/*
 * HID report types --- Ouch! HID spec says 1 2 3!
 */

#define HID_INPUT_REPORT	0
#define HID_OUTPUT_REPORT	1
#define HID_FEATURE_REPORT	2

#define HID_REPORT_TYPES	3

/*
 * HID connect requests
 */

#define HID_CONNECT_HIDINPUT		0x01
#define HID_CONNECT_HIDINPUT_FORCE	0x02
#define HID_CONNECT_HIDRAW		0x04
#define HID_CONNECT_HIDDEV		0x08
#define HID_CONNECT_HIDDEV_FORCE	0x10
#define HID_CONNECT_FF			0x20
#define HID_CONNECT_DRIVER		0x40
#define HID_CONNECT_DEFAULT	(HID_CONNECT_HIDINPUT|HID_CONNECT_HIDRAW| \
		HID_CONNECT_HIDDEV|HID_CONNECT_FF)

/*
 * HID device quirks.
 */

/* 
 * Increase this if you need to configure more HID quirks at module load time
 */
#define MAX_USBHID_BOOT_QUIRKS 4

#define HID_QUIRK_INVERT			0x00000001
#define HID_QUIRK_NOTOUCH			0x00000002
#define HID_QUIRK_IGNORE			0x00000004
#define HID_QUIRK_NOGET				0x00000008
#define HID_QUIRK_HIDDEV_FORCE			0x00000010
#define HID_QUIRK_BADPAD			0x00000020
#define HID_QUIRK_MULTI_INPUT			0x00000040
#define HID_QUIRK_HIDINPUT_FORCE		0x00000080
#define HID_QUIRK_NO_EMPTY_INPUT		0x00000100
#define HID_QUIRK_NO_INIT_INPUT_REPORTS		0x00000200
#define HID_QUIRK_ALWAYS_POLL			0x00000400
#define HID_QUIRK_SKIP_OUTPUT_REPORTS		0x00010000
#define HID_QUIRK_SKIP_OUTPUT_REPORT_ID		0x00020000
#define HID_QUIRK_NO_OUTPUT_REPORTS_ON_INTR_EP	0x00040000
#define HID_QUIRK_FULLSPEED_INTERVAL		0x10000000
#define HID_QUIRK_NO_INIT_REPORTS		0x20000000
#define HID_QUIRK_NO_IGNORE			0x40000000
#define HID_QUIRK_NO_INPUT_SYNC			0x80000000

/*
 * HID device groups
 *
 * Note: HID_GROUP_ANY is declared in linux/mod_devicetable.h
 * and has a value of 0x0000
 */
#define HID_GROUP_GENERIC			0x0001
#define HID_GROUP_MULTITOUCH			0x0002
#define HID_GROUP_SENSOR_HUB			0x0003
#define HID_GROUP_MULTITOUCH_WIN_8		0x0004

/*
 * Vendor specific HID device groups
 */
#define HID_GROUP_RMI				0x0100
#define HID_GROUP_WACOM				0x0101
#define HID_GROUP_LOGITECH_DJ_DEVICE		0x0102

/*
 * This is the global environment of the parser. This information is
 * persistent for main-items. The global environment can be saved and
 * restored with PUSH/POP statements.
 */

struct hid_global {
	unsigned usage_page;
	__s32    logical_minimum;
	__s32    logical_maximum;
	__s32    physical_minimum;
	__s32    physical_maximum;
	__s32    unit_exponent;
	unsigned unit;
	unsigned report_id;
	unsigned report_size;
	unsigned report_count;
};

/*
 * This is the local environment. It is persistent up the next main-item.
 */

#define HID_MAX_USAGES			12288
#define HID_DEFAULT_NUM_COLLECTIONS	16

struct hid_local {
	unsigned usage[HID_MAX_USAGES]; /* usage array */
	u8 usage_size[HID_MAX_USAGES]; /* usage size array */
	unsigned collection_index[HID_MAX_USAGES]; /* collection index array */
	unsigned usage_index;
	unsigned usage_minimum;
	unsigned delimiter_depth;
	unsigned delimiter_branch;
};

/*
 * This is the collection stack. We climb up the stack to determine
 * application and function of each field.
 */

struct hid_collection {
	unsigned type;
	unsigned usage;
	unsigned level;
};

struct hid_usage {
	unsigned  hid;			/* hid usage code */
	unsigned  collection_index;	/* index into collection array */
	unsigned  usage_index;		/* index into usage array */
	/* hidinput data */
	__u16     code;			/* input driver code */
	__u8      type;			/* input driver type */
	__s8	  hat_min;		/* hat switch fun */
	__s8	  hat_max;		/* ditto */
	__s8	  hat_dir;		/* ditto */
};

struct hid_input;

struct hid_field {
	unsigned  physical;		/* physical usage for this field */
	unsigned  logical;		/* logical usage for this field */
	unsigned  application;		/* application usage for this field */
	struct hid_usage *usage;	/* usage table for this function */
	unsigned  maxusage;		/* maximum usage index */
	unsigned  flags;		/* main-item flags (i.e. volatile,array,constant) */
	unsigned  report_offset;	/* bit offset in the report */
	unsigned  report_size;		/* size of this field in the report */
	unsigned  report_count;		/* number of this field in the report */
	unsigned  report_type;		/* (input,output,feature) */
	__s32    *value;		/* last known value(s) */
	__s32     logical_minimum;
	__s32     logical_maximum;
	__s32     physical_minimum;
	__s32     physical_maximum;
	__s32     unit_exponent;
	unsigned  unit;
	struct hid_report *report;	/* associated report */
	unsigned index;			/* index into report->field[] */
	/* hidinput data */
	struct hid_input *hidinput;	/* associated input structure */
	__u16 dpad;			/* dpad input code */
};

#define HID_MAX_FIELDS 256

struct hid_report {
	struct list_head list;
	unsigned id;					/* id of this report */
	unsigned type;					/* report type */
	struct hid_field *field[HID_MAX_FIELDS];	/* fields of the report */
	unsigned maxfield;				/* maximum valid field index */
	unsigned size;					/* size of the report (bits) */
	struct hid_device *device;			/* associated device */
};

#define HID_MAX_IDS 256

struct hid_report_enum {
	unsigned numbered;
	struct list_head report_list;
	struct hid_report *report_id_hash[HID_MAX_IDS];
};

#define HID_MIN_BUFFER_SIZE	64		/* make sure there is at least a packet size of space */
#define HID_MAX_BUFFER_SIZE	8192		/* 8kb */
#define HID_CONTROL_FIFO_SIZE	256		/* to init devices with >100 reports */
#define HID_OUTPUT_FIFO_SIZE	64

struct hid_control_fifo {
	unsigned char dir;
	struct hid_report *report;
	char *raw_report;
};

struct hid_output_fifo {
	struct hid_report *report;
	char *raw_report;
};

#define HID_CLAIMED_INPUT	1
#define HID_CLAIMED_HIDDEV	2
#define HID_CLAIMED_HIDRAW	4
#define HID_CLAIMED_DRIVER	8

#define HID_STAT_ADDED		1
#define HID_STAT_PARSED		2

struct hid_input {
	struct list_head list;
	struct hid_report *report;
	struct input_dev *input;
};

enum hid_type {
	HID_TYPE_OTHER = 0,
	HID_TYPE_USBMOUSE,
	HID_TYPE_USBNONE
};

struct hid_driver;
struct hid_ll_driver;

struct hid_device {							/* device report descriptor */
	__u8 *dev_rdesc;
	unsigned dev_rsize;
	__u8 *rdesc;
	unsigned rsize;
	struct hid_collection *collection;				/* List of HID collections */
	unsigned collection_size;					/* Number of allocated hid_collections */
	unsigned maxcollection;						/* Number of parsed collections */
	unsigned maxapplication;					/* Number of applications */
	__u16 bus;							/* BUS ID */
	__u16 group;							/* Report group */
	__u32 vendor;							/* Vendor ID */
	__u32 product;							/* Product ID */
	__u32 version;							/* HID version */
	enum hid_type type;						/* device type (mouse, kbd, ...) */
	unsigned country;						/* HID country */
	struct hid_report_enum report_enum[HID_REPORT_TYPES];
	struct work_struct led_work;					/* delayed LED worker */

	struct semaphore driver_lock;					/* protects the current driver, except during input */
	struct semaphore driver_input_lock;				/* protects the current driver */
	struct device dev;						/* device */
	struct hid_driver *driver;
	struct hid_ll_driver *ll_driver;

#ifdef CONFIG_HID_BATTERY_STRENGTH
	/*
	 * Power supply information for HID devices which report
	 * battery strength. power_supply was successfully registered if
	 * battery is non-NULL.
	 */
	struct power_supply *battery;
	__s32 battery_capacity;
	__s32 battery_min;
	__s32 battery_max;
	__s32 battery_report_type;
	__s32 battery_report_id;
	bool battery_reported;
#endif

	unsigned int status;						/* see STAT flags above */
	unsigned claimed;						/* Claimed by hidinput, hiddev? */
	unsigned quirks;						/* Various quirks the device can pull on us */
	bool io_started;						/* Protected by driver_lock. If IO has started */

	struct list_head inputs;					/* The list of inputs */
	void *hiddev;							/* The hiddev structure */
	void *hidraw;
	void *hidovr;
	int minor;							/* Hiddev minor number */

	int open;							/* is the device open by anyone? */
	char name[128];							/* Device name */
	char phys[64];							/* Device physical location */
	char uniq[64];							/* Device unique identifier (serial #) */

	void *driver_data;

	/* temporary hid_ff handling (until moved to the drivers) */
	int (*ff_init)(struct hid_device *);

	/* hiddev event handler */
	int (*hiddev_connect)(struct hid_device *, unsigned int);
	void (*hiddev_disconnect)(struct hid_device *);
	void (*hiddev_hid_event) (struct hid_device *, struct hid_field *field,
				  struct hid_usage *, __s32);
	void (*hiddev_report_event) (struct hid_device *, struct hid_report *);

	/* debugging support via debugfs */
	unsigned short debug;
	struct dentry *debug_dir;
	struct dentry *debug_rdesc;
	struct dentry *debug_events;
	struct list_head debug_list;
	spinlock_t  debug_list_lock;
	wait_queue_head_t debug_wait;
};

static inline void *hid_get_drvdata(struct hid_device *hdev)
{
	return dev_get_drvdata(&hdev->dev);
}

static inline void hid_set_drvdata(struct hid_device *hdev, void *data)
{
	dev_set_drvdata(&hdev->dev, data);
}

#define HID_GLOBAL_STACK_SIZE 4
#define HID_COLLECTION_STACK_SIZE 4

#define HID_SCAN_FLAG_MT_WIN_8			BIT(0)
#define HID_SCAN_FLAG_VENDOR_SPECIFIC		BIT(1)
#define HID_SCAN_FLAG_GD_POINTER		BIT(2)

struct hid_parser {
	struct hid_global     global;
	struct hid_global     global_stack[HID_GLOBAL_STACK_SIZE];
	unsigned              global_stack_ptr;
	struct hid_local      local;
	unsigned              collection_stack[HID_COLLECTION_STACK_SIZE];
	unsigned              collection_stack_ptr;
	struct hid_device    *device;
	unsigned              scan_flags;
};

struct hid_class_descriptor {
	__u8  bDescriptorType;
	__le16 wDescriptorLength;
} __attribute__ ((packed));

struct hid_descriptor {
	__u8  bLength;
	__u8  bDescriptorType;
	__le16 bcdHID;
	__u8  bCountryCode;
	__u8  bNumDescriptors;

	struct hid_class_descriptor desc[1];
} __attribute__ ((packed));

#define HID_DEVICE(b, g, ven, prod)					\
	.bus = (b), .group = (g), .vendor = (ven), .product = (prod)
#define HID_USB_DEVICE(ven, prod)				\
	.bus = BUS_USB, .vendor = (ven), .product = (prod)
#define HID_BLUETOOTH_DEVICE(ven, prod)					\
	.bus = BUS_BLUETOOTH, .vendor = (ven), .product = (prod)
#define HID_I2C_DEVICE(ven, prod)				\
	.bus = BUS_I2C, .vendor = (ven), .product = (prod)

#define HID_REPORT_ID(rep) \
	.report_type = (rep)
#define HID_USAGE_ID(uhid, utype, ucode) \
	.usage_hid = (uhid), .usage_type = (utype), .usage_code = (ucode)
/* we don't want to catch types and codes equal to 0 */
#define HID_TERMINATOR		(HID_ANY_ID - 1)

struct hid_report_id {
	__u32 report_type;
};
struct hid_usage_id {
	__u32 usage_hid;
	__u32 usage_type;
	__u32 usage_code;
};

/**
 * struct hid_driver
 * @name: driver name (e.g. "Footech_bar-wheel")
 * @id_table: which devices is this driver for (must be non-NULL for probe
 * 	      to be called)
 * @dyn_list: list of dynamically added device ids
 * @dyn_lock: lock protecting @dyn_list
 * @probe: new device inserted
 * @remove: device removed (NULL if not a hot-plug capable driver)
 * @report_table: on which reports to call raw_event (NULL means all)
 * @raw_event: if report in report_table, this hook is called (NULL means nop)
 * @usage_table: on which events to call event (NULL means all)
 * @event: if usage in usage_table, this hook is called (NULL means nop)
 * @report: this hook is called after parsing a report (NULL means nop)
 * @report_fixup: called before report descriptor parsing (NULL means nop)
 * @input_mapping: invoked on input registering before mapping an usage
 * @input_mapped: invoked on input registering after mapping an usage
 * @input_configured: invoked just before the device is registered
 * @feature_mapping: invoked on feature registering
 * @suspend: invoked on suspend (NULL means nop)
 * @resume: invoked on resume if device was not reset (NULL means nop)
 * @reset_resume: invoked on resume if device was reset (NULL means nop)
 *
 * probe should return -errno on error, or 0 on success. During probe,
 * input will not be passed to raw_event unless hid_device_io_start is
 * called.
 *
 * raw_event and event should return 0 on no action performed, 1 when no
 * further processing should be done and negative on error
 *
 * input_mapping shall return a negative value to completely ignore this usage
 * (e.g. doubled or invalid usage), zero to continue with parsing of this
 * usage by generic code (no special handling needed) or positive to skip
 * generic parsing (needed special handling which was done in the hook already)
 * input_mapped shall return negative to inform the layer that this usage
 * should not be considered for further processing or zero to notify that
 * no processing was performed and should be done in a generic manner
 * Both these functions may be NULL which means the same behavior as returning
 * zero from them.
 */
struct hid_driver {
	char *name;
	const struct hid_device_id *id_table;

	struct list_head dyn_list;
	spinlock_t dyn_lock;

	int (*probe)(struct hid_device *dev, const struct hid_device_id *id);
	void (*remove)(struct hid_device *dev);

	const struct hid_report_id *report_table;
	int (*raw_event)(struct hid_device *hdev, struct hid_report *report,
			u8 *data, int size);
	const struct hid_usage_id *usage_table;
	int (*event)(struct hid_device *hdev, struct hid_field *field,
			struct hid_usage *usage, __s32 value);
	void (*report)(struct hid_device *hdev, struct hid_report *report);

	__u8 *(*report_fixup)(struct hid_device *hdev, __u8 *buf,
			unsigned int *size);

	int (*input_mapping)(struct hid_device *hdev,
			struct hid_input *hidinput, struct hid_field *field,
			struct hid_usage *usage, unsigned long **bit, int *max);
	int (*input_mapped)(struct hid_device *hdev,
			struct hid_input *hidinput, struct hid_field *field,
			struct hid_usage *usage, unsigned long **bit, int *max);
	int (*input_configured)(struct hid_device *hdev,
				struct hid_input *hidinput);
	void (*feature_mapping)(struct hid_device *hdev,
			struct hid_field *field,
			struct hid_usage *usage);
#ifdef CONFIG_PM
	int (*suspend)(struct hid_device *hdev, pm_message_t message);
	int (*resume)(struct hid_device *hdev);
	int (*reset_resume)(struct hid_device *hdev);
#endif
/* private: */
	struct device_driver driver;
};

/**
 * hid_ll_driver - low level driver callbacks
 * @start: called on probe to start the device
 * @stop: called on remove
 * @open: called by input layer on open
 * @close: called by input layer on close
 * @parse: this method is called only once to parse the device data,
 *	   shouldn't allocate anything to not leak memory
 * @request: send report request to device (e.g. feature report)
 * @wait: wait for buffered io to complete (send/recv reports)
 * @raw_request: send raw report request to device (e.g. feature report)
 * @output_report: send output report to device
 * @idle: send idle request to device
 */
struct hid_ll_driver {
	int (*start)(struct hid_device *hdev);
	void (*stop)(struct hid_device *hdev);

	int (*open)(struct hid_device *hdev);
	void (*close)(struct hid_device *hdev);

	int (*power)(struct hid_device *hdev, int level);

	int (*parse)(struct hid_device *hdev);

	void (*request)(struct hid_device *hdev,
			struct hid_report *report, int reqtype);

	int (*wait)(struct hid_device *hdev);

	int (*raw_request) (struct hid_device *hdev, unsigned char reportnum,
			    __u8 *buf, size_t len, unsigned char rtype,
			    int reqtype);

	int (*output_report) (struct hid_device *hdev, __u8 *buf, size_t len);

	int (*idle)(struct hid_device *hdev, int report, int idle, int reqtype);
};

#define	PM_HINT_FULLON	1<<5
#define PM_HINT_NORMAL	1<<1

/* Applications from HID Usage Tables 4/8/99 Version 1.1 */
/* We ignore a few input applications that are not widely used */
#ifdef CONFIG_USB_HMT_SAMSUNG_INPUT
#define IS_INPUT_APPLICATION(a) (((a >= 0x00010000) && (a <= 0x00010008)) || (a == 0x00010080) || (a == 0x000c0001) || ((a >= 0x000d0002) && (a <= 0x000d0006)) || a == 0xff020001)
#else
#define IS_INPUT_APPLICATION(a) (((a >= 0x00010000) && (a <= 0x00010008)) || (a == 0x00010080) || (a == 0x000c0001) || ((a >= 0x000d0002) && (a <= 0x000d0006)))
#endif
/* HID core API */

extern int hid_debug;

extern bool hid_ignore(struct hid_device *);
extern int hid_add_device(struct hid_device *);
extern void hid_destroy_device(struct hid_device *);

extern int __must_check __hid_register_driver(struct hid_driver *,
		struct module *, const char *mod_name);

/* use a define to avoid include chaining to get THIS_MODULE & friends */
#define hid_register_driver(driver) \
	__hid_register_driver(driver, THIS_MODULE, KBUILD_MODNAME)

extern void hid_unregister_driver(struct hid_driver *);

/**
 * module_hid_driver() - Helper macro for registering a HID driver
 * @__hid_driver: hid_driver struct
 *
 * Helper macro for HID drivers which do not do anything special in module
 * init/exit. This eliminates a lot of boilerplate. Each module may only
 * use this macro once, and calling it replaces module_init() and module_exit()
 */
#define module_hid_driver(__hid_driver) \
	module_driver(__hid_driver, hid_register_driver, \
		      hid_unregister_driver)

extern void hidinput_hid_event(struct hid_device *, struct hid_field *, struct hid_usage *, __s32);
extern void hidinput_report_event(struct hid_device *hid, struct hid_report *report);
extern int hidinput_connect(struct hid_device *hid, unsigned int force);
extern void hidinput_disconnect(struct hid_device *);

int hid_set_field(struct hid_field *, unsigned, __s32);
int hid_input_report(struct hid_device *, int type, u8 *, u32, int);
int hidinput_find_field(struct hid_device *hid, unsigned int type, unsigned int code, struct hid_field **field);
struct hid_field *hidinput_get_led_field(struct hid_device *hid);
unsigned int hidinput_count_leds(struct hid_device *hid);
__s32 hidinput_calc_abs_res(const struct hid_field *field, __u16 code);
void hid_output_report(struct hid_report *report, __u8 *data);
void __hid_request(struct hid_device *hid, struct hid_report *rep, int reqtype);
u8 *hid_alloc_report_buf(struct hid_report *report, gfp_t flags);
struct hid_device *hid_allocate_device(void);
struct hid_report *hid_register_report(struct hid_device *device, unsigned type, unsigned id);
int hid_parse_report(struct hid_device *hid, __u8 *start, unsigned size);
struct hid_report *hid_validate_values(struct hid_device *hid,
				       unsigned int type, unsigned int id,
				       unsigned int field_index,
				       unsigned int report_counts);
int hid_open_report(struct hid_device *device);
int hid_check_keys_pressed(struct hid_device *hid);
int hid_connect(struct hid_device *hid, unsigned int connect_mask);
void hid_disconnect(struct hid_device *hid);
const struct hid_device_id *hid_match_id(struct hid_device *hdev,
					 const struct hid_device_id *id);
s32 hid_snto32(__u32 value, unsigned n);
__u32 hid_field_extract(const struct hid_device *hid, __u8 *report,
		     unsigned offset, unsigned n);

/**
 * hid_device_io_start - enable HID input during probe, remove
 *
 * @hid - the device
 *
 * This should only be called during probe or remove and only be
 * called by the thread calling probe or remove. It will allow
 * incoming packets to be delivered to the driver.
 */
static inline void hid_device_io_start(struct hid_device *hid) {
	if (hid->io_started) {
		dev_warn(&hid->dev, "io already started");
		return;
	}
	hid->io_started = true;
	up(&hid->driver_input_lock);
}

/**
 * hid_device_io_stop - disable HID input during probe, remove
 *
 * @hid - the device
 *
 * Should only be called after hid_device_io_start. It will prevent
 * incoming packets from going to the driver for the duration of
 * probe, remove. If called during probe, packets will still go to the
 * driver after probe is complete. This function should only be called
 * by the thread calling probe or remove.
 */
static inline void hid_device_io_stop(struct hid_device *hid) {
	if (!hid->io_started) {
		dev_warn(&hid->dev, "io already stopped");
		return;
	}
	hid->io_started = false;
	down(&hid->driver_input_lock);
}

/**
 * hid_map_usage - map usage input bits
 *
 * @hidinput: hidinput which we are interested in
 * @usage: usage to fill in
 * @bit: pointer to input->{}bit (out parameter)
 * @max: maximal valid usage->code to consider later (out parameter)
 * @type: input event type (EV_KEY, EV_REL, ...)
 * @c: code which corresponds to this usage and type
 *
 * The value pointed to by @bit will be set to NULL if either @type is
 * an unhandled event type, or if @c is out of range for @type. This
 * can be used as an error condition.
 */
static inline void hid_map_usage(struct hid_input *hidinput,
		struct hid_usage *usage, unsigned long **bit, int *max,
		__u8 type, unsigned int c)
{
	struct input_dev *input = hidinput->input;
	unsigned long *bmap = NULL;
	unsigned int limit = 0;

	switch (type) {
	case EV_ABS:
		bmap = input->absbit;
		limit = ABS_MAX;
		break;
	case EV_REL:
		bmap = input->relbit;
		limit = REL_MAX;
		break;
	case EV_KEY:
		bmap = input->keybit;
		limit = KEY_MAX;
		break;
	case EV_LED:
		bmap = input->ledbit;
		limit = LED_MAX;
		break;
	}

	if (unlikely(c > limit || !bmap)) {
		pr_warn_ratelimited("%s: Invalid code %d type %d\n",
<<<<<<< HEAD
				input->name, c, type);
=======
				    input->name, c, type);
>>>>>>> 38779362
		*bit = NULL;
		return;
	}

	usage->type = type;
	usage->code = c;
	*max = limit;
	*bit = bmap;
}

/**
 * hid_map_usage_clear - map usage input bits and clear the input bit
 *
 * The same as hid_map_usage, except the @c bit is also cleared in supported
 * bits (@bit).
 */
static inline void hid_map_usage_clear(struct hid_input *hidinput,
		struct hid_usage *usage, unsigned long **bit, int *max,
		__u8 type, __u16 c)
{
	hid_map_usage(hidinput, usage, bit, max, type, c);
	if (*bit)
		clear_bit(usage->code, *bit);
}

/**
 * hid_parse - parse HW reports
 *
 * @hdev: hid device
 *
 * Call this from probe after you set up the device (if needed). Your
 * report_fixup will be called (if non-NULL) after reading raw report from
 * device before passing it to hid layer for real parsing.
 */
static inline int __must_check hid_parse(struct hid_device *hdev)
{
	return hid_open_report(hdev);
}

/**
 * hid_hw_start - start underlaying HW
 *
 * @hdev: hid device
 * @connect_mask: which outputs to connect, see HID_CONNECT_*
 *
 * Call this in probe function *after* hid_parse. This will setup HW buffers
 * and start the device (if not deffered to device open). hid_hw_stop must be
 * called if this was successful.
 */
static inline int __must_check hid_hw_start(struct hid_device *hdev,
		unsigned int connect_mask)
{
	int ret = hdev->ll_driver->start(hdev);
	if (ret || !connect_mask)
		return ret;
	ret = hid_connect(hdev, connect_mask);
	if (ret)
		hdev->ll_driver->stop(hdev);
	return ret;
}

/**
 * hid_hw_stop - stop underlaying HW
 *
 * @hdev: hid device
 *
 * This is usually called from remove function or from probe when something
 * failed and hid_hw_start was called already.
 */
static inline void hid_hw_stop(struct hid_device *hdev)
{
	hid_disconnect(hdev);
	hdev->ll_driver->stop(hdev);
}

/**
 * hid_hw_open - signal underlaying HW to start delivering events
 *
 * @hdev: hid device
 *
 * Tell underlying HW to start delivering events from the device.
 * This function should be called sometime after successful call
 * to hid_hiw_start().
 */
static inline int __must_check hid_hw_open(struct hid_device *hdev)
{
	return hdev->ll_driver->open(hdev);
}

/**
 * hid_hw_close - signal underlaying HW to stop delivering events
 *
 * @hdev: hid device
 *
 * This function indicates that we are not interested in the events
 * from this device anymore. Delivery of events may or may not stop,
 * depending on the number of users still outstanding.
 */
static inline void hid_hw_close(struct hid_device *hdev)
{
	hdev->ll_driver->close(hdev);
}

/**
 * hid_hw_power - requests underlying HW to go into given power mode
 *
 * @hdev: hid device
 * @level: requested power level (one of %PM_HINT_* defines)
 *
 * This function requests underlying hardware to enter requested power
 * mode.
 */

static inline int hid_hw_power(struct hid_device *hdev, int level)
{
	return hdev->ll_driver->power ? hdev->ll_driver->power(hdev, level) : 0;
}


/**
 * hid_hw_request - send report request to device
 *
 * @hdev: hid device
 * @report: report to send
 * @reqtype: hid request type
 */
static inline void hid_hw_request(struct hid_device *hdev,
				  struct hid_report *report, int reqtype)
{
	if (hdev->ll_driver->request)
		return hdev->ll_driver->request(hdev, report, reqtype);

	__hid_request(hdev, report, reqtype);
}

/**
 * hid_hw_raw_request - send report request to device
 *
 * @hdev: hid device
 * @reportnum: report ID
 * @buf: in/out data to transfer
 * @len: length of buf
 * @rtype: HID report type
 * @reqtype: HID_REQ_GET_REPORT or HID_REQ_SET_REPORT
 *
 * @return: count of data transfered, negative if error
 *
 * Same behavior as hid_hw_request, but with raw buffers instead.
 */
static inline int hid_hw_raw_request(struct hid_device *hdev,
				  unsigned char reportnum, __u8 *buf,
				  size_t len, unsigned char rtype, int reqtype)
{
	if (len < 1 || len > HID_MAX_BUFFER_SIZE || !buf)
		return -EINVAL;

	return hdev->ll_driver->raw_request(hdev, reportnum, buf, len,
						    rtype, reqtype);
}

/**
 * hid_hw_output_report - send output report to device
 *
 * @hdev: hid device
 * @buf: raw data to transfer
 * @len: length of buf
 *
 * @return: count of data transfered, negative if error
 */
static inline int hid_hw_output_report(struct hid_device *hdev, __u8 *buf,
					size_t len)
{
	if (len < 1 || len > HID_MAX_BUFFER_SIZE || !buf)
		return -EINVAL;

	if (hdev->ll_driver->output_report)
		return hdev->ll_driver->output_report(hdev, buf, len);

	return -ENOSYS;
}

/**
 * hid_hw_idle - send idle request to device
 *
 * @hdev: hid device
 * @report: report to control
 * @idle: idle state
 * @reqtype: hid request type
 */
static inline int hid_hw_idle(struct hid_device *hdev, int report, int idle,
		int reqtype)
{
	if (hdev->ll_driver->idle)
		return hdev->ll_driver->idle(hdev, report, idle, reqtype);

	return 0;
}

/**
 * hid_hw_wait - wait for buffered io to complete
 *
 * @hdev: hid device
 */
static inline void hid_hw_wait(struct hid_device *hdev)
{
	if (hdev->ll_driver->wait)
		hdev->ll_driver->wait(hdev);
}

/**
 * hid_report_len - calculate the report length
 *
 * @report: the report we want to know the length
 */
static inline u32 hid_report_len(struct hid_report *report)
{
	/* equivalent to DIV_ROUND_UP(report->size, 8) + !!(report->id > 0) */
	return ((report->size - 1) >> 3) + 1 + (report->id > 0);
}

int hid_report_raw_event(struct hid_device *hid, int type, u8 *data, u32 size,
		int interrupt);

/* HID quirks API */
u32 usbhid_lookup_quirk(const u16 idVendor, const u16 idProduct);
int usbhid_quirks_init(char **quirks_param);
void usbhid_quirks_exit(void);

#ifdef CONFIG_HID_PID
int hid_pidff_init(struct hid_device *hid);
#else
#define hid_pidff_init NULL
#endif

#define dbg_hid(format, arg...)						\
do {									\
	if (hid_debug)							\
		printk(KERN_DEBUG "%s: " format, __FILE__, ##arg);	\
} while (0)

#define hid_printk(level, hid, fmt, arg...)		\
	dev_printk(level, &(hid)->dev, fmt, ##arg)
#define hid_emerg(hid, fmt, arg...)			\
	dev_emerg(&(hid)->dev, fmt, ##arg)
#define hid_crit(hid, fmt, arg...)			\
	dev_crit(&(hid)->dev, fmt, ##arg)
#define hid_alert(hid, fmt, arg...)			\
	dev_alert(&(hid)->dev, fmt, ##arg)
#define hid_err(hid, fmt, arg...)			\
	dev_err(&(hid)->dev, fmt, ##arg)
#define hid_notice(hid, fmt, arg...)			\
	dev_notice(&(hid)->dev, fmt, ##arg)
#define hid_warn(hid, fmt, arg...)			\
	dev_warn(&(hid)->dev, fmt, ##arg)
#define hid_info(hid, fmt, arg...)			\
	dev_info(&(hid)->dev, fmt, ##arg)
#define hid_dbg(hid, fmt, arg...)			\
	dev_dbg(&(hid)->dev, fmt, ##arg)

#endif<|MERGE_RESOLUTION|>--- conflicted
+++ resolved
@@ -909,11 +909,7 @@
 
 	if (unlikely(c > limit || !bmap)) {
 		pr_warn_ratelimited("%s: Invalid code %d type %d\n",
-<<<<<<< HEAD
-				input->name, c, type);
-=======
 				    input->name, c, type);
->>>>>>> 38779362
 		*bit = NULL;
 		return;
 	}
