--- conflicted
+++ resolved
@@ -163,7 +163,6 @@
 	struct user_struct *user;	/* real user ID subscription */
 	struct user_namespace *user_ns; /* user_ns the caps and keyrings are relative to. */
 	struct group_info *group_info;	/* supplementary groups for euid/fsgid */
-<<<<<<< HEAD
 	struct rcu_head	rcu;		/* RCU deletion hook */
 #ifdef CONFIG_RKP_KDP
 	atomic_t *use_cnt;
@@ -171,13 +170,6 @@
 	void *bp_pgd;
 	unsigned long long type;
 #endif /*CONFIG_RKP_KDP*/
-=======
-	/* RCU deletion */
-	union {
-		int non_rcu;			/* Can we skip RCU deletion? */
-		struct rcu_head	rcu;		/* RCU deletion hook */
-	};
->>>>>>> d63f4f25
 };
 
 #ifdef CONFIG_RKP_KDP
