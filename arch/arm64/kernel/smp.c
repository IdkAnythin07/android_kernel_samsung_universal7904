--- conflicted
+++ resolved
@@ -859,9 +859,6 @@
 }
 #endif
 
-<<<<<<< HEAD
-extern const struct cpumask *const cpu_online_mask;
-=======
 /*
  * The number of CPUs online, not counting this CPU (which may not be
  * fully online and so not counted in num_online_cpus()).
@@ -872,7 +869,6 @@
 
 	return num_online_cpus() - this_cpu_online;
 }
->>>>>>> c4f11a97
 
 void smp_send_stop(void)
 {
@@ -887,21 +883,12 @@
 		smp_cross_call(&mask, IPI_CPU_STOP);
 	}
 
-<<<<<<< HEAD
 	/* Wait up to 5 seconds for other CPUs to stop */
 	timeout = USEC_PER_SEC * 5;
 	while (num_online_cpus() > 1 && timeout--)
 		udelay(1);
 
 	if (num_online_cpus() > 1) {
-=======
-	/* Wait up to one second for other CPUs to stop */
-	timeout = USEC_PER_SEC;
-	while (num_other_online_cpus() && timeout--)
-		udelay(1);
-
-	if (num_other_online_cpus())
->>>>>>> c4f11a97
 		pr_warning("SMP: failed to stop secondary CPUs\n");
 	} else {
 		pr_info("SMP: completed to stop secondary CPUS\n");
