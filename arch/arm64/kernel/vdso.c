--- conflicted
+++ resolved
@@ -116,11 +116,7 @@
 	int i;
 	unsigned long pfn;
 
-<<<<<<< HEAD
-	if (memcmp(&vdso_start, "\177ELF", 1)) {
-=======
 	if (memcmp(vdso_start, "\177ELF", 4)) {
->>>>>>> a3e421fb
 		pr_err("vDSO is not a valid ELF object!\n");
 		return -EINVAL;
 	}
@@ -143,11 +139,7 @@
 	pfn = sym_to_pfn(&vdso_start);
 
 	for (i = 0; i < vdso_pages; i++)
-<<<<<<< HEAD
-		vdso_pagelist[i + 1] = pfn_to_page(pfn + i);
-=======
 		vdso_pagelist[i + 1] = virt_to_page(vdso_start + i * PAGE_SIZE);
->>>>>>> a3e421fb
 
 	/* Populate the special mapping structures */
 	vdso_spec[0] = (struct vm_special_mapping) {
