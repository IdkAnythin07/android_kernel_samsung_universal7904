/*
 * cp1emu.c: a MIPS coprocessor 1 (FPU) instruction emulator
 *
 * MIPS floating point support
 * Copyright (C) 1994-2000 Algorithmics Ltd.
 *
 * Kevin D. Kissell, kevink@mips.com and Carsten Langgaard, carstenl@mips.com
 * Copyright (C) 2000  MIPS Technologies, Inc.
 *
 *  This program is free software; you can distribute it and/or modify it
 *  under the terms of the GNU General Public License (Version 2) as
 *  published by the Free Software Foundation.
 *
 *  This program is distributed in the hope it will be useful, but WITHOUT
 *  ANY WARRANTY; without even the implied warranty of MERCHANTABILITY or
 *  FITNESS FOR A PARTICULAR PURPOSE.  See the GNU General Public License
 *  for more details.
 *
 *  You should have received a copy of the GNU General Public License along
 *  with this program; if not, write to the Free Software Foundation, Inc.,
 *  51 Franklin St, Fifth Floor, Boston, MA  02110-1301  USA.
 *
 * A complete emulator for MIPS coprocessor 1 instructions.  This is
 * required for #float(switch) or #float(trap), where it catches all
 * COP1 instructions via the "CoProcessor Unusable" exception.
 *
 * More surprisingly it is also required for #float(ieee), to help out
 * the hardware FPU at the boundaries of the IEEE-754 representation
 * (denormalised values, infinities, underflow, etc).  It is made
 * quite nasty because emulation of some non-COP1 instructions is
 * required, e.g. in branch delay slots.
 *
 * Note if you know that you won't have an FPU, then you'll get much
 * better performance by compiling with -msoft-float!
 */
#include <linux/sched.h>
#include <linux/debugfs.h>
#include <linux/kconfig.h>
#include <linux/percpu-defs.h>
#include <linux/perf_event.h>

#include <asm/branch.h>
#include <asm/inst.h>
#include <asm/ptrace.h>
#include <asm/signal.h>
#include <asm/uaccess.h>

#include <asm/cpu-info.h>
#include <asm/processor.h>
#include <asm/fpu_emulator.h>
#include <asm/fpu.h>
#include <asm/mips-r2-to-r6-emul.h>

#include "ieee754.h"

/* Function which emulates a floating point instruction. */

static int fpu_emu(struct pt_regs *, struct mips_fpu_struct *,
	mips_instruction);

static int fpux_emu(struct pt_regs *,
	struct mips_fpu_struct *, mips_instruction, void *__user *);

/* Control registers */

#define FPCREG_RID	0	/* $0  = revision id */
#define FPCREG_FCCR	25	/* $25 = fccr */
#define FPCREG_FEXR	26	/* $26 = fexr */
#define FPCREG_FENR	28	/* $28 = fenr */
#define FPCREG_CSR	31	/* $31 = csr */

/* convert condition code register number to csr bit */
const unsigned int fpucondbit[8] = {
	FPU_CSR_COND,
	FPU_CSR_COND1,
	FPU_CSR_COND2,
	FPU_CSR_COND3,
	FPU_CSR_COND4,
	FPU_CSR_COND5,
	FPU_CSR_COND6,
	FPU_CSR_COND7
};

/* (microMIPS) Convert certain microMIPS instructions to MIPS32 format. */
static const int sd_format[] = {16, 17, 0, 0, 0, 0, 0, 0};
static const int sdps_format[] = {16, 17, 22, 0, 0, 0, 0, 0};
static const int dwl_format[] = {17, 20, 21, 0, 0, 0, 0, 0};
static const int swl_format[] = {16, 20, 21, 0, 0, 0, 0, 0};

/*
 * This functions translates a 32-bit microMIPS instruction
 * into a 32-bit MIPS32 instruction. Returns 0 on success
 * and SIGILL otherwise.
 */
static int microMIPS32_to_MIPS32(union mips_instruction *insn_ptr)
{
	union mips_instruction insn = *insn_ptr;
	union mips_instruction mips32_insn = insn;
	int func, fmt, op;

	switch (insn.mm_i_format.opcode) {
	case mm_ldc132_op:
		mips32_insn.mm_i_format.opcode = ldc1_op;
		mips32_insn.mm_i_format.rt = insn.mm_i_format.rs;
		mips32_insn.mm_i_format.rs = insn.mm_i_format.rt;
		break;
	case mm_lwc132_op:
		mips32_insn.mm_i_format.opcode = lwc1_op;
		mips32_insn.mm_i_format.rt = insn.mm_i_format.rs;
		mips32_insn.mm_i_format.rs = insn.mm_i_format.rt;
		break;
	case mm_sdc132_op:
		mips32_insn.mm_i_format.opcode = sdc1_op;
		mips32_insn.mm_i_format.rt = insn.mm_i_format.rs;
		mips32_insn.mm_i_format.rs = insn.mm_i_format.rt;
		break;
	case mm_swc132_op:
		mips32_insn.mm_i_format.opcode = swc1_op;
		mips32_insn.mm_i_format.rt = insn.mm_i_format.rs;
		mips32_insn.mm_i_format.rs = insn.mm_i_format.rt;
		break;
	case mm_pool32i_op:
		/* NOTE: offset is << by 1 if in microMIPS mode. */
		if ((insn.mm_i_format.rt == mm_bc1f_op) ||
		    (insn.mm_i_format.rt == mm_bc1t_op)) {
			mips32_insn.fb_format.opcode = cop1_op;
			mips32_insn.fb_format.bc = bc_op;
			mips32_insn.fb_format.flag =
				(insn.mm_i_format.rt == mm_bc1t_op) ? 1 : 0;
		} else
			return SIGILL;
		break;
	case mm_pool32f_op:
		switch (insn.mm_fp0_format.func) {
		case mm_32f_01_op:
		case mm_32f_11_op:
		case mm_32f_02_op:
		case mm_32f_12_op:
		case mm_32f_41_op:
		case mm_32f_51_op:
		case mm_32f_42_op:
		case mm_32f_52_op:
			op = insn.mm_fp0_format.func;
			if (op == mm_32f_01_op)
				func = madd_s_op;
			else if (op == mm_32f_11_op)
				func = madd_d_op;
			else if (op == mm_32f_02_op)
				func = nmadd_s_op;
			else if (op == mm_32f_12_op)
				func = nmadd_d_op;
			else if (op == mm_32f_41_op)
				func = msub_s_op;
			else if (op == mm_32f_51_op)
				func = msub_d_op;
			else if (op == mm_32f_42_op)
				func = nmsub_s_op;
			else
				func = nmsub_d_op;
			mips32_insn.fp6_format.opcode = cop1x_op;
			mips32_insn.fp6_format.fr = insn.mm_fp6_format.fr;
			mips32_insn.fp6_format.ft = insn.mm_fp6_format.ft;
			mips32_insn.fp6_format.fs = insn.mm_fp6_format.fs;
			mips32_insn.fp6_format.fd = insn.mm_fp6_format.fd;
			mips32_insn.fp6_format.func = func;
			break;
		case mm_32f_10_op:
			func = -1;	/* Invalid */
			op = insn.mm_fp5_format.op & 0x7;
			if (op == mm_ldxc1_op)
				func = ldxc1_op;
			else if (op == mm_sdxc1_op)
				func = sdxc1_op;
			else if (op == mm_lwxc1_op)
				func = lwxc1_op;
			else if (op == mm_swxc1_op)
				func = swxc1_op;

			if (func != -1) {
				mips32_insn.r_format.opcode = cop1x_op;
				mips32_insn.r_format.rs =
					insn.mm_fp5_format.base;
				mips32_insn.r_format.rt =
					insn.mm_fp5_format.index;
				mips32_insn.r_format.rd = 0;
				mips32_insn.r_format.re = insn.mm_fp5_format.fd;
				mips32_insn.r_format.func = func;
			} else
				return SIGILL;
			break;
		case mm_32f_40_op:
			op = -1;	/* Invalid */
			if (insn.mm_fp2_format.op == mm_fmovt_op)
				op = 1;
			else if (insn.mm_fp2_format.op == mm_fmovf_op)
				op = 0;
			if (op != -1) {
				mips32_insn.fp0_format.opcode = cop1_op;
				mips32_insn.fp0_format.fmt =
					sdps_format[insn.mm_fp2_format.fmt];
				mips32_insn.fp0_format.ft =
					(insn.mm_fp2_format.cc<<2) + op;
				mips32_insn.fp0_format.fs =
					insn.mm_fp2_format.fs;
				mips32_insn.fp0_format.fd =
					insn.mm_fp2_format.fd;
				mips32_insn.fp0_format.func = fmovc_op;
			} else
				return SIGILL;
			break;
		case mm_32f_60_op:
			func = -1;	/* Invalid */
			if (insn.mm_fp0_format.op == mm_fadd_op)
				func = fadd_op;
			else if (insn.mm_fp0_format.op == mm_fsub_op)
				func = fsub_op;
			else if (insn.mm_fp0_format.op == mm_fmul_op)
				func = fmul_op;
			else if (insn.mm_fp0_format.op == mm_fdiv_op)
				func = fdiv_op;
			if (func != -1) {
				mips32_insn.fp0_format.opcode = cop1_op;
				mips32_insn.fp0_format.fmt =
					sdps_format[insn.mm_fp0_format.fmt];
				mips32_insn.fp0_format.ft =
					insn.mm_fp0_format.ft;
				mips32_insn.fp0_format.fs =
					insn.mm_fp0_format.fs;
				mips32_insn.fp0_format.fd =
					insn.mm_fp0_format.fd;
				mips32_insn.fp0_format.func = func;
			} else
				return SIGILL;
			break;
		case mm_32f_70_op:
			func = -1;	/* Invalid */
			if (insn.mm_fp0_format.op == mm_fmovn_op)
				func = fmovn_op;
			else if (insn.mm_fp0_format.op == mm_fmovz_op)
				func = fmovz_op;
			if (func != -1) {
				mips32_insn.fp0_format.opcode = cop1_op;
				mips32_insn.fp0_format.fmt =
					sdps_format[insn.mm_fp0_format.fmt];
				mips32_insn.fp0_format.ft =
					insn.mm_fp0_format.ft;
				mips32_insn.fp0_format.fs =
					insn.mm_fp0_format.fs;
				mips32_insn.fp0_format.fd =
					insn.mm_fp0_format.fd;
				mips32_insn.fp0_format.func = func;
			} else
				return SIGILL;
			break;
		case mm_32f_73_op:    /* POOL32FXF */
			switch (insn.mm_fp1_format.op) {
			case mm_movf0_op:
			case mm_movf1_op:
			case mm_movt0_op:
			case mm_movt1_op:
				if ((insn.mm_fp1_format.op & 0x7f) ==
				    mm_movf0_op)
					op = 0;
				else
					op = 1;
				mips32_insn.r_format.opcode = spec_op;
				mips32_insn.r_format.rs = insn.mm_fp4_format.fs;
				mips32_insn.r_format.rt =
					(insn.mm_fp4_format.cc << 2) + op;
				mips32_insn.r_format.rd = insn.mm_fp4_format.rt;
				mips32_insn.r_format.re = 0;
				mips32_insn.r_format.func = movc_op;
				break;
			case mm_fcvtd0_op:
			case mm_fcvtd1_op:
			case mm_fcvts0_op:
			case mm_fcvts1_op:
				if ((insn.mm_fp1_format.op & 0x7f) ==
				    mm_fcvtd0_op) {
					func = fcvtd_op;
					fmt = swl_format[insn.mm_fp3_format.fmt];
				} else {
					func = fcvts_op;
					fmt = dwl_format[insn.mm_fp3_format.fmt];
				}
				mips32_insn.fp0_format.opcode = cop1_op;
				mips32_insn.fp0_format.fmt = fmt;
				mips32_insn.fp0_format.ft = 0;
				mips32_insn.fp0_format.fs =
					insn.mm_fp3_format.fs;
				mips32_insn.fp0_format.fd =
					insn.mm_fp3_format.rt;
				mips32_insn.fp0_format.func = func;
				break;
			case mm_fmov0_op:
			case mm_fmov1_op:
			case mm_fabs0_op:
			case mm_fabs1_op:
			case mm_fneg0_op:
			case mm_fneg1_op:
				if ((insn.mm_fp1_format.op & 0x7f) ==
				    mm_fmov0_op)
					func = fmov_op;
				else if ((insn.mm_fp1_format.op & 0x7f) ==
					 mm_fabs0_op)
					func = fabs_op;
				else
					func = fneg_op;
				mips32_insn.fp0_format.opcode = cop1_op;
				mips32_insn.fp0_format.fmt =
					sdps_format[insn.mm_fp3_format.fmt];
				mips32_insn.fp0_format.ft = 0;
				mips32_insn.fp0_format.fs =
					insn.mm_fp3_format.fs;
				mips32_insn.fp0_format.fd =
					insn.mm_fp3_format.rt;
				mips32_insn.fp0_format.func = func;
				break;
			case mm_ffloorl_op:
			case mm_ffloorw_op:
			case mm_fceill_op:
			case mm_fceilw_op:
			case mm_ftruncl_op:
			case mm_ftruncw_op:
			case mm_froundl_op:
			case mm_froundw_op:
			case mm_fcvtl_op:
			case mm_fcvtw_op:
				if (insn.mm_fp1_format.op == mm_ffloorl_op)
					func = ffloorl_op;
				else if (insn.mm_fp1_format.op == mm_ffloorw_op)
					func = ffloor_op;
				else if (insn.mm_fp1_format.op == mm_fceill_op)
					func = fceill_op;
				else if (insn.mm_fp1_format.op == mm_fceilw_op)
					func = fceil_op;
				else if (insn.mm_fp1_format.op == mm_ftruncl_op)
					func = ftruncl_op;
				else if (insn.mm_fp1_format.op == mm_ftruncw_op)
					func = ftrunc_op;
				else if (insn.mm_fp1_format.op == mm_froundl_op)
					func = froundl_op;
				else if (insn.mm_fp1_format.op == mm_froundw_op)
					func = fround_op;
				else if (insn.mm_fp1_format.op == mm_fcvtl_op)
					func = fcvtl_op;
				else
					func = fcvtw_op;
				mips32_insn.fp0_format.opcode = cop1_op;
				mips32_insn.fp0_format.fmt =
					sd_format[insn.mm_fp1_format.fmt];
				mips32_insn.fp0_format.ft = 0;
				mips32_insn.fp0_format.fs =
					insn.mm_fp1_format.fs;
				mips32_insn.fp0_format.fd =
					insn.mm_fp1_format.rt;
				mips32_insn.fp0_format.func = func;
				break;
			case mm_frsqrt_op:
			case mm_fsqrt_op:
			case mm_frecip_op:
				if (insn.mm_fp1_format.op == mm_frsqrt_op)
					func = frsqrt_op;
				else if (insn.mm_fp1_format.op == mm_fsqrt_op)
					func = fsqrt_op;
				else
					func = frecip_op;
				mips32_insn.fp0_format.opcode = cop1_op;
				mips32_insn.fp0_format.fmt =
					sdps_format[insn.mm_fp1_format.fmt];
				mips32_insn.fp0_format.ft = 0;
				mips32_insn.fp0_format.fs =
					insn.mm_fp1_format.fs;
				mips32_insn.fp0_format.fd =
					insn.mm_fp1_format.rt;
				mips32_insn.fp0_format.func = func;
				break;
			case mm_mfc1_op:
			case mm_mtc1_op:
			case mm_cfc1_op:
			case mm_ctc1_op:
			case mm_mfhc1_op:
			case mm_mthc1_op:
				if (insn.mm_fp1_format.op == mm_mfc1_op)
					op = mfc_op;
				else if (insn.mm_fp1_format.op == mm_mtc1_op)
					op = mtc_op;
				else if (insn.mm_fp1_format.op == mm_cfc1_op)
					op = cfc_op;
				else if (insn.mm_fp1_format.op == mm_ctc1_op)
					op = ctc_op;
				else if (insn.mm_fp1_format.op == mm_mfhc1_op)
					op = mfhc_op;
				else
					op = mthc_op;
				mips32_insn.fp1_format.opcode = cop1_op;
				mips32_insn.fp1_format.op = op;
				mips32_insn.fp1_format.rt =
					insn.mm_fp1_format.rt;
				mips32_insn.fp1_format.fs =
					insn.mm_fp1_format.fs;
				mips32_insn.fp1_format.fd = 0;
				mips32_insn.fp1_format.func = 0;
				break;
			default:
				return SIGILL;
			}
			break;
		case mm_32f_74_op:	/* c.cond.fmt */
			mips32_insn.fp0_format.opcode = cop1_op;
			mips32_insn.fp0_format.fmt =
				sdps_format[insn.mm_fp4_format.fmt];
			mips32_insn.fp0_format.ft = insn.mm_fp4_format.rt;
			mips32_insn.fp0_format.fs = insn.mm_fp4_format.fs;
			mips32_insn.fp0_format.fd = insn.mm_fp4_format.cc << 2;
			mips32_insn.fp0_format.func =
				insn.mm_fp4_format.cond | MM_MIPS32_COND_FC;
			break;
		default:
			return SIGILL;
		}
		break;
	default:
		return SIGILL;
	}

	*insn_ptr = mips32_insn;
	return 0;
}

/*
 * Redundant with logic already in kernel/branch.c,
 * embedded in compute_return_epc.  At some point,
 * a single subroutine should be used across both
 * modules.
 */
int isBranchInstr(struct pt_regs *regs, struct mm_decoded_insn dec_insn,
		  unsigned long *contpc)
{
	union mips_instruction insn = (union mips_instruction)dec_insn.insn;
	unsigned int fcr31;
	unsigned int bit = 0;
	unsigned int bit0;
	union fpureg *fpr;

	switch (insn.i_format.opcode) {
	case spec_op:
		switch (insn.r_format.func) {
		case jalr_op:
			if (insn.r_format.rd != 0) {
				regs->regs[insn.r_format.rd] =
					regs->cp0_epc + dec_insn.pc_inc +
					dec_insn.next_pc_inc;
			}
			/* fall through */
		case jr_op:
			/* For R6, JR already emulated in jalr_op */
			if (NO_R6EMU && insn.r_format.func == jr_op)
				break;
			*contpc = regs->regs[insn.r_format.rs];
			return 1;
		}
		break;
	case bcond_op:
		switch (insn.i_format.rt) {
		case bltzal_op:
		case bltzall_op:
			if (NO_R6EMU && (insn.i_format.rs ||
			    insn.i_format.rt == bltzall_op))
				break;

			regs->regs[31] = regs->cp0_epc +
				dec_insn.pc_inc +
				dec_insn.next_pc_inc;
			/* fall through */
		case bltzl_op:
			if (NO_R6EMU)
				break;
			/* fall through */
		case bltz_op:
			if ((long)regs->regs[insn.i_format.rs] < 0)
				*contpc = regs->cp0_epc +
					dec_insn.pc_inc +
					(insn.i_format.simmediate << 2);
			else
				*contpc = regs->cp0_epc +
					dec_insn.pc_inc +
					dec_insn.next_pc_inc;
			return 1;
		case bgezal_op:
		case bgezall_op:
			if (NO_R6EMU && (insn.i_format.rs ||
			    insn.i_format.rt == bgezall_op))
				break;

			regs->regs[31] = regs->cp0_epc +
				dec_insn.pc_inc +
				dec_insn.next_pc_inc;
			/* fall through */
		case bgezl_op:
			if (NO_R6EMU)
				break;
			/* fall through */
		case bgez_op:
			if ((long)regs->regs[insn.i_format.rs] >= 0)
				*contpc = regs->cp0_epc +
					dec_insn.pc_inc +
					(insn.i_format.simmediate << 2);
			else
				*contpc = regs->cp0_epc +
					dec_insn.pc_inc +
					dec_insn.next_pc_inc;
			return 1;
		}
		break;
	case jalx_op:
		set_isa16_mode(bit);
		/* fall through */
	case jal_op:
		regs->regs[31] = regs->cp0_epc +
			dec_insn.pc_inc +
			dec_insn.next_pc_inc;
		/* fall through */
	case j_op:
		*contpc = regs->cp0_epc + dec_insn.pc_inc;
		*contpc >>= 28;
		*contpc <<= 28;
		*contpc |= (insn.j_format.target << 2);
		/* Set microMIPS mode bit: XOR for jalx. */
		*contpc ^= bit;
		return 1;
	case beql_op:
		if (NO_R6EMU)
			break;
		/* fall through */
	case beq_op:
		if (regs->regs[insn.i_format.rs] ==
		    regs->regs[insn.i_format.rt])
			*contpc = regs->cp0_epc +
				dec_insn.pc_inc +
				(insn.i_format.simmediate << 2);
		else
			*contpc = regs->cp0_epc +
				dec_insn.pc_inc +
				dec_insn.next_pc_inc;
		return 1;
	case bnel_op:
		if (NO_R6EMU)
			break;
		/* fall through */
	case bne_op:
		if (regs->regs[insn.i_format.rs] !=
		    regs->regs[insn.i_format.rt])
			*contpc = regs->cp0_epc +
				dec_insn.pc_inc +
				(insn.i_format.simmediate << 2);
		else
			*contpc = regs->cp0_epc +
				dec_insn.pc_inc +
				dec_insn.next_pc_inc;
		return 1;
	case blezl_op:
		if (!insn.i_format.rt && NO_R6EMU)
			break;
		/* fall through */
	case blez_op:

		/*
		 * Compact branches for R6 for the
		 * blez and blezl opcodes.
		 * BLEZ  | rs = 0 | rt != 0  == BLEZALC
		 * BLEZ  | rs = rt != 0      == BGEZALC
		 * BLEZ  | rs != 0 | rt != 0 == BGEUC
		 * BLEZL | rs = 0 | rt != 0  == BLEZC
		 * BLEZL | rs = rt != 0      == BGEZC
		 * BLEZL | rs != 0 | rt != 0 == BGEC
		 *
		 * For real BLEZ{,L}, rt is always 0.
		 */
		if (cpu_has_mips_r6 && insn.i_format.rt) {
			if ((insn.i_format.opcode == blez_op) &&
			    ((!insn.i_format.rs && insn.i_format.rt) ||
			     (insn.i_format.rs == insn.i_format.rt)))
				regs->regs[31] = regs->cp0_epc +
					dec_insn.pc_inc;
			*contpc = regs->cp0_epc + dec_insn.pc_inc +
				dec_insn.next_pc_inc;

			return 1;
		}
		if ((long)regs->regs[insn.i_format.rs] <= 0)
			*contpc = regs->cp0_epc +
				dec_insn.pc_inc +
				(insn.i_format.simmediate << 2);
		else
			*contpc = regs->cp0_epc +
				dec_insn.pc_inc +
				dec_insn.next_pc_inc;
		return 1;
	case bgtzl_op:
		if (!insn.i_format.rt && NO_R6EMU)
			break;
		/* fall through */
	case bgtz_op:
		/*
		 * Compact branches for R6 for the
		 * bgtz and bgtzl opcodes.
		 * BGTZ  | rs = 0 | rt != 0  == BGTZALC
		 * BGTZ  | rs = rt != 0      == BLTZALC
		 * BGTZ  | rs != 0 | rt != 0 == BLTUC
		 * BGTZL | rs = 0 | rt != 0  == BGTZC
		 * BGTZL | rs = rt != 0      == BLTZC
		 * BGTZL | rs != 0 | rt != 0 == BLTC
		 *
		 * *ZALC varint for BGTZ &&& rt != 0
		 * For real GTZ{,L}, rt is always 0.
		 */
		if (cpu_has_mips_r6 && insn.i_format.rt) {
			if ((insn.i_format.opcode == blez_op) &&
			    ((!insn.i_format.rs && insn.i_format.rt) ||
			     (insn.i_format.rs == insn.i_format.rt)))
				regs->regs[31] = regs->cp0_epc +
					dec_insn.pc_inc;
			*contpc = regs->cp0_epc + dec_insn.pc_inc +
				dec_insn.next_pc_inc;

			return 1;
		}

		if ((long)regs->regs[insn.i_format.rs] > 0)
			*contpc = regs->cp0_epc +
				dec_insn.pc_inc +
				(insn.i_format.simmediate << 2);
		else
			*contpc = regs->cp0_epc +
				dec_insn.pc_inc +
				dec_insn.next_pc_inc;
		return 1;
	case pop10_op:
	case pop30_op:
		if (!cpu_has_mips_r6)
			break;
		if (insn.i_format.rt && !insn.i_format.rs)
			regs->regs[31] = regs->cp0_epc + 4;
		*contpc = regs->cp0_epc + dec_insn.pc_inc +
			dec_insn.next_pc_inc;

		return 1;
#ifdef CONFIG_CPU_CAVIUM_OCTEON
	case lwc2_op: /* This is bbit0 on Octeon */
		if ((regs->regs[insn.i_format.rs] & (1ull<<insn.i_format.rt)) == 0)
			*contpc = regs->cp0_epc + 4 + (insn.i_format.simmediate << 2);
		else
			*contpc = regs->cp0_epc + 8;
		return 1;
	case ldc2_op: /* This is bbit032 on Octeon */
		if ((regs->regs[insn.i_format.rs] & (1ull<<(insn.i_format.rt + 32))) == 0)
			*contpc = regs->cp0_epc + 4 + (insn.i_format.simmediate << 2);
		else
			*contpc = regs->cp0_epc + 8;
		return 1;
	case swc2_op: /* This is bbit1 on Octeon */
		if (regs->regs[insn.i_format.rs] & (1ull<<insn.i_format.rt))
			*contpc = regs->cp0_epc + 4 + (insn.i_format.simmediate << 2);
		else
			*contpc = regs->cp0_epc + 8;
		return 1;
	case sdc2_op: /* This is bbit132 on Octeon */
		if (regs->regs[insn.i_format.rs] & (1ull<<(insn.i_format.rt + 32)))
			*contpc = regs->cp0_epc + 4 + (insn.i_format.simmediate << 2);
		else
			*contpc = regs->cp0_epc + 8;
		return 1;
#else
	case bc6_op:
		/*
		 * Only valid for MIPS R6 but we can still end up
		 * here from a broken userland so just tell emulator
		 * this is not a branch and let it break later on.
		 */
		if  (!cpu_has_mips_r6)
			break;
		*contpc = regs->cp0_epc + dec_insn.pc_inc +
			dec_insn.next_pc_inc;

		return 1;
	case balc6_op:
		if (!cpu_has_mips_r6)
			break;
		regs->regs[31] = regs->cp0_epc + 4;
		*contpc = regs->cp0_epc + dec_insn.pc_inc +
			dec_insn.next_pc_inc;

		return 1;
	case pop66_op:
		if (!cpu_has_mips_r6)
			break;
		*contpc = regs->cp0_epc + dec_insn.pc_inc +
			dec_insn.next_pc_inc;

		return 1;
	case pop76_op:
		if (!cpu_has_mips_r6)
			break;
		if (!insn.i_format.rs)
			regs->regs[31] = regs->cp0_epc + 4;
		*contpc = regs->cp0_epc + dec_insn.pc_inc +
			dec_insn.next_pc_inc;

		return 1;
#endif
	case cop0_op:
	case cop1_op:
		/* Need to check for R6 bc1nez and bc1eqz branches */
		if (cpu_has_mips_r6 &&
		    ((insn.i_format.rs == bc1eqz_op) ||
		     (insn.i_format.rs == bc1nez_op))) {
			bit = 0;
			fpr = &current->thread.fpu.fpr[insn.i_format.rt];
			bit0 = get_fpr32(fpr, 0) & 0x1;
			switch (insn.i_format.rs) {
			case bc1eqz_op:
				bit = bit0 == 0;
				break;
			case bc1nez_op:
				bit = bit0 != 0;
				break;
			}
			if (bit)
				*contpc = regs->cp0_epc +
					dec_insn.pc_inc +
					(insn.i_format.simmediate << 2);
			else
				*contpc = regs->cp0_epc +
					dec_insn.pc_inc +
					dec_insn.next_pc_inc;

			return 1;
		}
		/* R2/R6 compatible cop1 instruction */
		/* fall through */
	case cop2_op:
	case cop1x_op:
		if (insn.i_format.rs == bc_op) {
			preempt_disable();
			if (is_fpu_owner())
			        fcr31 = read_32bit_cp1_register(CP1_STATUS);
			else
				fcr31 = current->thread.fpu.fcr31;
			preempt_enable();

			bit = (insn.i_format.rt >> 2);
			bit += (bit != 0);
			bit += 23;
			switch (insn.i_format.rt & 3) {
			case 0:	/* bc1f */
			case 2:	/* bc1fl */
				if (~fcr31 & (1 << bit))
					*contpc = regs->cp0_epc +
						dec_insn.pc_inc +
						(insn.i_format.simmediate << 2);
				else
					*contpc = regs->cp0_epc +
						dec_insn.pc_inc +
						dec_insn.next_pc_inc;
				return 1;
			case 1:	/* bc1t */
			case 3:	/* bc1tl */
				if (fcr31 & (1 << bit))
					*contpc = regs->cp0_epc +
						dec_insn.pc_inc +
						(insn.i_format.simmediate << 2);
				else
					*contpc = regs->cp0_epc +
						dec_insn.pc_inc +
						dec_insn.next_pc_inc;
				return 1;
			}
		}
		break;
	}
	return 0;
}

/*
 * In the Linux kernel, we support selection of FPR format on the
 * basis of the Status.FR bit.	If an FPU is not present, the FR bit
 * is hardwired to zero, which would imply a 32-bit FPU even for
 * 64-bit CPUs so we rather look at TIF_32BIT_FPREGS.
 * FPU emu is slow and bulky and optimizing this function offers fairly
 * sizeable benefits so we try to be clever and make this function return
 * a constant whenever possible, that is on 64-bit kernels without O32
 * compatibility enabled and on 32-bit without 64-bit FPU support.
 */
static inline int cop1_64bit(struct pt_regs *xcp)
{
	if (config_enabled(CONFIG_64BIT) && !config_enabled(CONFIG_MIPS32_O32))
		return 1;
	else if (config_enabled(CONFIG_32BIT) &&
		 !config_enabled(CONFIG_MIPS_O32_FP64_SUPPORT))
		return 0;

	return !test_thread_flag(TIF_32BIT_FPREGS);
}

static inline bool hybrid_fprs(void)
{
	return test_thread_flag(TIF_HYBRID_FPREGS);
}

#define SIFROMREG(si, x)						\
do {									\
	if (cop1_64bit(xcp) && !hybrid_fprs())				\
		(si) = (int)get_fpr32(&ctx->fpr[x], 0);			\
	else								\
		(si) = (int)get_fpr32(&ctx->fpr[(x) & ~1], (x) & 1);	\
} while (0)

#define SITOREG(si, x)							\
do {									\
	if (cop1_64bit(xcp) && !hybrid_fprs()) {			\
		unsigned int i;						\
		set_fpr32(&ctx->fpr[x], 0, si);				\
		for (i = 1; i < ARRAY_SIZE(ctx->fpr[x].val32); i++)	\
			set_fpr32(&ctx->fpr[x], i, 0);			\
	} else {							\
		set_fpr32(&ctx->fpr[(x) & ~1], (x) & 1, si);		\
	}								\
} while (0)

#define SIFROMHREG(si, x)	((si) = (int)get_fpr32(&ctx->fpr[x], 1))

#define SITOHREG(si, x)							\
do {									\
	unsigned int i;							\
	set_fpr32(&ctx->fpr[x], 1, si);					\
	for (i = 2; i < ARRAY_SIZE(ctx->fpr[x].val32); i++)		\
		set_fpr32(&ctx->fpr[x], i, 0);				\
} while (0)

#define DIFROMREG(di, x)						\
	((di) = get_fpr64(&ctx->fpr[(x) & ~(cop1_64bit(xcp) ^ 1)], 0))

#define DITOREG(di, x)							\
do {									\
<<<<<<< HEAD
	unsigned int fpr, i;						\
=======
	unsigned fpr, i;						\
>>>>>>> a3e421fb
	fpr = (x) & ~(cop1_64bit(xcp) ^ 1);				\
	set_fpr64(&ctx->fpr[fpr], 0, di);				\
	for (i = 1; i < ARRAY_SIZE(ctx->fpr[x].val64); i++)		\
		set_fpr64(&ctx->fpr[fpr], i, 0);			\
} while (0)

#define SPFROMREG(sp, x) SIFROMREG((sp).bits, x)
#define SPTOREG(sp, x)	SITOREG((sp).bits, x)
#define DPFROMREG(dp, x)	DIFROMREG((dp).bits, x)
#define DPTOREG(dp, x)	DITOREG((dp).bits, x)

/*
 * Emulate a CFC1 instruction.
 */
static inline void cop1_cfc(struct pt_regs *xcp, struct mips_fpu_struct *ctx,
			    mips_instruction ir)
{
	u32 fcr31 = ctx->fcr31;
	u32 value = 0;

	switch (MIPSInst_RD(ir)) {
	case FPCREG_CSR:
		value = fcr31;
		pr_debug("%p gpr[%d]<-csr=%08x\n",
			 (void *)xcp->cp0_epc, MIPSInst_RT(ir), value);
		break;

	case FPCREG_FENR:
		if (!cpu_has_mips_r)
			break;
		value = (fcr31 >> (FPU_CSR_FS_S - MIPS_FENR_FS_S)) &
			MIPS_FENR_FS;
		value |= fcr31 & (FPU_CSR_ALL_E | FPU_CSR_RM);
		pr_debug("%p gpr[%d]<-enr=%08x\n",
			 (void *)xcp->cp0_epc, MIPSInst_RT(ir), value);
		break;

	case FPCREG_FEXR:
		if (!cpu_has_mips_r)
			break;
		value = fcr31 & (FPU_CSR_ALL_X | FPU_CSR_ALL_S);
		pr_debug("%p gpr[%d]<-exr=%08x\n",
			 (void *)xcp->cp0_epc, MIPSInst_RT(ir), value);
		break;

	case FPCREG_FCCR:
		if (!cpu_has_mips_r)
			break;
		value = (fcr31 >> (FPU_CSR_COND_S - MIPS_FCCR_COND0_S)) &
			MIPS_FCCR_COND0;
		value |= (fcr31 >> (FPU_CSR_COND1_S - MIPS_FCCR_COND1_S)) &
			 (MIPS_FCCR_CONDX & ~MIPS_FCCR_COND0);
		pr_debug("%p gpr[%d]<-ccr=%08x\n",
			 (void *)xcp->cp0_epc, MIPSInst_RT(ir), value);
		break;

	case FPCREG_RID:
		value = boot_cpu_data.fpu_id;
		break;

	default:
		break;
	}

	if (MIPSInst_RT(ir))
		xcp->regs[MIPSInst_RT(ir)] = value;
}

/*
 * Emulate a CTC1 instruction.
 */
static inline void cop1_ctc(struct pt_regs *xcp, struct mips_fpu_struct *ctx,
			    mips_instruction ir)
{
	u32 fcr31 = ctx->fcr31;
	u32 value;
	u32 mask;

	if (MIPSInst_RT(ir) == 0)
		value = 0;
	else
		value = xcp->regs[MIPSInst_RT(ir)];

	switch (MIPSInst_RD(ir)) {
	case FPCREG_CSR:
		pr_debug("%p gpr[%d]->csr=%08x\n",
			 (void *)xcp->cp0_epc, MIPSInst_RT(ir), value);

		/* Preserve read-only bits.  */
		mask = boot_cpu_data.fpu_msk31;
		fcr31 = (value & ~mask) | (fcr31 & mask);
		break;

	case FPCREG_FENR:
		if (!cpu_has_mips_r)
			break;
		pr_debug("%p gpr[%d]->enr=%08x\n",
			 (void *)xcp->cp0_epc, MIPSInst_RT(ir), value);
		fcr31 &= ~(FPU_CSR_FS | FPU_CSR_ALL_E | FPU_CSR_RM);
		fcr31 |= (value << (FPU_CSR_FS_S - MIPS_FENR_FS_S)) &
			 FPU_CSR_FS;
		fcr31 |= value & (FPU_CSR_ALL_E | FPU_CSR_RM);
		break;

	case FPCREG_FEXR:
		if (!cpu_has_mips_r)
			break;
		pr_debug("%p gpr[%d]->exr=%08x\n",
			 (void *)xcp->cp0_epc, MIPSInst_RT(ir), value);
		fcr31 &= ~(FPU_CSR_ALL_X | FPU_CSR_ALL_S);
		fcr31 |= value & (FPU_CSR_ALL_X | FPU_CSR_ALL_S);
		break;

	case FPCREG_FCCR:
		if (!cpu_has_mips_r)
			break;
		pr_debug("%p gpr[%d]->ccr=%08x\n",
			 (void *)xcp->cp0_epc, MIPSInst_RT(ir), value);
		fcr31 &= ~(FPU_CSR_CONDX | FPU_CSR_COND);
		fcr31 |= (value << (FPU_CSR_COND_S - MIPS_FCCR_COND0_S)) &
			 FPU_CSR_COND;
		fcr31 |= (value << (FPU_CSR_COND1_S - MIPS_FCCR_COND1_S)) &
			 FPU_CSR_CONDX;
		break;

	default:
		break;
	}

	ctx->fcr31 = fcr31;
}

/*
 * Emulate the single floating point instruction pointed at by EPC.
 * Two instructions if the instruction is in a branch delay slot.
 */

static int cop1Emulate(struct pt_regs *xcp, struct mips_fpu_struct *ctx,
		struct mm_decoded_insn dec_insn, void *__user *fault_addr)
{
	unsigned long contpc = xcp->cp0_epc + dec_insn.pc_inc;
	unsigned int cond, cbit, bit0;
	mips_instruction ir;
	int likely, pc_inc;
	union fpureg *fpr;
	u32 __user *wva;
	u64 __user *dva;
	u32 wval;
	u64 dval;
	int sig;

	/*
	 * These are giving gcc a gentle hint about what to expect in
	 * dec_inst in order to do better optimization.
	 */
	if (!cpu_has_mmips && dec_insn.micro_mips_mode)
		unreachable();

	/* XXX NEC Vr54xx bug workaround */
	if (delay_slot(xcp)) {
		if (dec_insn.micro_mips_mode) {
			if (!mm_isBranchInstr(xcp, dec_insn, &contpc))
				clear_delay_slot(xcp);
		} else {
			if (!isBranchInstr(xcp, dec_insn, &contpc))
				clear_delay_slot(xcp);
		}
	}

	if (delay_slot(xcp)) {
		/*
		 * The instruction to be emulated is in a branch delay slot
		 * which means that we have to	emulate the branch instruction
		 * BEFORE we do the cop1 instruction.
		 *
		 * This branch could be a COP1 branch, but in that case we
		 * would have had a trap for that instruction, and would not
		 * come through this route.
		 *
		 * Linux MIPS branch emulator operates on context, updating the
		 * cp0_epc.
		 */
		ir = dec_insn.next_insn;  /* process delay slot instr */
		pc_inc = dec_insn.next_pc_inc;
	} else {
		ir = dec_insn.insn;       /* process current instr */
		pc_inc = dec_insn.pc_inc;
	}

	/*
	 * Since microMIPS FPU instructios are a subset of MIPS32 FPU
	 * instructions, we want to convert microMIPS FPU instructions
	 * into MIPS32 instructions so that we could reuse all of the
	 * FPU emulation code.
	 *
	 * NOTE: We cannot do this for branch instructions since they
	 *       are not a subset. Example: Cannot emulate a 16-bit
	 *       aligned target address with a MIPS32 instruction.
	 */
	if (dec_insn.micro_mips_mode) {
		/*
		 * If next instruction is a 16-bit instruction, then it
		 * it cannot be a FPU instruction. This could happen
		 * since we can be called for non-FPU instructions.
		 */
		if ((pc_inc == 2) ||
			(microMIPS32_to_MIPS32((union mips_instruction *)&ir)
			 == SIGILL))
			return SIGILL;
	}

emul:
	perf_sw_event(PERF_COUNT_SW_EMULATION_FAULTS, 1, xcp, 0);
	MIPS_FPU_EMU_INC_STATS(emulated);
	switch (MIPSInst_OPCODE(ir)) {
	case ldc1_op:
		dva = (u64 __user *) (xcp->regs[MIPSInst_RS(ir)] +
				     MIPSInst_SIMM(ir));
		MIPS_FPU_EMU_INC_STATS(loads);

		if (!access_ok(VERIFY_READ, dva, sizeof(u64))) {
			MIPS_FPU_EMU_INC_STATS(errors);
			*fault_addr = dva;
			return SIGBUS;
		}
		if (__get_user(dval, dva)) {
			MIPS_FPU_EMU_INC_STATS(errors);
			*fault_addr = dva;
			return SIGSEGV;
		}
		DITOREG(dval, MIPSInst_RT(ir));
		break;

	case sdc1_op:
		dva = (u64 __user *) (xcp->regs[MIPSInst_RS(ir)] +
				      MIPSInst_SIMM(ir));
		MIPS_FPU_EMU_INC_STATS(stores);
		DIFROMREG(dval, MIPSInst_RT(ir));
		if (!access_ok(VERIFY_WRITE, dva, sizeof(u64))) {
			MIPS_FPU_EMU_INC_STATS(errors);
			*fault_addr = dva;
			return SIGBUS;
		}
		if (__put_user(dval, dva)) {
			MIPS_FPU_EMU_INC_STATS(errors);
			*fault_addr = dva;
			return SIGSEGV;
		}
		break;

	case lwc1_op:
		wva = (u32 __user *) (xcp->regs[MIPSInst_RS(ir)] +
				      MIPSInst_SIMM(ir));
		MIPS_FPU_EMU_INC_STATS(loads);
		if (!access_ok(VERIFY_READ, wva, sizeof(u32))) {
			MIPS_FPU_EMU_INC_STATS(errors);
			*fault_addr = wva;
			return SIGBUS;
		}
		if (__get_user(wval, wva)) {
			MIPS_FPU_EMU_INC_STATS(errors);
			*fault_addr = wva;
			return SIGSEGV;
		}
		SITOREG(wval, MIPSInst_RT(ir));
		break;

	case swc1_op:
		wva = (u32 __user *) (xcp->regs[MIPSInst_RS(ir)] +
				      MIPSInst_SIMM(ir));
		MIPS_FPU_EMU_INC_STATS(stores);
		SIFROMREG(wval, MIPSInst_RT(ir));
		if (!access_ok(VERIFY_WRITE, wva, sizeof(u32))) {
			MIPS_FPU_EMU_INC_STATS(errors);
			*fault_addr = wva;
			return SIGBUS;
		}
		if (__put_user(wval, wva)) {
			MIPS_FPU_EMU_INC_STATS(errors);
			*fault_addr = wva;
			return SIGSEGV;
		}
		break;

	case cop1_op:
		switch (MIPSInst_RS(ir)) {
		case dmfc_op:
			if (!cpu_has_mips_3_4_5 && !cpu_has_mips64)
				return SIGILL;

			/* copregister fs -> gpr[rt] */
			if (MIPSInst_RT(ir) != 0) {
				DIFROMREG(xcp->regs[MIPSInst_RT(ir)],
					MIPSInst_RD(ir));
			}
			break;

		case dmtc_op:
			if (!cpu_has_mips_3_4_5 && !cpu_has_mips64)
				return SIGILL;

			/* copregister fs <- rt */
			DITOREG(xcp->regs[MIPSInst_RT(ir)], MIPSInst_RD(ir));
			break;

		case mfhc_op:
			if (!cpu_has_mips_r2_r6)
				goto sigill;

			/* copregister rd -> gpr[rt] */
			if (MIPSInst_RT(ir) != 0) {
				SIFROMHREG(xcp->regs[MIPSInst_RT(ir)],
					MIPSInst_RD(ir));
			}
			break;

		case mthc_op:
			if (!cpu_has_mips_r2_r6)
				goto sigill;

			/* copregister rd <- gpr[rt] */
			SITOHREG(xcp->regs[MIPSInst_RT(ir)], MIPSInst_RD(ir));
			break;

		case mfc_op:
			/* copregister rd -> gpr[rt] */
			if (MIPSInst_RT(ir) != 0) {
				SIFROMREG(xcp->regs[MIPSInst_RT(ir)],
					MIPSInst_RD(ir));
			}
			break;

		case mtc_op:
			/* copregister rd <- rt */
			SITOREG(xcp->regs[MIPSInst_RT(ir)], MIPSInst_RD(ir));
			break;

		case cfc_op:
			/* cop control register rd -> gpr[rt] */
			cop1_cfc(xcp, ctx, ir);
			break;

		case ctc_op:
			/* copregister rd <- rt */
			cop1_ctc(xcp, ctx, ir);
			if ((ctx->fcr31 >> 5) & ctx->fcr31 & FPU_CSR_ALL_E) {
				return SIGFPE;
			}
			break;

		case bc1eqz_op:
		case bc1nez_op:
			if (!cpu_has_mips_r6 || delay_slot(xcp))
				return SIGILL;

			likely = 0;
			cond = 0;
			fpr = &current->thread.fpu.fpr[MIPSInst_RT(ir)];
			bit0 = get_fpr32(fpr, 0) & 0x1;
			switch (MIPSInst_RS(ir)) {
			case bc1eqz_op:
				MIPS_FPU_EMU_INC_STATS(bc1eqz);
				cond = bit0 == 0;
				break;
			case bc1nez_op:
				MIPS_FPU_EMU_INC_STATS(bc1nez);
				cond = bit0 != 0;
				break;
			}
			goto branch_common;

		case bc_op:
			if (delay_slot(xcp))
				return SIGILL;

			if (cpu_has_mips_4_5_r)
				cbit = fpucondbit[MIPSInst_RT(ir) >> 2];
			else
				cbit = FPU_CSR_COND;
			cond = ctx->fcr31 & cbit;

			likely = 0;
			switch (MIPSInst_RT(ir) & 3) {
			case bcfl_op:
				if (cpu_has_mips_2_3_4_5_r)
					likely = 1;
				/* fall through */
			case bcf_op:
				cond = !cond;
				break;
			case bctl_op:
				if (cpu_has_mips_2_3_4_5_r)
					likely = 1;
				/* fall through */
			case bct_op:
				break;
			}
branch_common:
			MIPS_FPU_EMU_INC_STATS(branches);
			set_delay_slot(xcp);
			if (cond) {
				/*
				 * Branch taken: emulate dslot instruction
				 */
				unsigned long bcpc;

				/*
				 * Remember EPC at the branch to point back
				 * at so that any delay-slot instruction
				 * signal is not silently ignored.
				 */
				bcpc = xcp->cp0_epc;
				xcp->cp0_epc += dec_insn.pc_inc;

				contpc = MIPSInst_SIMM(ir);
				ir = dec_insn.next_insn;
				if (dec_insn.micro_mips_mode) {
					contpc = (xcp->cp0_epc + (contpc << 1));

					/* If 16-bit instruction, not FPU. */
					if ((dec_insn.next_pc_inc == 2) ||
						(microMIPS32_to_MIPS32((union mips_instruction *)&ir) == SIGILL)) {

						/*
						 * Since this instruction will
						 * be put on the stack with
						 * 32-bit words, get around
						 * this problem by putting a
						 * NOP16 as the second one.
						 */
						if (dec_insn.next_pc_inc == 2)
							ir = (ir & (~0xffff)) | MM_NOP16;

						/*
						 * Single step the non-CP1
						 * instruction in the dslot.
						 */
						sig = mips_dsemul(xcp, ir,
								  bcpc, contpc);
						if (sig < 0)
							break;
						if (sig)
							xcp->cp0_epc = bcpc;
						/*
						 * SIGILL forces out of
						 * the emulation loop.
						 */
						return sig ? sig : SIGILL;
					}
				} else
					contpc = (xcp->cp0_epc + (contpc << 2));

				switch (MIPSInst_OPCODE(ir)) {
				case lwc1_op:
				case swc1_op:
					goto emul;

				case ldc1_op:
				case sdc1_op:
					if (cpu_has_mips_2_3_4_5_r)
						goto emul;

					goto bc_sigill;

				case cop1_op:
					goto emul;

				case cop1x_op:
					if (cpu_has_mips_4_5_64_r2_r6)
						/* its one of ours */
						goto emul;

					goto bc_sigill;

				case spec_op:
					switch (MIPSInst_FUNC(ir)) {
					case movc_op:
						if (cpu_has_mips_4_5_r)
							goto emul;

						goto bc_sigill;
					}
					break;

				bc_sigill:
					xcp->cp0_epc = bcpc;
					return SIGILL;
				}

				/*
				 * Single step the non-cp1
				 * instruction in the dslot
				 */
				sig = mips_dsemul(xcp, ir, bcpc, contpc);
				if (sig < 0)
					break;
				if (sig)
					xcp->cp0_epc = bcpc;
				/* SIGILL forces out of the emulation loop.  */
				return sig ? sig : SIGILL;
			} else if (likely) {	/* branch not taken */
				/*
				 * branch likely nullifies
				 * dslot if not taken
				 */
				xcp->cp0_epc += dec_insn.pc_inc;
				contpc += dec_insn.pc_inc;
				/*
				 * else continue & execute
				 * dslot as normal insn
				 */
			}
			break;

		default:
			if (!(MIPSInst_RS(ir) & 0x10))
				return SIGILL;

			/* a real fpu computation instruction */
			sig = fpu_emu(xcp, ctx, ir);
			if (sig)
				return sig;
		}
		break;

	case cop1x_op:
		if (!cpu_has_mips_4_5_64_r2_r6)
			return SIGILL;

		sig = fpux_emu(xcp, ctx, ir, fault_addr);
		if (sig)
			return sig;
		break;

	case spec_op:
		if (!cpu_has_mips_4_5_r)
			return SIGILL;

		if (MIPSInst_FUNC(ir) != movc_op)
			return SIGILL;
		cond = fpucondbit[MIPSInst_RT(ir) >> 2];
		if (((ctx->fcr31 & cond) != 0) == ((MIPSInst_RT(ir) & 1) != 0))
			xcp->regs[MIPSInst_RD(ir)] =
				xcp->regs[MIPSInst_RS(ir)];
		break;
	default:
sigill:
		return SIGILL;
	}

	/* we did it !! */
	xcp->cp0_epc = contpc;
	clear_delay_slot(xcp);

	return 0;
}

/*
 * Conversion table from MIPS compare ops 48-63
 * cond = ieee754dp_cmp(x,y,IEEE754_UN,sig);
 */
static const unsigned char cmptab[8] = {
	0,			/* cmp_0 (sig) cmp_sf */
	IEEE754_CUN,		/* cmp_un (sig) cmp_ngle */
	IEEE754_CEQ,		/* cmp_eq (sig) cmp_seq */
	IEEE754_CEQ | IEEE754_CUN,	/* cmp_ueq (sig) cmp_ngl  */
	IEEE754_CLT,		/* cmp_olt (sig) cmp_lt */
	IEEE754_CLT | IEEE754_CUN,	/* cmp_ult (sig) cmp_nge */
	IEEE754_CLT | IEEE754_CEQ,	/* cmp_ole (sig) cmp_le */
	IEEE754_CLT | IEEE754_CEQ | IEEE754_CUN,	/* cmp_ule (sig) cmp_ngt */
};

static const unsigned char negative_cmptab[8] = {
	0, /* Reserved */
	IEEE754_CLT | IEEE754_CGT | IEEE754_CEQ,
	IEEE754_CLT | IEEE754_CGT | IEEE754_CUN,
	IEEE754_CLT | IEEE754_CGT,
	/* Reserved */
};


/*
 * Additional MIPS4 instructions
 */

#define DEF3OP(name, p, f1, f2, f3)					\
static union ieee754##p fpemu_##p##_##name(union ieee754##p r,		\
	union ieee754##p s, union ieee754##p t)				\
{									\
	struct _ieee754_csr ieee754_csr_save;				\
	s = f1(s, t);							\
	ieee754_csr_save = ieee754_csr;					\
	s = f2(s, r);							\
	ieee754_csr_save.cx |= ieee754_csr.cx;				\
	ieee754_csr_save.sx |= ieee754_csr.sx;				\
	s = f3(s);							\
	ieee754_csr.cx |= ieee754_csr_save.cx;				\
	ieee754_csr.sx |= ieee754_csr_save.sx;				\
	return s;							\
}

static union ieee754dp fpemu_dp_recip(union ieee754dp d)
{
	return ieee754dp_div(ieee754dp_one(0), d);
}

static union ieee754dp fpemu_dp_rsqrt(union ieee754dp d)
{
	return ieee754dp_div(ieee754dp_one(0), ieee754dp_sqrt(d));
}

static union ieee754sp fpemu_sp_recip(union ieee754sp s)
{
	return ieee754sp_div(ieee754sp_one(0), s);
}

static union ieee754sp fpemu_sp_rsqrt(union ieee754sp s)
{
	return ieee754sp_div(ieee754sp_one(0), ieee754sp_sqrt(s));
}

DEF3OP(madd, sp, ieee754sp_mul, ieee754sp_add, );
DEF3OP(msub, sp, ieee754sp_mul, ieee754sp_sub, );
DEF3OP(nmadd, sp, ieee754sp_mul, ieee754sp_add, ieee754sp_neg);
DEF3OP(nmsub, sp, ieee754sp_mul, ieee754sp_sub, ieee754sp_neg);
DEF3OP(madd, dp, ieee754dp_mul, ieee754dp_add, );
DEF3OP(msub, dp, ieee754dp_mul, ieee754dp_sub, );
DEF3OP(nmadd, dp, ieee754dp_mul, ieee754dp_add, ieee754dp_neg);
DEF3OP(nmsub, dp, ieee754dp_mul, ieee754dp_sub, ieee754dp_neg);

static int fpux_emu(struct pt_regs *xcp, struct mips_fpu_struct *ctx,
	mips_instruction ir, void *__user *fault_addr)
{
	unsigned int rcsr = 0;	/* resulting csr */

	MIPS_FPU_EMU_INC_STATS(cp1xops);

	switch (MIPSInst_FMA_FFMT(ir)) {
	case s_fmt:{		/* 0 */

		union ieee754sp(*handler) (union ieee754sp, union ieee754sp, union ieee754sp);
		union ieee754sp fd, fr, fs, ft;
		u32 __user *va;
		u32 val;

		switch (MIPSInst_FUNC(ir)) {
		case lwxc1_op:
			va = (void __user *) (xcp->regs[MIPSInst_FR(ir)] +
				xcp->regs[MIPSInst_FT(ir)]);

			MIPS_FPU_EMU_INC_STATS(loads);
			if (!access_ok(VERIFY_READ, va, sizeof(u32))) {
				MIPS_FPU_EMU_INC_STATS(errors);
				*fault_addr = va;
				return SIGBUS;
			}
			if (__get_user(val, va)) {
				MIPS_FPU_EMU_INC_STATS(errors);
				*fault_addr = va;
				return SIGSEGV;
			}
			SITOREG(val, MIPSInst_FD(ir));
			break;

		case swxc1_op:
			va = (void __user *) (xcp->regs[MIPSInst_FR(ir)] +
				xcp->regs[MIPSInst_FT(ir)]);

			MIPS_FPU_EMU_INC_STATS(stores);

			SIFROMREG(val, MIPSInst_FS(ir));
			if (!access_ok(VERIFY_WRITE, va, sizeof(u32))) {
				MIPS_FPU_EMU_INC_STATS(errors);
				*fault_addr = va;
				return SIGBUS;
			}
			if (put_user(val, va)) {
				MIPS_FPU_EMU_INC_STATS(errors);
				*fault_addr = va;
				return SIGSEGV;
			}
			break;

		case madd_s_op:
			handler = fpemu_sp_madd;
			goto scoptop;
		case msub_s_op:
			handler = fpemu_sp_msub;
			goto scoptop;
		case nmadd_s_op:
			handler = fpemu_sp_nmadd;
			goto scoptop;
		case nmsub_s_op:
			handler = fpemu_sp_nmsub;
			goto scoptop;

		      scoptop:
			SPFROMREG(fr, MIPSInst_FR(ir));
			SPFROMREG(fs, MIPSInst_FS(ir));
			SPFROMREG(ft, MIPSInst_FT(ir));
			fd = (*handler) (fr, fs, ft);
			SPTOREG(fd, MIPSInst_FD(ir));

		      copcsr:
			if (ieee754_cxtest(IEEE754_INEXACT)) {
				MIPS_FPU_EMU_INC_STATS(ieee754_inexact);
				rcsr |= FPU_CSR_INE_X | FPU_CSR_INE_S;
			}
			if (ieee754_cxtest(IEEE754_UNDERFLOW)) {
				MIPS_FPU_EMU_INC_STATS(ieee754_underflow);
				rcsr |= FPU_CSR_UDF_X | FPU_CSR_UDF_S;
			}
			if (ieee754_cxtest(IEEE754_OVERFLOW)) {
				MIPS_FPU_EMU_INC_STATS(ieee754_overflow);
				rcsr |= FPU_CSR_OVF_X | FPU_CSR_OVF_S;
			}
			if (ieee754_cxtest(IEEE754_INVALID_OPERATION)) {
				MIPS_FPU_EMU_INC_STATS(ieee754_invalidop);
				rcsr |= FPU_CSR_INV_X | FPU_CSR_INV_S;
			}

			ctx->fcr31 = (ctx->fcr31 & ~FPU_CSR_ALL_X) | rcsr;
			if ((ctx->fcr31 >> 5) & ctx->fcr31 & FPU_CSR_ALL_E) {
				/*printk ("SIGFPE: FPU csr = %08x\n",
				   ctx->fcr31); */
				return SIGFPE;
			}

			break;

		default:
			return SIGILL;
		}
		break;
	}

	case d_fmt:{		/* 1 */
		union ieee754dp(*handler) (union ieee754dp, union ieee754dp, union ieee754dp);
		union ieee754dp fd, fr, fs, ft;
		u64 __user *va;
		u64 val;

		switch (MIPSInst_FUNC(ir)) {
		case ldxc1_op:
			va = (void __user *) (xcp->regs[MIPSInst_FR(ir)] +
				xcp->regs[MIPSInst_FT(ir)]);

			MIPS_FPU_EMU_INC_STATS(loads);
			if (!access_ok(VERIFY_READ, va, sizeof(u64))) {
				MIPS_FPU_EMU_INC_STATS(errors);
				*fault_addr = va;
				return SIGBUS;
			}
			if (__get_user(val, va)) {
				MIPS_FPU_EMU_INC_STATS(errors);
				*fault_addr = va;
				return SIGSEGV;
			}
			DITOREG(val, MIPSInst_FD(ir));
			break;

		case sdxc1_op:
			va = (void __user *) (xcp->regs[MIPSInst_FR(ir)] +
				xcp->regs[MIPSInst_FT(ir)]);

			MIPS_FPU_EMU_INC_STATS(stores);
			DIFROMREG(val, MIPSInst_FS(ir));
			if (!access_ok(VERIFY_WRITE, va, sizeof(u64))) {
				MIPS_FPU_EMU_INC_STATS(errors);
				*fault_addr = va;
				return SIGBUS;
			}
			if (__put_user(val, va)) {
				MIPS_FPU_EMU_INC_STATS(errors);
				*fault_addr = va;
				return SIGSEGV;
			}
			break;

		case madd_d_op:
			handler = fpemu_dp_madd;
			goto dcoptop;
		case msub_d_op:
			handler = fpemu_dp_msub;
			goto dcoptop;
		case nmadd_d_op:
			handler = fpemu_dp_nmadd;
			goto dcoptop;
		case nmsub_d_op:
			handler = fpemu_dp_nmsub;
			goto dcoptop;

		      dcoptop:
			DPFROMREG(fr, MIPSInst_FR(ir));
			DPFROMREG(fs, MIPSInst_FS(ir));
			DPFROMREG(ft, MIPSInst_FT(ir));
			fd = (*handler) (fr, fs, ft);
			DPTOREG(fd, MIPSInst_FD(ir));
			goto copcsr;

		default:
			return SIGILL;
		}
		break;
	}

	case 0x3:
		if (MIPSInst_FUNC(ir) != pfetch_op)
			return SIGILL;

		/* ignore prefx operation */
		break;

	default:
		return SIGILL;
	}

	return 0;
}



/*
 * Emulate a single COP1 arithmetic instruction.
 */
static int fpu_emu(struct pt_regs *xcp, struct mips_fpu_struct *ctx,
	mips_instruction ir)
{
	int rfmt;		/* resulting format */
	unsigned int rcsr = 0;	/* resulting csr */
	unsigned int oldrm;
	unsigned int cbit;
	unsigned int cond;
	union {
		union ieee754dp d;
		union ieee754sp s;
		int w;
		s64 l;
	} rv;			/* resulting value */
	u64 bits;

	MIPS_FPU_EMU_INC_STATS(cp1ops);
	switch (rfmt = (MIPSInst_FFMT(ir) & 0xf)) {
	case s_fmt: {		/* 0 */
		union {
			union ieee754sp(*b) (union ieee754sp, union ieee754sp);
			union ieee754sp(*u) (union ieee754sp);
		} handler;
		union ieee754sp fd, fs, ft;

		switch (MIPSInst_FUNC(ir)) {
			/* binary ops */
		case fadd_op:
			MIPS_FPU_EMU_INC_STATS(add_s);
			handler.b = ieee754sp_add;
			goto scopbop;
		case fsub_op:
			MIPS_FPU_EMU_INC_STATS(sub_s);
			handler.b = ieee754sp_sub;
			goto scopbop;
		case fmul_op:
			MIPS_FPU_EMU_INC_STATS(mul_s);
			handler.b = ieee754sp_mul;
			goto scopbop;
		case fdiv_op:
			MIPS_FPU_EMU_INC_STATS(div_s);
			handler.b = ieee754sp_div;
			goto scopbop;

			/* unary  ops */
		case fsqrt_op:
			if (!cpu_has_mips_2_3_4_5_r)
				return SIGILL;

			MIPS_FPU_EMU_INC_STATS(sqrt_s);
			handler.u = ieee754sp_sqrt;
			goto scopuop;

		/*
		 * Note that on some MIPS IV implementations such as the
		 * R5000 and R8000 the FSQRT and FRECIP instructions do not
		 * achieve full IEEE-754 accuracy - however this emulator does.
		 */
		case frsqrt_op:
			if (!cpu_has_mips_4_5_64_r2_r6)
				return SIGILL;

			MIPS_FPU_EMU_INC_STATS(rsqrt_s);
			handler.u = fpemu_sp_rsqrt;
			goto scopuop;

		case frecip_op:
			if (!cpu_has_mips_4_5_64_r2_r6)
				return SIGILL;

			MIPS_FPU_EMU_INC_STATS(recip_s);
			handler.u = fpemu_sp_recip;
			goto scopuop;

		case fmovc_op:
			if (!cpu_has_mips_4_5_r)
				return SIGILL;

			cond = fpucondbit[MIPSInst_FT(ir) >> 2];
			if (((ctx->fcr31 & cond) != 0) !=
				((MIPSInst_FT(ir) & 1) != 0))
				return 0;
			SPFROMREG(rv.s, MIPSInst_FS(ir));
			break;

		case fmovz_op:
			if (!cpu_has_mips_4_5_r)
				return SIGILL;

			if (xcp->regs[MIPSInst_FT(ir)] != 0)
				return 0;
			SPFROMREG(rv.s, MIPSInst_FS(ir));
			break;

		case fmovn_op:
			if (!cpu_has_mips_4_5_r)
				return SIGILL;

			if (xcp->regs[MIPSInst_FT(ir)] == 0)
				return 0;
			SPFROMREG(rv.s, MIPSInst_FS(ir));
			break;

		case fseleqz_op:
			if (!cpu_has_mips_r6)
				return SIGILL;

			MIPS_FPU_EMU_INC_STATS(seleqz_s);
			SPFROMREG(rv.s, MIPSInst_FT(ir));
			if (rv.w & 0x1)
				rv.w = 0;
			else
				SPFROMREG(rv.s, MIPSInst_FS(ir));
			break;

		case fselnez_op:
			if (!cpu_has_mips_r6)
				return SIGILL;

			MIPS_FPU_EMU_INC_STATS(selnez_s);
			SPFROMREG(rv.s, MIPSInst_FT(ir));
			if (rv.w & 0x1)
				SPFROMREG(rv.s, MIPSInst_FS(ir));
			else
				rv.w = 0;
			break;

		case fmaddf_op: {
			union ieee754sp ft, fs, fd;

			if (!cpu_has_mips_r6)
				return SIGILL;

			MIPS_FPU_EMU_INC_STATS(maddf_s);
			SPFROMREG(ft, MIPSInst_FT(ir));
			SPFROMREG(fs, MIPSInst_FS(ir));
			SPFROMREG(fd, MIPSInst_FD(ir));
			rv.s = ieee754sp_maddf(fd, fs, ft);
			goto copcsr;
		}

		case fmsubf_op: {
			union ieee754sp ft, fs, fd;

			if (!cpu_has_mips_r6)
				return SIGILL;

			MIPS_FPU_EMU_INC_STATS(msubf_s);
			SPFROMREG(ft, MIPSInst_FT(ir));
			SPFROMREG(fs, MIPSInst_FS(ir));
			SPFROMREG(fd, MIPSInst_FD(ir));
			rv.s = ieee754sp_msubf(fd, fs, ft);
			goto copcsr;
		}

		case frint_op: {
			union ieee754sp fs;

			if (!cpu_has_mips_r6)
				return SIGILL;

			MIPS_FPU_EMU_INC_STATS(rint_s);
			SPFROMREG(fs, MIPSInst_FS(ir));
			rv.s = ieee754sp_rint(fs);
			goto copcsr;
		}

		case fclass_op: {
			union ieee754sp fs;

			if (!cpu_has_mips_r6)
				return SIGILL;

			MIPS_FPU_EMU_INC_STATS(class_s);
			SPFROMREG(fs, MIPSInst_FS(ir));
			rv.w = ieee754sp_2008class(fs);
			rfmt = w_fmt;
			goto copcsr;
		}

		case fmin_op: {
			union ieee754sp fs, ft;

			if (!cpu_has_mips_r6)
				return SIGILL;

			MIPS_FPU_EMU_INC_STATS(min_s);
			SPFROMREG(ft, MIPSInst_FT(ir));
			SPFROMREG(fs, MIPSInst_FS(ir));
			rv.s = ieee754sp_fmin(fs, ft);
			goto copcsr;
		}

		case fmina_op: {
			union ieee754sp fs, ft;

			if (!cpu_has_mips_r6)
				return SIGILL;

			MIPS_FPU_EMU_INC_STATS(mina_s);
			SPFROMREG(ft, MIPSInst_FT(ir));
			SPFROMREG(fs, MIPSInst_FS(ir));
			rv.s = ieee754sp_fmina(fs, ft);
			goto copcsr;
		}

		case fmax_op: {
			union ieee754sp fs, ft;

			if (!cpu_has_mips_r6)
				return SIGILL;

			MIPS_FPU_EMU_INC_STATS(max_s);
			SPFROMREG(ft, MIPSInst_FT(ir));
			SPFROMREG(fs, MIPSInst_FS(ir));
			rv.s = ieee754sp_fmax(fs, ft);
			goto copcsr;
		}

		case fmaxa_op: {
			union ieee754sp fs, ft;

			if (!cpu_has_mips_r6)
				return SIGILL;

			MIPS_FPU_EMU_INC_STATS(maxa_s);
			SPFROMREG(ft, MIPSInst_FT(ir));
			SPFROMREG(fs, MIPSInst_FS(ir));
			rv.s = ieee754sp_fmaxa(fs, ft);
			goto copcsr;
		}

		case fabs_op:
			MIPS_FPU_EMU_INC_STATS(abs_s);
			handler.u = ieee754sp_abs;
			goto scopuop;

		case fneg_op:
			MIPS_FPU_EMU_INC_STATS(neg_s);
			handler.u = ieee754sp_neg;
			goto scopuop;

		case fmov_op:
			/* an easy one */
			MIPS_FPU_EMU_INC_STATS(mov_s);
			SPFROMREG(rv.s, MIPSInst_FS(ir));
			goto copcsr;

			/* binary op on handler */
scopbop:
			SPFROMREG(fs, MIPSInst_FS(ir));
			SPFROMREG(ft, MIPSInst_FT(ir));

			rv.s = (*handler.b) (fs, ft);
			goto copcsr;
scopuop:
			SPFROMREG(fs, MIPSInst_FS(ir));
			rv.s = (*handler.u) (fs);
			goto copcsr;
copcsr:
			if (ieee754_cxtest(IEEE754_INEXACT)) {
				MIPS_FPU_EMU_INC_STATS(ieee754_inexact);
				rcsr |= FPU_CSR_INE_X | FPU_CSR_INE_S;
			}
			if (ieee754_cxtest(IEEE754_UNDERFLOW)) {
				MIPS_FPU_EMU_INC_STATS(ieee754_underflow);
				rcsr |= FPU_CSR_UDF_X | FPU_CSR_UDF_S;
			}
			if (ieee754_cxtest(IEEE754_OVERFLOW)) {
				MIPS_FPU_EMU_INC_STATS(ieee754_overflow);
				rcsr |= FPU_CSR_OVF_X | FPU_CSR_OVF_S;
			}
			if (ieee754_cxtest(IEEE754_ZERO_DIVIDE)) {
				MIPS_FPU_EMU_INC_STATS(ieee754_zerodiv);
				rcsr |= FPU_CSR_DIV_X | FPU_CSR_DIV_S;
			}
			if (ieee754_cxtest(IEEE754_INVALID_OPERATION)) {
				MIPS_FPU_EMU_INC_STATS(ieee754_invalidop);
				rcsr |= FPU_CSR_INV_X | FPU_CSR_INV_S;
			}
			break;

			/* unary conv ops */
		case fcvts_op:
			return SIGILL;	/* not defined */

		case fcvtd_op:
			MIPS_FPU_EMU_INC_STATS(cvt_d_s);
			SPFROMREG(fs, MIPSInst_FS(ir));
			rv.d = ieee754dp_fsp(fs);
			rfmt = d_fmt;
			goto copcsr;

		case fcvtw_op:
			MIPS_FPU_EMU_INC_STATS(cvt_w_s);
			SPFROMREG(fs, MIPSInst_FS(ir));
			rv.w = ieee754sp_tint(fs);
			rfmt = w_fmt;
			goto copcsr;

		case fround_op:
		case ftrunc_op:
		case fceil_op:
		case ffloor_op:
			if (!cpu_has_mips_2_3_4_5_r)
				return SIGILL;

			if (MIPSInst_FUNC(ir) == fceil_op)
				MIPS_FPU_EMU_INC_STATS(ceil_w_s);
			if (MIPSInst_FUNC(ir) == ffloor_op)
				MIPS_FPU_EMU_INC_STATS(floor_w_s);
			if (MIPSInst_FUNC(ir) == fround_op)
				MIPS_FPU_EMU_INC_STATS(round_w_s);
			if (MIPSInst_FUNC(ir) == ftrunc_op)
				MIPS_FPU_EMU_INC_STATS(trunc_w_s);

			oldrm = ieee754_csr.rm;
			SPFROMREG(fs, MIPSInst_FS(ir));
			ieee754_csr.rm = MIPSInst_FUNC(ir);
			rv.w = ieee754sp_tint(fs);
			ieee754_csr.rm = oldrm;
			rfmt = w_fmt;
			goto copcsr;

		case fsel_op:
			if (!cpu_has_mips_r6)
				return SIGILL;

			MIPS_FPU_EMU_INC_STATS(sel_s);
			SPFROMREG(fd, MIPSInst_FD(ir));
			if (fd.bits & 0x1)
				SPFROMREG(rv.s, MIPSInst_FT(ir));
			else
				SPFROMREG(rv.s, MIPSInst_FS(ir));
			break;

		case fcvtl_op:
			if (!cpu_has_mips_3_4_5_64_r2_r6)
				return SIGILL;

			MIPS_FPU_EMU_INC_STATS(cvt_l_s);
			SPFROMREG(fs, MIPSInst_FS(ir));
			rv.l = ieee754sp_tlong(fs);
			rfmt = l_fmt;
			goto copcsr;

		case froundl_op:
		case ftruncl_op:
		case fceill_op:
		case ffloorl_op:
			if (!cpu_has_mips_3_4_5_64_r2_r6)
				return SIGILL;

			if (MIPSInst_FUNC(ir) == fceill_op)
				MIPS_FPU_EMU_INC_STATS(ceil_l_s);
			if (MIPSInst_FUNC(ir) == ffloorl_op)
				MIPS_FPU_EMU_INC_STATS(floor_l_s);
			if (MIPSInst_FUNC(ir) == froundl_op)
				MIPS_FPU_EMU_INC_STATS(round_l_s);
			if (MIPSInst_FUNC(ir) == ftruncl_op)
				MIPS_FPU_EMU_INC_STATS(trunc_l_s);

			oldrm = ieee754_csr.rm;
			SPFROMREG(fs, MIPSInst_FS(ir));
			ieee754_csr.rm = MIPSInst_FUNC(ir);
			rv.l = ieee754sp_tlong(fs);
			ieee754_csr.rm = oldrm;
			rfmt = l_fmt;
			goto copcsr;

		default:
			if (!NO_R6EMU && MIPSInst_FUNC(ir) >= fcmp_op) {
				unsigned int cmpop;
				union ieee754sp fs, ft;

				cmpop = MIPSInst_FUNC(ir) - fcmp_op;
				SPFROMREG(fs, MIPSInst_FS(ir));
				SPFROMREG(ft, MIPSInst_FT(ir));
				rv.w = ieee754sp_cmp(fs, ft,
					cmptab[cmpop & 0x7], cmpop & 0x8);
				rfmt = -1;
				if ((cmpop & 0x8) && ieee754_cxtest
					(IEEE754_INVALID_OPERATION))
					rcsr = FPU_CSR_INV_X | FPU_CSR_INV_S;
				else
					goto copcsr;

			} else
				return SIGILL;
			break;
		}
		break;
	}

	case d_fmt: {
		union ieee754dp fd, fs, ft;
		union {
			union ieee754dp(*b) (union ieee754dp, union ieee754dp);
			union ieee754dp(*u) (union ieee754dp);
		} handler;

		switch (MIPSInst_FUNC(ir)) {
			/* binary ops */
		case fadd_op:
			MIPS_FPU_EMU_INC_STATS(add_d);
			handler.b = ieee754dp_add;
			goto dcopbop;
		case fsub_op:
			MIPS_FPU_EMU_INC_STATS(sub_d);
			handler.b = ieee754dp_sub;
			goto dcopbop;
		case fmul_op:
			MIPS_FPU_EMU_INC_STATS(mul_d);
			handler.b = ieee754dp_mul;
			goto dcopbop;
		case fdiv_op:
			MIPS_FPU_EMU_INC_STATS(div_d);
			handler.b = ieee754dp_div;
			goto dcopbop;

			/* unary  ops */
		case fsqrt_op:
			if (!cpu_has_mips_2_3_4_5_r)
				return SIGILL;

			MIPS_FPU_EMU_INC_STATS(sqrt_d);
			handler.u = ieee754dp_sqrt;
			goto dcopuop;
		/*
		 * Note that on some MIPS IV implementations such as the
		 * R5000 and R8000 the FSQRT and FRECIP instructions do not
		 * achieve full IEEE-754 accuracy - however this emulator does.
		 */
		case frsqrt_op:
			if (!cpu_has_mips_4_5_64_r2_r6)
				return SIGILL;

			MIPS_FPU_EMU_INC_STATS(rsqrt_d);
			handler.u = fpemu_dp_rsqrt;
			goto dcopuop;
		case frecip_op:
			if (!cpu_has_mips_4_5_64_r2_r6)
				return SIGILL;

			MIPS_FPU_EMU_INC_STATS(recip_d);
			handler.u = fpemu_dp_recip;
			goto dcopuop;
		case fmovc_op:
			if (!cpu_has_mips_4_5_r)
				return SIGILL;

			cond = fpucondbit[MIPSInst_FT(ir) >> 2];
			if (((ctx->fcr31 & cond) != 0) !=
				((MIPSInst_FT(ir) & 1) != 0))
				return 0;
			DPFROMREG(rv.d, MIPSInst_FS(ir));
			break;
		case fmovz_op:
			if (!cpu_has_mips_4_5_r)
				return SIGILL;

			if (xcp->regs[MIPSInst_FT(ir)] != 0)
				return 0;
			DPFROMREG(rv.d, MIPSInst_FS(ir));
			break;
		case fmovn_op:
			if (!cpu_has_mips_4_5_r)
				return SIGILL;

			if (xcp->regs[MIPSInst_FT(ir)] == 0)
				return 0;
			DPFROMREG(rv.d, MIPSInst_FS(ir));
			break;

		case fseleqz_op:
			if (!cpu_has_mips_r6)
				return SIGILL;

			MIPS_FPU_EMU_INC_STATS(seleqz_d);
			DPFROMREG(rv.d, MIPSInst_FT(ir));
			if (rv.l & 0x1)
				rv.l = 0;
			else
				DPFROMREG(rv.d, MIPSInst_FS(ir));
			break;

		case fselnez_op:
			if (!cpu_has_mips_r6)
				return SIGILL;

			MIPS_FPU_EMU_INC_STATS(selnez_d);
			DPFROMREG(rv.d, MIPSInst_FT(ir));
			if (rv.l & 0x1)
				DPFROMREG(rv.d, MIPSInst_FS(ir));
			else
				rv.l = 0;
			break;

		case fmaddf_op: {
			union ieee754dp ft, fs, fd;

			if (!cpu_has_mips_r6)
				return SIGILL;

			MIPS_FPU_EMU_INC_STATS(maddf_d);
			DPFROMREG(ft, MIPSInst_FT(ir));
			DPFROMREG(fs, MIPSInst_FS(ir));
			DPFROMREG(fd, MIPSInst_FD(ir));
			rv.d = ieee754dp_maddf(fd, fs, ft);
			goto copcsr;
		}

		case fmsubf_op: {
			union ieee754dp ft, fs, fd;

			if (!cpu_has_mips_r6)
				return SIGILL;

			MIPS_FPU_EMU_INC_STATS(msubf_d);
			DPFROMREG(ft, MIPSInst_FT(ir));
			DPFROMREG(fs, MIPSInst_FS(ir));
			DPFROMREG(fd, MIPSInst_FD(ir));
			rv.d = ieee754dp_msubf(fd, fs, ft);
			goto copcsr;
		}

		case frint_op: {
			union ieee754dp fs;

			if (!cpu_has_mips_r6)
				return SIGILL;

			MIPS_FPU_EMU_INC_STATS(rint_d);
			DPFROMREG(fs, MIPSInst_FS(ir));
			rv.d = ieee754dp_rint(fs);
			goto copcsr;
		}

		case fclass_op: {
			union ieee754dp fs;

			if (!cpu_has_mips_r6)
				return SIGILL;

			MIPS_FPU_EMU_INC_STATS(class_d);
			DPFROMREG(fs, MIPSInst_FS(ir));
			rv.l = ieee754dp_2008class(fs);
			rfmt = l_fmt;
			goto copcsr;
		}

		case fmin_op: {
			union ieee754dp fs, ft;

			if (!cpu_has_mips_r6)
				return SIGILL;

			MIPS_FPU_EMU_INC_STATS(min_d);
			DPFROMREG(ft, MIPSInst_FT(ir));
			DPFROMREG(fs, MIPSInst_FS(ir));
			rv.d = ieee754dp_fmin(fs, ft);
			goto copcsr;
		}

		case fmina_op: {
			union ieee754dp fs, ft;

			if (!cpu_has_mips_r6)
				return SIGILL;

			MIPS_FPU_EMU_INC_STATS(mina_d);
			DPFROMREG(ft, MIPSInst_FT(ir));
			DPFROMREG(fs, MIPSInst_FS(ir));
			rv.d = ieee754dp_fmina(fs, ft);
			goto copcsr;
		}

		case fmax_op: {
			union ieee754dp fs, ft;

			if (!cpu_has_mips_r6)
				return SIGILL;

			MIPS_FPU_EMU_INC_STATS(max_d);
			DPFROMREG(ft, MIPSInst_FT(ir));
			DPFROMREG(fs, MIPSInst_FS(ir));
			rv.d = ieee754dp_fmax(fs, ft);
			goto copcsr;
		}

		case fmaxa_op: {
			union ieee754dp fs, ft;

			if (!cpu_has_mips_r6)
				return SIGILL;

			MIPS_FPU_EMU_INC_STATS(maxa_d);
			DPFROMREG(ft, MIPSInst_FT(ir));
			DPFROMREG(fs, MIPSInst_FS(ir));
			rv.d = ieee754dp_fmaxa(fs, ft);
			goto copcsr;
		}

		case fabs_op:
			MIPS_FPU_EMU_INC_STATS(abs_d);
			handler.u = ieee754dp_abs;
			goto dcopuop;

		case fneg_op:
			MIPS_FPU_EMU_INC_STATS(neg_d);
			handler.u = ieee754dp_neg;
			goto dcopuop;

		case fmov_op:
			/* an easy one */
			MIPS_FPU_EMU_INC_STATS(mov_d);
			DPFROMREG(rv.d, MIPSInst_FS(ir));
			goto copcsr;

			/* binary op on handler */
dcopbop:
			DPFROMREG(fs, MIPSInst_FS(ir));
			DPFROMREG(ft, MIPSInst_FT(ir));

			rv.d = (*handler.b) (fs, ft);
			goto copcsr;
dcopuop:
			DPFROMREG(fs, MIPSInst_FS(ir));
			rv.d = (*handler.u) (fs);
			goto copcsr;

		/*
		 * unary conv ops
		 */
		case fcvts_op:
			MIPS_FPU_EMU_INC_STATS(cvt_s_d);
			DPFROMREG(fs, MIPSInst_FS(ir));
			rv.s = ieee754sp_fdp(fs);
			rfmt = s_fmt;
			goto copcsr;

		case fcvtd_op:
			return SIGILL;	/* not defined */

		case fcvtw_op:
			MIPS_FPU_EMU_INC_STATS(cvt_w_d);
			DPFROMREG(fs, MIPSInst_FS(ir));
			rv.w = ieee754dp_tint(fs);	/* wrong */
			rfmt = w_fmt;
			goto copcsr;

		case fround_op:
		case ftrunc_op:
		case fceil_op:
		case ffloor_op:
			if (!cpu_has_mips_2_3_4_5_r)
				return SIGILL;

			if (MIPSInst_FUNC(ir) == fceil_op)
				MIPS_FPU_EMU_INC_STATS(ceil_w_d);
			if (MIPSInst_FUNC(ir) == ffloor_op)
				MIPS_FPU_EMU_INC_STATS(floor_w_d);
			if (MIPSInst_FUNC(ir) == fround_op)
				MIPS_FPU_EMU_INC_STATS(round_w_d);
			if (MIPSInst_FUNC(ir) == ftrunc_op)
				MIPS_FPU_EMU_INC_STATS(trunc_w_d);

			oldrm = ieee754_csr.rm;
			DPFROMREG(fs, MIPSInst_FS(ir));
			ieee754_csr.rm = MIPSInst_FUNC(ir);
			rv.w = ieee754dp_tint(fs);
			ieee754_csr.rm = oldrm;
			rfmt = w_fmt;
			goto copcsr;

		case fsel_op:
			if (!cpu_has_mips_r6)
				return SIGILL;

			MIPS_FPU_EMU_INC_STATS(sel_d);
			DPFROMREG(fd, MIPSInst_FD(ir));
			if (fd.bits & 0x1)
				DPFROMREG(rv.d, MIPSInst_FT(ir));
			else
				DPFROMREG(rv.d, MIPSInst_FS(ir));
			break;

		case fcvtl_op:
			if (!cpu_has_mips_3_4_5_64_r2_r6)
				return SIGILL;

			MIPS_FPU_EMU_INC_STATS(cvt_l_d);
			DPFROMREG(fs, MIPSInst_FS(ir));
			rv.l = ieee754dp_tlong(fs);
			rfmt = l_fmt;
			goto copcsr;

		case froundl_op:
		case ftruncl_op:
		case fceill_op:
		case ffloorl_op:
			if (!cpu_has_mips_3_4_5_64_r2_r6)
				return SIGILL;

			if (MIPSInst_FUNC(ir) == fceill_op)
				MIPS_FPU_EMU_INC_STATS(ceil_l_d);
			if (MIPSInst_FUNC(ir) == ffloorl_op)
				MIPS_FPU_EMU_INC_STATS(floor_l_d);
			if (MIPSInst_FUNC(ir) == froundl_op)
				MIPS_FPU_EMU_INC_STATS(round_l_d);
			if (MIPSInst_FUNC(ir) == ftruncl_op)
				MIPS_FPU_EMU_INC_STATS(trunc_l_d);

			oldrm = ieee754_csr.rm;
			DPFROMREG(fs, MIPSInst_FS(ir));
			ieee754_csr.rm = MIPSInst_FUNC(ir);
			rv.l = ieee754dp_tlong(fs);
			ieee754_csr.rm = oldrm;
			rfmt = l_fmt;
			goto copcsr;

		default:
			if (!NO_R6EMU && MIPSInst_FUNC(ir) >= fcmp_op) {
				unsigned int cmpop;
				union ieee754dp fs, ft;

				cmpop = MIPSInst_FUNC(ir) - fcmp_op;
				DPFROMREG(fs, MIPSInst_FS(ir));
				DPFROMREG(ft, MIPSInst_FT(ir));
				rv.w = ieee754dp_cmp(fs, ft,
					cmptab[cmpop & 0x7], cmpop & 0x8);
				rfmt = -1;
				if ((cmpop & 0x8)
					&&
					ieee754_cxtest
					(IEEE754_INVALID_OPERATION))
					rcsr = FPU_CSR_INV_X | FPU_CSR_INV_S;
				else
					goto copcsr;

			}
			else {
				return SIGILL;
			}
			break;
		}
		break;
	}

	case w_fmt: {
		union ieee754dp fs;

		switch (MIPSInst_FUNC(ir)) {
		case fcvts_op:
			/* convert word to single precision real */
			MIPS_FPU_EMU_INC_STATS(cvt_s_w);
			SPFROMREG(fs, MIPSInst_FS(ir));
			rv.s = ieee754sp_fint(fs.bits);
			rfmt = s_fmt;
			goto copcsr;
		case fcvtd_op:
			/* convert word to double precision real */
			MIPS_FPU_EMU_INC_STATS(cvt_d_w);
			SPFROMREG(fs, MIPSInst_FS(ir));
			rv.d = ieee754dp_fint(fs.bits);
			rfmt = d_fmt;
			goto copcsr;
		default: {
			/* Emulating the new CMP.condn.fmt R6 instruction */
#define CMPOP_MASK	0x7
#define SIGN_BIT	(0x1 << 3)
#define PREDICATE_BIT	(0x1 << 4)

			int cmpop = MIPSInst_FUNC(ir) & CMPOP_MASK;
			int sig = MIPSInst_FUNC(ir) & SIGN_BIT;
			union ieee754sp fs, ft;

			/* This is an R6 only instruction */
			if (!cpu_has_mips_r6 ||
			    (MIPSInst_FUNC(ir) & 0x20))
				return SIGILL;

			if (!sig) {
				if (!(MIPSInst_FUNC(ir) & PREDICATE_BIT)) {
					switch (cmpop) {
					case 0:
					MIPS_FPU_EMU_INC_STATS(cmp_af_s);
					break;
					case 1:
					MIPS_FPU_EMU_INC_STATS(cmp_un_s);
					break;
					case 2:
					MIPS_FPU_EMU_INC_STATS(cmp_eq_s);
					break;
					case 3:
					MIPS_FPU_EMU_INC_STATS(cmp_ueq_s);
					break;
					case 4:
					MIPS_FPU_EMU_INC_STATS(cmp_lt_s);
					break;
					case 5:
					MIPS_FPU_EMU_INC_STATS(cmp_ult_s);
					break;
					case 6:
					MIPS_FPU_EMU_INC_STATS(cmp_le_s);
					break;
					case 7:
					MIPS_FPU_EMU_INC_STATS(cmp_ule_s);
					break;
					}
				} else {
					switch (cmpop) {
					case 1:
					MIPS_FPU_EMU_INC_STATS(cmp_or_s);
					break;
					case 2:
					MIPS_FPU_EMU_INC_STATS(cmp_une_s);
					break;
					case 3:
					MIPS_FPU_EMU_INC_STATS(cmp_ne_s);
					break;
					}
				}
			} else {
				if (!(MIPSInst_FUNC(ir) & PREDICATE_BIT)) {
					switch (cmpop) {
					case 0:
					MIPS_FPU_EMU_INC_STATS(cmp_saf_s);
					break;
					case 1:
					MIPS_FPU_EMU_INC_STATS(cmp_sun_s);
					break;
					case 2:
					MIPS_FPU_EMU_INC_STATS(cmp_seq_s);
					break;
					case 3:
					MIPS_FPU_EMU_INC_STATS(cmp_sueq_s);
					break;
					case 4:
					MIPS_FPU_EMU_INC_STATS(cmp_slt_s);
					break;
					case 5:
					MIPS_FPU_EMU_INC_STATS(cmp_sult_s);
					break;
					case 6:
					MIPS_FPU_EMU_INC_STATS(cmp_sle_s);
					break;
					case 7:
					MIPS_FPU_EMU_INC_STATS(cmp_sule_s);
					break;
					}
				} else {
					switch (cmpop) {
					case 1:
					MIPS_FPU_EMU_INC_STATS(cmp_sor_s);
					break;
					case 2:
					MIPS_FPU_EMU_INC_STATS(cmp_sune_s);
					break;
					case 3:
					MIPS_FPU_EMU_INC_STATS(cmp_sne_s);
					break;
					}
				}
			}

			/* fmt is w_fmt for single precision so fix it */
			rfmt = s_fmt;
			/* default to false */
			rv.w = 0;

			/* CMP.condn.S */
			SPFROMREG(fs, MIPSInst_FS(ir));
			SPFROMREG(ft, MIPSInst_FT(ir));

			/* positive predicates */
			if (!(MIPSInst_FUNC(ir) & PREDICATE_BIT)) {
				if (ieee754sp_cmp(fs, ft, cmptab[cmpop],
						  sig))
				    rv.w = -1; /* true, all 1s */
				if ((sig) &&
				    ieee754_cxtest(IEEE754_INVALID_OPERATION))
					rcsr = FPU_CSR_INV_X | FPU_CSR_INV_S;
				else
					goto copcsr;
			} else {
				/* negative predicates */
				switch (cmpop) {
				case 1:
				case 2:
				case 3:
					if (ieee754sp_cmp(fs, ft,
							  negative_cmptab[cmpop],
							  sig))
						rv.w = -1; /* true, all 1s */
					if (sig &&
					    ieee754_cxtest(IEEE754_INVALID_OPERATION))
						rcsr = FPU_CSR_INV_X | FPU_CSR_INV_S;
					else
						goto copcsr;
					break;
				default:
					/* Reserved R6 ops */
					return SIGILL;
				}
			}
			break;
			}
		}
		break;
	}

	case l_fmt:

		if (!cpu_has_mips_3_4_5_64_r2_r6)
			return SIGILL;

		DIFROMREG(bits, MIPSInst_FS(ir));

		switch (MIPSInst_FUNC(ir)) {
		case fcvts_op:
			/* convert long to single precision real */
			MIPS_FPU_EMU_INC_STATS(cvt_s_l);
			rv.s = ieee754sp_flong(bits);
			rfmt = s_fmt;
			goto copcsr;
		case fcvtd_op:
			/* convert long to double precision real */
			MIPS_FPU_EMU_INC_STATS(cvt_d_l);
			rv.d = ieee754dp_flong(bits);
			rfmt = d_fmt;
			goto copcsr;
		default: {
			/* Emulating the new CMP.condn.fmt R6 instruction */
			int cmpop = MIPSInst_FUNC(ir) & CMPOP_MASK;
			int sig = MIPSInst_FUNC(ir) & SIGN_BIT;
			union ieee754dp fs, ft;

			if (!cpu_has_mips_r6 ||
			    (MIPSInst_FUNC(ir) & 0x20))
				return SIGILL;

			if (!sig) {
				if (!(MIPSInst_FUNC(ir) & PREDICATE_BIT)) {
					switch (cmpop) {
					case 0:
					MIPS_FPU_EMU_INC_STATS(cmp_af_d);
					break;
					case 1:
					MIPS_FPU_EMU_INC_STATS(cmp_un_d);
					break;
					case 2:
					MIPS_FPU_EMU_INC_STATS(cmp_eq_d);
					break;
					case 3:
					MIPS_FPU_EMU_INC_STATS(cmp_ueq_d);
					break;
					case 4:
					MIPS_FPU_EMU_INC_STATS(cmp_lt_d);
					break;
					case 5:
					MIPS_FPU_EMU_INC_STATS(cmp_ult_d);
					break;
					case 6:
					MIPS_FPU_EMU_INC_STATS(cmp_le_d);
					break;
					case 7:
					MIPS_FPU_EMU_INC_STATS(cmp_ule_d);
					break;
					}
				} else {
					switch (cmpop) {
					case 1:
					MIPS_FPU_EMU_INC_STATS(cmp_or_d);
					break;
					case 2:
					MIPS_FPU_EMU_INC_STATS(cmp_une_d);
					break;
					case 3:
					MIPS_FPU_EMU_INC_STATS(cmp_ne_d);
					break;
					}
				}
			} else {
				if (!(MIPSInst_FUNC(ir) & PREDICATE_BIT)) {
					switch (cmpop) {
					case 0:
					MIPS_FPU_EMU_INC_STATS(cmp_saf_d);
					break;
					case 1:
					MIPS_FPU_EMU_INC_STATS(cmp_sun_d);
					break;
					case 2:
					MIPS_FPU_EMU_INC_STATS(cmp_seq_d);
					break;
					case 3:
					MIPS_FPU_EMU_INC_STATS(cmp_sueq_d);
					break;
					case 4:
					MIPS_FPU_EMU_INC_STATS(cmp_slt_d);
					break;
					case 5:
					MIPS_FPU_EMU_INC_STATS(cmp_sult_d);
					break;
					case 6:
					MIPS_FPU_EMU_INC_STATS(cmp_sle_d);
					break;
					case 7:
					MIPS_FPU_EMU_INC_STATS(cmp_sule_d);
					break;
					}
				} else {
					switch (cmpop) {
					case 1:
					MIPS_FPU_EMU_INC_STATS(cmp_sor_d);
					break;
					case 2:
					MIPS_FPU_EMU_INC_STATS(cmp_sune_d);
					break;
					case 3:
					MIPS_FPU_EMU_INC_STATS(cmp_sne_d);
					break;
					}
				}
			}

			/* fmt is l_fmt for double precision so fix it */
			rfmt = d_fmt;
			/* default to false */
			rv.l = 0;

			/* CMP.condn.D */
			DPFROMREG(fs, MIPSInst_FS(ir));
			DPFROMREG(ft, MIPSInst_FT(ir));

			/* positive predicates */
			if (!(MIPSInst_FUNC(ir) & PREDICATE_BIT)) {
				if (ieee754dp_cmp(fs, ft,
						  cmptab[cmpop], sig))
				    rv.l = -1LL; /* true, all 1s */
				if (sig &&
				    ieee754_cxtest(IEEE754_INVALID_OPERATION))
					rcsr = FPU_CSR_INV_X | FPU_CSR_INV_S;
				else
					goto copcsr;
			} else {
				/* negative predicates */
				switch (cmpop) {
				case 1:
				case 2:
				case 3:
					if (ieee754dp_cmp(fs, ft,
							  negative_cmptab[cmpop],
							  sig))
						rv.l = -1LL; /* true, all 1s */
					if (sig &&
					    ieee754_cxtest(IEEE754_INVALID_OPERATION))
						rcsr = FPU_CSR_INV_X | FPU_CSR_INV_S;
					else
						goto copcsr;
					break;
				default:
					/* Reserved R6 ops */
					return SIGILL;
				}
			}
			break;
			}
		}
		break;

	default:
		return SIGILL;
	}

	/*
	 * Update the fpu CSR register for this operation.
	 * If an exception is required, generate a tidy SIGFPE exception,
	 * without updating the result register.
	 * Note: cause exception bits do not accumulate, they are rewritten
	 * for each op; only the flag/sticky bits accumulate.
	 */
	ctx->fcr31 = (ctx->fcr31 & ~FPU_CSR_ALL_X) | rcsr;
	if ((ctx->fcr31 >> 5) & ctx->fcr31 & FPU_CSR_ALL_E) {
		/*printk ("SIGFPE: FPU csr = %08x\n",ctx->fcr31); */
		return SIGFPE;
	}

	/*
	 * Now we can safely write the result back to the register file.
	 */
	switch (rfmt) {
	case -1:

		if (cpu_has_mips_4_5_r)
			cbit = fpucondbit[MIPSInst_FD(ir) >> 2];
		else
			cbit = FPU_CSR_COND;
		if (rv.w)
			ctx->fcr31 |= cbit;
		else
			ctx->fcr31 &= ~cbit;
		break;

	case d_fmt:
		DPTOREG(rv.d, MIPSInst_FD(ir));
		break;
	case s_fmt:
		SPTOREG(rv.s, MIPSInst_FD(ir));
		break;
	case w_fmt:
		SITOREG(rv.w, MIPSInst_FD(ir));
		break;
	case l_fmt:
		if (!cpu_has_mips_3_4_5_64_r2_r6)
			return SIGILL;

		DITOREG(rv.l, MIPSInst_FD(ir));
		break;
	default:
		return SIGILL;
	}

	return 0;
}

/*
 * Emulate FPU instructions.
 *
 * If we use FPU hardware, then we have been typically called to handle
 * an unimplemented operation, such as where an operand is a NaN or
 * denormalized.  In that case exit the emulation loop after a single
 * iteration so as to let hardware execute any subsequent instructions.
 *
 * If we have no FPU hardware or it has been disabled, then continue
 * emulating floating-point instructions until one of these conditions
 * has occurred:
 *
 * - a non-FPU instruction has been encountered,
 *
 * - an attempt to emulate has ended with a signal,
 *
 * - the ISA mode has been switched.
 *
 * We need to terminate the emulation loop if we got switched to the
 * MIPS16 mode, whether supported or not, so that we do not attempt
 * to emulate a MIPS16 instruction as a regular MIPS FPU instruction.
 * Similarly if we got switched to the microMIPS mode and only the
 * regular MIPS mode is supported, so that we do not attempt to emulate
 * a microMIPS instruction as a regular MIPS FPU instruction.  Or if
 * we got switched to the regular MIPS mode and only the microMIPS mode
 * is supported, so that we do not attempt to emulate a regular MIPS
 * instruction that should cause an Address Error exception instead.
 * For simplicity we always terminate upon an ISA mode switch.
 */
int fpu_emulator_cop1Handler(struct pt_regs *xcp, struct mips_fpu_struct *ctx,
	int has_fpu, void *__user *fault_addr)
{
	unsigned long oldepc, prevepc;
	struct mm_decoded_insn dec_insn;
	u16 instr[4];
	u16 *instr_ptr;
	int sig = 0;

	oldepc = xcp->cp0_epc;
	do {
		prevepc = xcp->cp0_epc;

		if (get_isa16_mode(prevepc) && cpu_has_mmips) {
			/*
			 * Get next 2 microMIPS instructions and convert them
			 * into 32-bit instructions.
			 */
			if ((get_user(instr[0], (u16 __user *)msk_isa16_mode(xcp->cp0_epc))) ||
			    (get_user(instr[1], (u16 __user *)msk_isa16_mode(xcp->cp0_epc + 2))) ||
			    (get_user(instr[2], (u16 __user *)msk_isa16_mode(xcp->cp0_epc + 4))) ||
			    (get_user(instr[3], (u16 __user *)msk_isa16_mode(xcp->cp0_epc + 6)))) {
				MIPS_FPU_EMU_INC_STATS(errors);
				return SIGBUS;
			}
			instr_ptr = instr;

			/* Get first instruction. */
			if (mm_insn_16bit(*instr_ptr)) {
				/* Duplicate the half-word. */
				dec_insn.insn = (*instr_ptr << 16) |
					(*instr_ptr);
				/* 16-bit instruction. */
				dec_insn.pc_inc = 2;
				instr_ptr += 1;
			} else {
				dec_insn.insn = (*instr_ptr << 16) |
					*(instr_ptr+1);
				/* 32-bit instruction. */
				dec_insn.pc_inc = 4;
				instr_ptr += 2;
			}
			/* Get second instruction. */
			if (mm_insn_16bit(*instr_ptr)) {
				/* Duplicate the half-word. */
				dec_insn.next_insn = (*instr_ptr << 16) |
					(*instr_ptr);
				/* 16-bit instruction. */
				dec_insn.next_pc_inc = 2;
			} else {
				dec_insn.next_insn = (*instr_ptr << 16) |
					*(instr_ptr+1);
				/* 32-bit instruction. */
				dec_insn.next_pc_inc = 4;
			}
			dec_insn.micro_mips_mode = 1;
		} else {
			if ((get_user(dec_insn.insn,
			    (mips_instruction __user *) xcp->cp0_epc)) ||
			    (get_user(dec_insn.next_insn,
			    (mips_instruction __user *)(xcp->cp0_epc+4)))) {
				MIPS_FPU_EMU_INC_STATS(errors);
				return SIGBUS;
			}
			dec_insn.pc_inc = 4;
			dec_insn.next_pc_inc = 4;
			dec_insn.micro_mips_mode = 0;
		}

		if ((dec_insn.insn == 0) ||
		   ((dec_insn.pc_inc == 2) &&
		   ((dec_insn.insn & 0xffff) == MM_NOP16)))
			xcp->cp0_epc += dec_insn.pc_inc;	/* Skip NOPs */
		else {
			/*
			 * The 'ieee754_csr' is an alias of ctx->fcr31.
			 * No need to copy ctx->fcr31 to ieee754_csr.
			 */
			sig = cop1Emulate(xcp, ctx, dec_insn, fault_addr);
		}

		if (has_fpu)
			break;
		if (sig)
			break;
		/*
		 * We have to check for the ISA bit explicitly here,
		 * because `get_isa16_mode' may return 0 if support
		 * for code compression has been globally disabled,
		 * or otherwise we may produce the wrong signal or
		 * even proceed successfully where we must not.
		 */
		if ((xcp->cp0_epc ^ prevepc) & 0x1)
			break;

		cond_resched();
	} while (xcp->cp0_epc > prevepc);

	/* SIGILL indicates a non-fpu instruction */
	if (sig == SIGILL && xcp->cp0_epc != oldepc)
		/* but if EPC has advanced, then ignore it */
		sig = 0;

	return sig;
}<|MERGE_RESOLUTION|>--- conflicted
+++ resolved
@@ -843,11 +843,7 @@
 
 #define DITOREG(di, x)							\
 do {									\
-<<<<<<< HEAD
-	unsigned int fpr, i;						\
-=======
 	unsigned fpr, i;						\
->>>>>>> a3e421fb
 	fpr = (x) & ~(cop1_64bit(xcp) ^ 1);				\
 	set_fpr64(&ctx->fpr[fpr], 0, di);				\
 	for (i = 1; i < ARRAY_SIZE(ctx->fpr[x].val64); i++)		\
