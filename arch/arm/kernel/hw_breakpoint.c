--- conflicted
+++ resolved
@@ -760,11 +760,8 @@
 		 * can't help us with this.
 		 */
 		if (watchpoint_fault_on_uaccess(regs, info))
-<<<<<<< HEAD
 			enable_single_step(wp, instruction_pointer(regs));
-=======
 			goto step;
->>>>>>> 5c1073c6
 
 		perf_bp_event(wp, regs);
 
@@ -773,16 +770,8 @@
 		 * Otherwise, insert a temporary mismatch breakpoint so that
 		 * we can single-step over the watchpoint trigger.
 		 */
-<<<<<<< HEAD
 		if (is_default_overflow_handler(wp))
 			enable_single_step(wp, instruction_pointer(regs));
-=======
-		if (wp->overflow_handler)
-			goto unlock;
-
-step:
-		enable_single_step(wp, instruction_pointer(regs));
->>>>>>> 5c1073c6
 unlock:
 		rcu_read_unlock();
 	}
