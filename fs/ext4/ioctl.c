/*
 * linux/fs/ext4/ioctl.c
 *
 * Copyright (C) 1993, 1994, 1995
 * Remy Card (card@masi.ibp.fr)
 * Laboratoire MASI - Institut Blaise Pascal
 * Universite Pierre et Marie Curie (Paris VI)
 */

#include <linux/fs.h>
#include <linux/capability.h>
#include <linux/time.h>
#include <linux/compat.h>
#include <linux/mount.h>
#include <linux/file.h>
#include <linux/random.h>
#include <asm/uaccess.h>
#include "ext4_jbd2.h"
#include "ext4.h"

#ifdef CONFIG_EXT4CRYPT_SDP
#include "sdp/fscrypto_sdp_ioctl.h"
#endif

#define MAX_32_NUM ((((unsigned long long) 1) << 32) - 1)

/**
 * Swap memory between @a and @b for @len bytes.
 *
 * @a:          pointer to first memory area
 * @b:          pointer to second memory area
 * @len:        number of bytes to swap
 *
 */
static void memswap(void *a, void *b, size_t len)
{
	unsigned char *ap, *bp;

	ap = (unsigned char *)a;
	bp = (unsigned char *)b;
	while (len-- > 0) {
		swap(*ap, *bp);
		ap++;
		bp++;
	}
}

/**
 * Swap i_data and associated attributes between @inode1 and @inode2.
 * This function is used for the primary swap between inode1 and inode2
 * and also to revert this primary swap in case of errors.
 *
 * Therefore you have to make sure, that calling this method twice
 * will revert all changes.
 *
 * @inode1:     pointer to first inode
 * @inode2:     pointer to second inode
 */
static void swap_inode_data(struct inode *inode1, struct inode *inode2)
{
	loff_t isize;
	struct ext4_inode_info *ei1;
	struct ext4_inode_info *ei2;

	ei1 = EXT4_I(inode1);
	ei2 = EXT4_I(inode2);

	memswap(&inode1->i_flags, &inode2->i_flags, sizeof(inode1->i_flags));
	memswap(&inode1->i_version, &inode2->i_version,
		  sizeof(inode1->i_version));
	memswap(&inode1->i_blocks, &inode2->i_blocks,
		  sizeof(inode1->i_blocks));
	memswap(&inode1->i_bytes, &inode2->i_bytes, sizeof(inode1->i_bytes));
	memswap(&inode1->i_atime, &inode2->i_atime, sizeof(inode1->i_atime));
	memswap(&inode1->i_mtime, &inode2->i_mtime, sizeof(inode1->i_mtime));

	memswap(ei1->i_data, ei2->i_data, sizeof(ei1->i_data));
	memswap(&ei1->i_flags, &ei2->i_flags, sizeof(ei1->i_flags));
	memswap(&ei1->i_disksize, &ei2->i_disksize, sizeof(ei1->i_disksize));
	ext4_es_remove_extent(inode1, 0, EXT_MAX_BLOCKS);
	ext4_es_remove_extent(inode2, 0, EXT_MAX_BLOCKS);

	isize = i_size_read(inode1);
	i_size_write(inode1, i_size_read(inode2));
	i_size_write(inode2, isize);
}

/**
 * Swap the information from the given @inode and the inode
 * EXT4_BOOT_LOADER_INO. It will basically swap i_data and all other
 * important fields of the inodes.
 *
 * @sb:         the super block of the filesystem
 * @inode:      the inode to swap with EXT4_BOOT_LOADER_INO
 *
 */
static long swap_inode_boot_loader(struct super_block *sb,
				struct inode *inode)
{
	handle_t *handle;
	int err;
	struct inode *inode_bl;
	struct ext4_inode_info *ei_bl;
	struct ext4_sb_info *sbi = EXT4_SB(sb);

	if (inode->i_nlink != 1 || !S_ISREG(inode->i_mode))
		return -EINVAL;

	if (!inode_owner_or_capable(inode) || !capable(CAP_SYS_ADMIN))
		return -EPERM;

	inode_bl = ext4_iget(sb, EXT4_BOOT_LOADER_INO);
	if (IS_ERR(inode_bl))
		return PTR_ERR(inode_bl);
	ei_bl = EXT4_I(inode_bl);

	filemap_flush(inode->i_mapping);
	filemap_flush(inode_bl->i_mapping);

	/* Protect orig inodes against a truncate and make sure,
	 * that only 1 swap_inode_boot_loader is running. */
	lock_two_nondirectories(inode, inode_bl);

	truncate_inode_pages(&inode->i_data, 0);
	truncate_inode_pages(&inode_bl->i_data, 0);

	/* Wait for all existing dio workers */
	ext4_inode_block_unlocked_dio(inode);
	ext4_inode_block_unlocked_dio(inode_bl);
	inode_dio_wait(inode);
	inode_dio_wait(inode_bl);

	handle = ext4_journal_start(inode_bl, EXT4_HT_MOVE_EXTENTS, 2);
	if (IS_ERR(handle)) {
		err = -EINVAL;
		goto journal_err_out;
	}

	/* Protect extent tree against block allocations via delalloc */
	ext4_double_down_write_data_sem(inode, inode_bl);

	if (inode_bl->i_nlink == 0) {
		/* this inode has never been used as a BOOT_LOADER */
		set_nlink(inode_bl, 1);
		i_uid_write(inode_bl, 0);
		i_gid_write(inode_bl, 0);
		inode_bl->i_flags = 0;
		ei_bl->i_flags = 0;
		inode_bl->i_version = 1;
		i_size_write(inode_bl, 0);
		inode_bl->i_mode = S_IFREG;
		if (ext4_has_feature_extents(sb)) {
			ext4_set_inode_flag(inode_bl, EXT4_INODE_EXTENTS);
			ext4_ext_tree_init(handle, inode_bl);
		} else
			memset(ei_bl->i_data, 0, sizeof(ei_bl->i_data));
	}

	swap_inode_data(inode, inode_bl);

	inode->i_ctime = inode_bl->i_ctime = ext4_current_time(inode);

	spin_lock(&sbi->s_next_gen_lock);
	inode->i_generation = sbi->s_next_generation++;
	inode_bl->i_generation = sbi->s_next_generation++;
	spin_unlock(&sbi->s_next_gen_lock);

	ext4_discard_preallocations(inode);

	err = ext4_mark_inode_dirty(handle, inode);
	if (err < 0) {
		ext4_warning(inode->i_sb,
			"couldn't mark inode #%lu dirty (err %d)",
			inode->i_ino, err);
		/* Revert all changes: */
		swap_inode_data(inode, inode_bl);
	} else {
		err = ext4_mark_inode_dirty(handle, inode_bl);
		if (err < 0) {
			ext4_warning(inode_bl->i_sb,
				"couldn't mark inode #%lu dirty (err %d)",
				inode_bl->i_ino, err);
			/* Revert all changes: */
			swap_inode_data(inode, inode_bl);
			ext4_mark_inode_dirty(handle, inode);
		}
	}
	ext4_journal_stop(handle);
	ext4_double_up_write_data_sem(inode, inode_bl);

journal_err_out:
	ext4_inode_resume_unlocked_dio(inode);
	ext4_inode_resume_unlocked_dio(inode_bl);
	unlock_two_nondirectories(inode, inode_bl);
	iput(inode_bl);
	return err;
}

static int uuid_is_zero(__u8 u[16])
{
	int	i;

	for (i = 0; i < 16; i++)
		if (u[i])
			return 0;
	return 1;
}

long ext4_ioctl(struct file *filp, unsigned int cmd, unsigned long arg)
{
	struct inode *inode = file_inode(filp);
	struct super_block *sb = inode->i_sb;
	struct ext4_inode_info *ei = EXT4_I(inode);
	unsigned int flags;

	ext4_debug("cmd = %u, arg = %lu\n", cmd, arg);

	switch (cmd) {
	case EXT4_IOC_GETFLAGS:
		ext4_get_inode_flags(ei);
		flags = ei->i_flags & EXT4_FL_USER_VISIBLE;
		return put_user(flags, (int __user *) arg);
	case EXT4_IOC_SETFLAGS: {
		handle_t *handle = NULL;
		int err, migrate = 0;
		struct ext4_iloc iloc;
		unsigned int oldflags, mask, i;
		unsigned int jflag;

		if (!inode_owner_or_capable(inode))
			return -EACCES;

		if (get_user(flags, (int __user *) arg))
			return -EFAULT;

		err = mnt_want_write_file(filp);
		if (err)
			return err;

		flags = ext4_mask_flags(inode->i_mode, flags);

		err = -EPERM;
		mutex_lock(&inode->i_mutex);
		/* Is it quota file? Do not allow user to mess with it */
		if (IS_NOQUOTA(inode))
			goto flags_out;

		oldflags = ei->i_flags;

		/* The JOURNAL_DATA flag is modifiable only by root */
		jflag = flags & EXT4_JOURNAL_DATA_FL;

		/*
		 * The IMMUTABLE and APPEND_ONLY flags can only be changed by
		 * the relevant capability.
		 *
		 * This test looks nicer. Thanks to Pauline Middelink
		 */
		if ((flags ^ oldflags) & (EXT4_APPEND_FL | EXT4_IMMUTABLE_FL)) {
			if (!capable(CAP_LINUX_IMMUTABLE))
				goto flags_out;
		}

		/*
		 * The JOURNAL_DATA flag can only be changed by
		 * the relevant capability.
		 */
		if ((jflag ^ oldflags) & (EXT4_JOURNAL_DATA_FL)) {
			if (!capable(CAP_SYS_RESOURCE))
				goto flags_out;
		}
		if ((flags ^ oldflags) & EXT4_EXTENTS_FL)
			migrate = 1;

		if (flags & EXT4_EOFBLOCKS_FL) {
			/* we don't support adding EOFBLOCKS flag */
			if (!(oldflags & EXT4_EOFBLOCKS_FL)) {
				err = -EOPNOTSUPP;
				goto flags_out;
			}
		} else if (oldflags & EXT4_EOFBLOCKS_FL)
			ext4_truncate(inode);

		handle = ext4_journal_start(inode, EXT4_HT_INODE, 1);
		if (IS_ERR(handle)) {
			err = PTR_ERR(handle);
			goto flags_out;
		}
		if (IS_SYNC(inode))
			ext4_handle_sync(handle);
		err = ext4_reserve_inode_write(handle, inode, &iloc);
		if (err)
			goto flags_err;

		for (i = 0, mask = 1; i < 32; i++, mask <<= 1) {
			if (!(mask & EXT4_FL_USER_MODIFIABLE))
				continue;
			if (mask & flags)
				ext4_set_inode_flag(inode, i);
			else
				ext4_clear_inode_flag(inode, i);
		}

		ext4_set_inode_flags(inode);
		inode->i_ctime = ext4_current_time(inode);

		err = ext4_mark_iloc_dirty(handle, inode, &iloc);
flags_err:
		ext4_journal_stop(handle);
		if (err)
			goto flags_out;

		if ((jflag ^ oldflags) & (EXT4_JOURNAL_DATA_FL))
			err = ext4_change_inode_journal_flag(inode, jflag);
		if (err)
			goto flags_out;
		if (migrate) {
			if (flags & EXT4_EXTENTS_FL)
				err = ext4_ext_migrate(inode);
			else
				err = ext4_ind_migrate(inode);
		}

flags_out:
		mutex_unlock(&inode->i_mutex);
		mnt_drop_write_file(filp);
		return err;
	}
	case EXT4_IOC_GETVERSION:
	case EXT4_IOC_GETVERSION_OLD:
		return put_user(inode->i_generation, (int __user *) arg);
	case EXT4_IOC_SETVERSION:
	case EXT4_IOC_SETVERSION_OLD: {
		handle_t *handle;
		struct ext4_iloc iloc;
		__u32 generation;
		int err;

		if (!inode_owner_or_capable(inode))
			return -EPERM;

		if (ext4_has_metadata_csum(inode->i_sb)) {
			ext4_warning(sb, "Setting inode version is not "
				     "supported with metadata_csum enabled.");
			return -ENOTTY;
		}

		err = mnt_want_write_file(filp);
		if (err)
			return err;
		if (get_user(generation, (int __user *) arg)) {
			err = -EFAULT;
			goto setversion_out;
		}

		mutex_lock(&inode->i_mutex);
		handle = ext4_journal_start(inode, EXT4_HT_INODE, 1);
		if (IS_ERR(handle)) {
			err = PTR_ERR(handle);
			goto unlock_out;
		}
		err = ext4_reserve_inode_write(handle, inode, &iloc);
		if (err == 0) {
			inode->i_ctime = ext4_current_time(inode);
			inode->i_generation = generation;
			err = ext4_mark_iloc_dirty(handle, inode, &iloc);
		}
		ext4_journal_stop(handle);

unlock_out:
		mutex_unlock(&inode->i_mutex);
setversion_out:
		mnt_drop_write_file(filp);
		return err;
	}
	case EXT4_IOC_GROUP_EXTEND: {
		ext4_fsblk_t n_blocks_count;
		int err, err2=0;

		err = ext4_resize_begin(sb);
		if (err)
			return err;

		if (get_user(n_blocks_count, (__u32 __user *)arg)) {
			err = -EFAULT;
			goto group_extend_out;
		}

		if (ext4_has_feature_bigalloc(sb)) {
			ext4_msg(sb, KERN_ERR,
				 "Online resizing not supported with bigalloc");
			err = -EOPNOTSUPP;
			goto group_extend_out;
		}

		err = mnt_want_write_file(filp);
		if (err)
			goto group_extend_out;

		err = ext4_group_extend(sb, EXT4_SB(sb)->s_es, n_blocks_count);
		if (EXT4_SB(sb)->s_journal) {
			jbd2_journal_lock_updates(EXT4_SB(sb)->s_journal);
			err2 = jbd2_journal_flush(EXT4_SB(sb)->s_journal);
			jbd2_journal_unlock_updates(EXT4_SB(sb)->s_journal);
		}
		if (err == 0)
			err = err2;
		mnt_drop_write_file(filp);
group_extend_out:
		ext4_resize_end(sb);
		return err;
	}

	case EXT4_IOC_MOVE_EXT: {
		struct move_extent me;
		struct fd donor;
		int err;

		if (!(filp->f_mode & FMODE_READ) ||
		    !(filp->f_mode & FMODE_WRITE))
			return -EBADF;

		if (copy_from_user(&me,
			(struct move_extent __user *)arg, sizeof(me)))
			return -EFAULT;
		me.moved_len = 0;

		donor = fdget(me.donor_fd);
		if (!donor.file)
			return -EBADF;

		if (!(donor.file->f_mode & FMODE_WRITE)) {
			err = -EBADF;
			goto mext_out;
		}

		if (ext4_has_feature_bigalloc(sb)) {
			ext4_msg(sb, KERN_ERR,
				 "Online defrag not supported with bigalloc");
			err = -EOPNOTSUPP;
			goto mext_out;
		}

		err = mnt_want_write_file(filp);
		if (err)
			goto mext_out;

		err = ext4_move_extents(filp, donor.file, me.orig_start,
					me.donor_start, me.len, &me.moved_len);
		mnt_drop_write_file(filp);

		if (copy_to_user((struct move_extent __user *)arg,
				 &me, sizeof(me)))
			err = -EFAULT;
mext_out:
		fdput(donor);
		return err;
	}

	case EXT4_IOC_GROUP_ADD: {
		struct ext4_new_group_data input;
		int err, err2=0;

		err = ext4_resize_begin(sb);
		if (err)
			return err;

		if (copy_from_user(&input, (struct ext4_new_group_input __user *)arg,
				sizeof(input))) {
			err = -EFAULT;
			goto group_add_out;
		}

		if (ext4_has_feature_bigalloc(sb)) {
			ext4_msg(sb, KERN_ERR,
				 "Online resizing not supported with bigalloc");
			err = -EOPNOTSUPP;
			goto group_add_out;
		}

		err = mnt_want_write_file(filp);
		if (err)
			goto group_add_out;

		err = ext4_group_add(sb, &input);
		if (EXT4_SB(sb)->s_journal) {
			jbd2_journal_lock_updates(EXT4_SB(sb)->s_journal);
			err2 = jbd2_journal_flush(EXT4_SB(sb)->s_journal);
			jbd2_journal_unlock_updates(EXT4_SB(sb)->s_journal);
		}
		if (err == 0)
			err = err2;
		mnt_drop_write_file(filp);
		if (!err && ext4_has_group_desc_csum(sb) &&
		    test_opt(sb, INIT_INODE_TABLE))
			err = ext4_register_li_request(sb, input.group);
group_add_out:
		ext4_resize_end(sb);
		return err;
	}

	case EXT4_IOC_MIGRATE:
	{
		int err;
		if (!inode_owner_or_capable(inode))
			return -EACCES;

		err = mnt_want_write_file(filp);
		if (err)
			return err;
		/*
		 * inode_mutex prevent write and truncate on the file.
		 * Read still goes through. We take i_data_sem in
		 * ext4_ext_swap_inode_data before we switch the
		 * inode format to prevent read.
		 */
		mutex_lock(&(inode->i_mutex));
		err = ext4_ext_migrate(inode);
		mutex_unlock(&(inode->i_mutex));
		mnt_drop_write_file(filp);
		return err;
	}

	case EXT4_IOC_ALLOC_DA_BLKS:
	{
		int err;
		if (!inode_owner_or_capable(inode))
			return -EACCES;

		err = mnt_want_write_file(filp);
		if (err)
			return err;
		err = ext4_alloc_da_blocks(inode);
		mnt_drop_write_file(filp);
		return err;
	}

	case EXT4_IOC_SWAP_BOOT:
	{
		int err;
		if (!(filp->f_mode & FMODE_WRITE))
			return -EBADF;
		err = mnt_want_write_file(filp);
		if (err)
			return err;
		err = swap_inode_boot_loader(sb, inode);
		mnt_drop_write_file(filp);
		return err;
	}

	case EXT4_IOC_RESIZE_FS: {
		ext4_fsblk_t n_blocks_count;
		int err = 0, err2 = 0;
		ext4_group_t o_group = EXT4_SB(sb)->s_groups_count;

		if (ext4_has_feature_bigalloc(sb)) {
			ext4_msg(sb, KERN_ERR,
				 "Online resizing not (yet) supported with bigalloc");
			return -EOPNOTSUPP;
		}

		if (copy_from_user(&n_blocks_count, (__u64 __user *)arg,
				   sizeof(__u64))) {
			return -EFAULT;
		}

		err = ext4_resize_begin(sb);
		if (err)
			return err;

		err = mnt_want_write_file(filp);
		if (err)
			goto resizefs_out;

		err = ext4_resize_fs(sb, n_blocks_count);
		if (EXT4_SB(sb)->s_journal) {
			jbd2_journal_lock_updates(EXT4_SB(sb)->s_journal);
			err2 = jbd2_journal_flush(EXT4_SB(sb)->s_journal);
			jbd2_journal_unlock_updates(EXT4_SB(sb)->s_journal);
		}
		if (err == 0)
			err = err2;
		mnt_drop_write_file(filp);
		if (!err && (o_group > EXT4_SB(sb)->s_groups_count) &&
		    ext4_has_group_desc_csum(sb) &&
		    test_opt(sb, INIT_INODE_TABLE))
			err = ext4_register_li_request(sb, o_group);

resizefs_out:
		ext4_resize_end(sb);
		return err;
	}

	case FIDTRIM:
	case FITRIM:
	{
		struct request_queue *q = bdev_get_queue(sb->s_bdev);
		struct fstrim_range range;
		int ret = 0;
		int flags  = cmd == FIDTRIM ? BLKDEV_DISCARD_SECURE : 0;

		if (!capable(CAP_SYS_ADMIN))
			return -EPERM;

		if (!blk_queue_discard(q))
			return -EOPNOTSUPP;

<<<<<<< HEAD
		if ((flags & BLKDEV_DISCARD_SECURE) && !blk_queue_secdiscard(q))
			return -EOPNOTSUPP;
=======
		/*
		 * We haven't replayed the journal, so we cannot use our
		 * block-bitmap-guided storage zapping commands.
		 */
		if (test_opt(sb, NOLOAD) && ext4_has_feature_journal(sb))
			return -EROFS;

>>>>>>> 0f654c12
		if (copy_from_user(&range, (struct fstrim_range __user *)arg,
		    sizeof(range)))
			return -EFAULT;

		range.minlen = max((unsigned int)range.minlen,
				   q->limits.discard_granularity);
		ret = ext4_trim_fs(sb, &range, flags);
		if (ret < 0)
			return ret;

		if (copy_to_user((struct fstrim_range __user *)arg, &range,
		    sizeof(range)))
			return -EFAULT;

		return 0;
	}
	case EXT4_IOC_PRECACHE_EXTENTS:
		return ext4_ext_precache(inode);
	case EXT4_IOC_SET_ENCRYPTION_POLICY: {
#ifdef CONFIG_EXT4_FS_ENCRYPTION
		struct ext4_encryption_policy policy;
		int err = 0;

		if (copy_from_user(&policy,
				   (struct ext4_encryption_policy __user *)arg,
				   sizeof(policy))) {
			err = -EFAULT;
			goto encryption_policy_out;
		}

		err = mnt_want_write_file(filp);
		if (err)
			goto encryption_policy_out;

		mutex_lock(&inode->i_mutex);

		err = ext4_process_policy(&policy, inode);

		mutex_unlock(&inode->i_mutex);

		mnt_drop_write_file(filp);
encryption_policy_out:
		return err;
#else
		return -EOPNOTSUPP;
#endif
	}
	case EXT4_IOC_GET_ENCRYPTION_PWSALT: {
		int err, err2;
		struct ext4_sb_info *sbi = EXT4_SB(sb);
		handle_t *handle;

		if (!ext4_sb_has_crypto(sb))
			return -EOPNOTSUPP;
		if (uuid_is_zero(sbi->s_es->s_encrypt_pw_salt)) {
			err = mnt_want_write_file(filp);
			if (err)
				return err;
			handle = ext4_journal_start_sb(sb, EXT4_HT_MISC, 1);
			if (IS_ERR(handle)) {
				err = PTR_ERR(handle);
				goto pwsalt_err_exit;
			}
			err = ext4_journal_get_write_access(handle, sbi->s_sbh);
			if (err)
				goto pwsalt_err_journal;
			generate_random_uuid(sbi->s_es->s_encrypt_pw_salt);
			err = ext4_handle_dirty_metadata(handle, NULL,
							 sbi->s_sbh);
		pwsalt_err_journal:
			err2 = ext4_journal_stop(handle);
			if (err2 && !err)
				err = err2;
		pwsalt_err_exit:
			mnt_drop_write_file(filp);
			if (err)
				return err;
		}
		if (copy_to_user((void __user *) arg,
				 sbi->s_es->s_encrypt_pw_salt, 16))
			return -EFAULT;
		return 0;
	}
	case EXT4_IOC_GET_ENCRYPTION_POLICY: {
#ifdef CONFIG_EXT4_FS_ENCRYPTION
		struct ext4_encryption_policy policy;
		int err = 0;

		if (!ext4_encrypted_inode(inode))
			return -ENOENT;
		err = ext4_get_policy(inode, &policy);
		if (err)
			return err;
		if (copy_to_user((void __user *)arg, &policy, sizeof(policy)))
			return -EFAULT;
		return 0;
#else
		return -EOPNOTSUPP;
#endif
	}
#ifdef CONFIG_EXT4CRYPT_SDP
	case EXT4_IOC_GET_SDP_INFO:
	case EXT4_IOC_SET_SDP_POLICY:
	case EXT4_IOC_SET_SENSITIVE:
	case EXT4_IOC_SET_PROTECTED:
	case EXT4_IOC_ADD_CHAMBER:
	case EXT4_IOC_REMOVE_CHAMBER:
		return fscrypt_sdp_ioctl(filp, cmd, arg);
#endif
	default:
		return -ENOTTY;
	}
}

#ifdef CONFIG_COMPAT
long ext4_compat_ioctl(struct file *file, unsigned int cmd, unsigned long arg)
{
	/* These are just misnamed, they actually get/put from/to user an int */
	switch (cmd) {
	case EXT4_IOC32_GETFLAGS:
		cmd = EXT4_IOC_GETFLAGS;
		break;
	case EXT4_IOC32_SETFLAGS:
		cmd = EXT4_IOC_SETFLAGS;
		break;
	case EXT4_IOC32_GETVERSION:
		cmd = EXT4_IOC_GETVERSION;
		break;
	case EXT4_IOC32_SETVERSION:
		cmd = EXT4_IOC_SETVERSION;
		break;
	case EXT4_IOC32_GROUP_EXTEND:
		cmd = EXT4_IOC_GROUP_EXTEND;
		break;
	case EXT4_IOC32_GETVERSION_OLD:
		cmd = EXT4_IOC_GETVERSION_OLD;
		break;
	case EXT4_IOC32_SETVERSION_OLD:
		cmd = EXT4_IOC_SETVERSION_OLD;
		break;
	case EXT4_IOC32_GETRSVSZ:
		cmd = EXT4_IOC_GETRSVSZ;
		break;
	case EXT4_IOC32_SETRSVSZ:
		cmd = EXT4_IOC_SETRSVSZ;
		break;
	case EXT4_IOC32_GROUP_ADD: {
		struct compat_ext4_new_group_input __user *uinput;
		struct ext4_new_group_input input;
		mm_segment_t old_fs;
		int err;

		uinput = compat_ptr(arg);
		err = get_user(input.group, &uinput->group);
		err |= get_user(input.block_bitmap, &uinput->block_bitmap);
		err |= get_user(input.inode_bitmap, &uinput->inode_bitmap);
		err |= get_user(input.inode_table, &uinput->inode_table);
		err |= get_user(input.blocks_count, &uinput->blocks_count);
		err |= get_user(input.reserved_blocks,
				&uinput->reserved_blocks);
		if (err)
			return -EFAULT;
		old_fs = get_fs();
		set_fs(KERNEL_DS);
		err = ext4_ioctl(file, EXT4_IOC_GROUP_ADD,
				 (unsigned long) &input);
		set_fs(old_fs);
		return err;
	}
	case EXT4_IOC_MOVE_EXT:
	case EXT4_IOC_RESIZE_FS:
	case EXT4_IOC_PRECACHE_EXTENTS:
	case EXT4_IOC_SET_ENCRYPTION_POLICY:
	case EXT4_IOC_GET_ENCRYPTION_PWSALT:
	case EXT4_IOC_GET_ENCRYPTION_POLICY:
#ifdef CONFIG_EXT4CRYPT_SDP
	case EXT4_IOC_GET_SDP_INFO:
	case EXT4_IOC_SET_SDP_POLICY:
	case EXT4_IOC_SET_SENSITIVE:
	case EXT4_IOC_SET_PROTECTED:
	case EXT4_IOC_ADD_CHAMBER:
	case EXT4_IOC_REMOVE_CHAMBER:
#endif
		break;
	default:
		return -ENOIOCTLCMD;
	}
	return ext4_ioctl(file, cmd, (unsigned long) compat_ptr(arg));
}
#endif<|MERGE_RESOLUTION|>--- conflicted
+++ resolved
@@ -605,20 +605,6 @@
 		if (!blk_queue_discard(q))
 			return -EOPNOTSUPP;
 
-<<<<<<< HEAD
-		if ((flags & BLKDEV_DISCARD_SECURE) && !blk_queue_secdiscard(q))
-			return -EOPNOTSUPP;
-=======
-		/*
-		 * We haven't replayed the journal, so we cannot use our
-		 * block-bitmap-guided storage zapping commands.
-		 */
-		if (test_opt(sb, NOLOAD) && ext4_has_feature_journal(sb))
-			return -EROFS;
-
->>>>>>> 0f654c12
-		if (copy_from_user(&range, (struct fstrim_range __user *)arg,
-		    sizeof(range)))
 			return -EFAULT;
 
 		range.minlen = max((unsigned int)range.minlen,
@@ -626,7 +612,6 @@
 		ret = ext4_trim_fs(sb, &range, flags);
 		if (ret < 0)
 			return ret;
-
 		if (copy_to_user((struct fstrim_range __user *)arg, &range,
 		    sizeof(range)))
 			return -EFAULT;
