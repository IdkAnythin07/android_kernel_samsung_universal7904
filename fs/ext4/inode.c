--- conflicted
+++ resolved
@@ -4376,13 +4376,8 @@
 	}
 
 	if (!ext4_inode_csum_verify(inode, raw_inode, ei)) {
-<<<<<<< HEAD
 		print_iloc_info(sb,iloc);
 		EXT4_ERROR_INODE(inode, "checksum invalid");
-=======
-		ext4_error_inode(inode, function, line, 0,
-				 "iget: checksum invalid");
->>>>>>> b63f449e
 		ret = -EFSBADCRC;
 		goto bad_inode;
 	}
@@ -4515,13 +4510,8 @@
 	ret = 0;
 	if (ei->i_file_acl &&
 	    !ext4_data_block_valid(EXT4_SB(sb), ei->i_file_acl, 1)) {
-<<<<<<< HEAD
 		print_iloc_info(sb,iloc);
 		EXT4_ERROR_INODE(inode, "bad extended attribute block %llu",
-=======
-		ext4_error_inode(inode, function, line, 0,
-				 "iget: bad extended attribute block %llu",
->>>>>>> b63f449e
 				 ei->i_file_acl);
 		ret = -EFSCORRUPTED;
 		goto bad_inode;
@@ -4578,13 +4568,8 @@
 		make_bad_inode(inode);
 	} else {
 		ret = -EFSCORRUPTED;
-<<<<<<< HEAD
 		print_iloc_info(sb,iloc);
 		EXT4_ERROR_INODE(inode, "bogus i_mode (%o)", inode->i_mode);
-=======
-		ext4_error_inode(inode, function, line, 0,
-				 "iget: bogus i_mode (%o)", inode->i_mode);
->>>>>>> b63f449e
 		goto bad_inode;
 	}
 	brelse(iloc.bh);
