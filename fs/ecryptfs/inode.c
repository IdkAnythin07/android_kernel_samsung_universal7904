--- conflicted
+++ resolved
@@ -514,20 +514,8 @@
 	dentry_info->lower_path.mnt = mntget(path->mnt);
 	dentry_info->lower_path.dentry = lower_dentry;
 
-<<<<<<< HEAD
 	if (d_really_is_negative(lower_dentry)) {
 #if (ANDROID_VERSION >= 80000)
-=======
-	/*
-	 * negative dentry can go positive under us here - its parent is not
-	 * locked.  That's OK and that could happen just as we return from
-	 * ecryptfs_lookup() anyway.  Just need to be careful and fetch
-	 * ->d_inode only once - it's not stable here.
-	 */
-	lower_inode = READ_ONCE(lower_dentry->d_inode);
-
-	if (!lower_inode) {
->>>>>>> 01bc6b5c
 		/* We want to add because we couldn't find in lower */
 		d_add(dentry, NULL);
 #endif
