--- conflicted
+++ resolved
@@ -1913,10 +1913,6 @@
 				error = -ELOOP;
 				if (ep_loop_check(ep, tf.file) != 0)
 					goto error_tgt_fput;
-<<<<<<< HEAD
-				}
-=======
->>>>>>> aafe1339
 			} else {
 				get_file(tf.file);
 				list_add(&tf.file->f_tfile_llink,
