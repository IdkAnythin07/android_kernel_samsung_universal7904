--- conflicted
+++ resolved
@@ -158,17 +158,12 @@
 	struct eventfd_ctx *log_ctx;
 	struct llist_head work_list;
 	struct task_struct *worker;
-<<<<<<< HEAD
 	struct vhost_umem *umem;
 	struct vhost_umem *iotlb;
 	spinlock_t iotlb_lock;
 	struct list_head read_list;
 	struct list_head pending_list;
 	wait_queue_head_t wait;
-=======
-	int weight;
-	int byte_weight;
->>>>>>> 882f8791
 };
 
 bool vhost_exceeds_weight(struct vhost_virtqueue *vq, int pkts, int total_len);
