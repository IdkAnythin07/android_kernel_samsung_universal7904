--- conflicted
+++ resolved
@@ -3026,7 +3026,6 @@
 			} else
 				msg[1].len = data->block[0];
 		} else {
-<<<<<<< HEAD
 			if (flags & I2C_CLIENT_SPEEDY) {
 				msg[0].len = data->block[0];
 				if (msg[0].len > I2C_SMBUS_BLOCK_MAX) {
@@ -3048,11 +3047,6 @@
 				for (i = 1; i <= data->block[0]; i++)
 					msgbuf0[i] = data->block[i];
 			}
-=======
-			msg[0].len = data->block[0] + 1;
-			for (i = 1; i <= data->block[0]; i++)
-				msgbuf0[i] = data->block[i];
->>>>>>> 0f654c12
 		}
 		break;
 	default:
