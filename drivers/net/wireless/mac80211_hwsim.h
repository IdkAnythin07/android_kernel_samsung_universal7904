--- conflicted
+++ resolved
@@ -108,12 +108,9 @@
  * @HWSIM_ATTR_REG_CUSTOM_REG: custom regulatory domain index (u32 attribute)
  * @HWSIM_ATTR_REG_STRICT_REG: request REGULATORY_STRICT_REG (flag attribute)
  * @HWSIM_ATTR_SUPPORT_P2P_DEVICE: support P2P Device virtual interface (flag)
-<<<<<<< HEAD
-=======
  * @HWSIM_ATTR_USE_CHANCTX: used with the %HWSIM_CMD_CREATE_RADIO
  *	command to force use of channel contexts even when only a
  *	single channel is supported
->>>>>>> 4e3b3bcd
  * @__HWSIM_ATTR_MAX: enum limit
  */
 
@@ -134,10 +131,7 @@
 	HWSIM_ATTR_REG_CUSTOM_REG,
 	HWSIM_ATTR_REG_STRICT_REG,
 	HWSIM_ATTR_SUPPORT_P2P_DEVICE,
-<<<<<<< HEAD
-=======
 	HWSIM_ATTR_USE_CHANCTX,
->>>>>>> 4e3b3bcd
 	__HWSIM_ATTR_MAX,
 };
 #define HWSIM_ATTR_MAX (__HWSIM_ATTR_MAX - 1)
