--- conflicted
+++ resolved
@@ -391,10 +391,7 @@
 				    midi->out_ep->name, err);
 			if (req->buf != NULL)
 				free_ep_req(midi->out_ep, req);
-<<<<<<< HEAD
-=======
 			return err;
->>>>>>> 5e9f4d70
 		}
 	}
 
