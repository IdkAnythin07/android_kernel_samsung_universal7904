--- conflicted
+++ resolved
@@ -1372,17 +1372,10 @@
  */
 static size_t hid_compute_report_size(struct hid_report *report)
 {
-<<<<<<< HEAD
-   if (report->size)
-      return ((report->size - 1) >> 3) + 1;
-
-   return 0;
-=======
 	if (report->size)
 		return ((report->size - 1) >> 3) + 1;
 
 	return 0;
->>>>>>> 38779362
 }
 
 /*
