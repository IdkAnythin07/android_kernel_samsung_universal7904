--- conflicted
+++ resolved
@@ -1067,7 +1067,6 @@
 	}
 
 mapped:
-<<<<<<< HEAD
 	/* Mapping failed, bail out */
 	if (!bit)
 		return;
@@ -1075,17 +1074,6 @@
 	if (device->driver->input_mapped && device->driver->input_mapped(device,
 				hidinput, field, usage, &bit, &max) < 0)
 		goto ignore;
-=======
-	if (device->driver->input_mapped &&
-	    device->driver->input_mapped(device, hidinput, field, usage,
-					 &bit, &max) < 0) {
-		/*
-		 * The driver indicated that no further generic handling
-		 * of the usage is desired.
-		 */
-		return;
-	}
->>>>>>> 05bbb560
 
 	set_bit(usage->type, input->evbit);
 
