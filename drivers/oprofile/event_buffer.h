/**
 * @file event_buffer.h
 *
 * @remark Copyright 2002 OProfile authors
 * @remark Read the file COPYING
 *
 * @author John Levon <levon@movementarian.org>
 */

#ifndef EVENT_BUFFER_H
#define EVENT_BUFFER_H

#include <linux/types.h>
#include <asm/mutex.h>

int alloc_event_buffer(void);

void free_event_buffer(void);
<<<<<<< HEAD
 
/**
 * Add data to the event buffer.
 * The data passed is free-form, but typically consists of
 * file offsets, dcookies, context information, and ESCAPE codes.
 */
void add_event_entry(unsigned long data);
=======
>>>>>>> df13b31c

/* wake up the process sleeping on the event file */
void wake_up_buffer_waiter(void);

#define INVALID_COOKIE ~0UL
#define NO_COOKIE 0UL

extern const struct file_operations event_buffer_fops;

/* mutex between sync_cpu_buffers() and the
 * file reading code.
 */
extern struct mutex buffer_mutex;

#endif /* EVENT_BUFFER_H */<|MERGE_RESOLUTION|>--- conflicted
+++ resolved
@@ -16,16 +16,13 @@
 int alloc_event_buffer(void);
 
 void free_event_buffer(void);
-<<<<<<< HEAD
- 
+
 /**
  * Add data to the event buffer.
  * The data passed is free-form, but typically consists of
  * file offsets, dcookies, context information, and ESCAPE codes.
  */
 void add_event_entry(unsigned long data);
-=======
->>>>>>> df13b31c
 
 /* wake up the process sleeping on the event file */
 void wake_up_buffer_waiter(void);
