--- conflicted
+++ resolved
@@ -709,12 +709,7 @@
 
 #if !defined(CONFIG_SAMSUNG_PRODUCT_SHIP)
 	pr_notice("Kernel command line: %s\n", boot_command_line);
-<<<<<<< HEAD
-#endif
-=======
-	/* parameters may set static keys */
-	jump_label_init();
->>>>>>> 0f654c12
+#endif
 	parse_early_param();
 	after_dashes = parse_args("Booting kernel",
 				  static_command_line, __start___param,
