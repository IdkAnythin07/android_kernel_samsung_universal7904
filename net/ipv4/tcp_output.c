--- conflicted
+++ resolved
@@ -2374,7 +2374,6 @@
 		/* Send one loss probe per tail loss episode. */
 		if (push_one != 2)
 			tcp_schedule_loss_probe(sk);
-<<<<<<< HEAD
 		is_cwnd_limited |= (tcp_packets_in_flight(tp) >= tp->snd_cwnd);
 
 #ifdef CONFIG_MPTCP
@@ -2383,8 +2382,6 @@
 #else
 		tcp_cwnd_validate(sk, is_cwnd_limited);
 #endif
-=======
->>>>>>> 26adb9d8
 		return false;
 	}
 	return !tp->packets_out && tcp_send_head(sk);
