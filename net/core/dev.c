--- conflicted
+++ resolved
@@ -3018,11 +3018,8 @@
 DEFINE_PER_CPU(int, xmit_recursion);
 EXPORT_SYMBOL(xmit_recursion);
 
-<<<<<<< HEAD
-=======
 #define RECURSION_LIMIT 8
 
->>>>>>> 480787e5
 /**
  *	dev_loopback_xmit - loop back @skb
  *	@net: network namespace this loopback is happening in
