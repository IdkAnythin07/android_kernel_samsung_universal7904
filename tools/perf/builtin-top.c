/*
 * builtin-top.c
 *
 * Builtin top command: Display a continuously updated profile of
 * any workload, CPU or specific PID.
 *
 * Copyright (C) 2008, Red Hat Inc, Ingo Molnar <mingo@redhat.com>
 *		 2011, Red Hat Inc, Arnaldo Carvalho de Melo <acme@redhat.com>
 *
 * Improvements and fixes by:
 *
 *   Arjan van de Ven <arjan@linux.intel.com>
 *   Yanmin Zhang <yanmin.zhang@intel.com>
 *   Wu Fengguang <fengguang.wu@intel.com>
 *   Mike Galbraith <efault@gmx.de>
 *   Paul Mackerras <paulus@samba.org>
 *
 * Released under the GPL v2. (and only v2, not any later version)
 */
#include "builtin.h"

#include "perf.h"

#include "util/annotate.h"
#include "util/cache.h"
#include "util/color.h"
#include "util/evlist.h"
#include "util/evsel.h"
#include "util/machine.h"
#include "util/session.h"
#include "util/symbol.h"
#include "util/thread.h"
#include "util/thread_map.h"
#include "util/top.h"
#include "util/util.h"
#include <linux/rbtree.h>
#include "util/parse-options.h"
#include "util/parse-events.h"
#include "util/cpumap.h"
#include "util/xyarray.h"
#include "util/sort.h"
#include "util/intlist.h"
#include "arch/common.h"

#include "util/debug.h"

#include <assert.h>
#include <elf.h>
#include <fcntl.h>

#include <stdio.h>
#include <termios.h>
#include <unistd.h>
#include <inttypes.h>

#include <errno.h>
#include <time.h>
#include <sched.h>

#include <sys/syscall.h>
#include <sys/ioctl.h>
#include <sys/poll.h>
#include <sys/prctl.h>
#include <sys/wait.h>
#include <sys/uio.h>
#include <sys/utsname.h>
#include <sys/mman.h>

#include <linux/unistd.h>
#include <linux/types.h>

static volatile int done;

#define HEADER_LINE_NR  5

static void perf_top__update_print_entries(struct perf_top *top)
{
	top->print_entries = top->winsize.ws_row - HEADER_LINE_NR;
}

static void perf_top__sig_winch(int sig __maybe_unused,
				siginfo_t *info __maybe_unused, void *arg)
{
	struct perf_top *top = arg;

	get_term_dimensions(&top->winsize);
	perf_top__update_print_entries(top);
}

static int perf_top__parse_source(struct perf_top *top, struct hist_entry *he)
{
	struct symbol *sym;
	struct annotation *notes;
	struct map *map;
	int err = -1;

	if (!he || !he->ms.sym)
		return -1;

	sym = he->ms.sym;
	map = he->ms.map;

	/*
	 * We can't annotate with just /proc/kallsyms
	 */
	if (map->dso->symtab_type == DSO_BINARY_TYPE__KALLSYMS &&
	    !dso__is_kcore(map->dso)) {
		pr_err("Can't annotate %s: No vmlinux file was found in the "
		       "path\n", sym->name);
		sleep(1);
		return -1;
	}

	notes = symbol__annotation(sym);
	if (notes->src != NULL) {
		pthread_mutex_lock(&notes->lock);
		goto out_assign;
	}

	pthread_mutex_lock(&notes->lock);

	if (symbol__alloc_hist(sym) < 0) {
		pthread_mutex_unlock(&notes->lock);
		pr_err("Not enough memory for annotating '%s' symbol!\n",
		       sym->name);
		sleep(1);
		return err;
	}

	err = symbol__annotate(sym, map, 0);
	if (err == 0) {
out_assign:
		top->sym_filter_entry = he;
	}

	pthread_mutex_unlock(&notes->lock);
	return err;
}

static void __zero_source_counters(struct hist_entry *he)
{
	struct symbol *sym = he->ms.sym;
	symbol__annotate_zero_histograms(sym);
}

static void ui__warn_map_erange(struct map *map, struct symbol *sym, u64 ip)
{
	struct utsname uts;
	int err = uname(&uts);

	ui__warning("Out of bounds address found:\n\n"
		    "Addr:   %" PRIx64 "\n"
		    "DSO:    %s %c\n"
		    "Map:    %" PRIx64 "-%" PRIx64 "\n"
		    "Symbol: %" PRIx64 "-%" PRIx64 " %c %s\n"
		    "Arch:   %s\n"
		    "Kernel: %s\n"
		    "Tools:  %s\n\n"
		    "Not all samples will be on the annotation output.\n\n"
		    "Please report to linux-kernel@vger.kernel.org\n",
		    ip, map->dso->long_name, dso__symtab_origin(map->dso),
		    map->start, map->end, sym->start, sym->end,
		    sym->binding == STB_GLOBAL ? 'g' :
		    sym->binding == STB_LOCAL  ? 'l' : 'w', sym->name,
		    err ? "[unknown]" : uts.machine,
		    err ? "[unknown]" : uts.release, perf_version_string);
	if (use_browser <= 0)
		sleep(5);
	
	map->erange_warned = true;
}

static void perf_top__record_precise_ip(struct perf_top *top,
					struct hist_entry *he,
					int counter, u64 ip)
{
	struct annotation *notes;
	struct symbol *sym;
	int err;

	if (he == NULL || he->ms.sym == NULL ||
	    ((top->sym_filter_entry == NULL ||
	      top->sym_filter_entry->ms.sym != he->ms.sym) && use_browser != 1))
		return;

	sym = he->ms.sym;
	notes = symbol__annotation(sym);

	if (pthread_mutex_trylock(&notes->lock))
		return;

	if (notes->src == NULL && symbol__alloc_hist(sym) < 0) {
		pthread_mutex_unlock(&notes->lock);
		pr_err("Not enough memory for annotating '%s' symbol!\n",
		       sym->name);
		sleep(1);
		return;
	}

	ip = he->ms.map->map_ip(he->ms.map, ip);
	err = symbol__inc_addr_samples(sym, he->ms.map, counter, ip);

	pthread_mutex_unlock(&notes->lock);

	if (err == -ERANGE && !he->ms.map->erange_warned)
		ui__warn_map_erange(he->ms.map, sym, ip);
}

static void perf_top__show_details(struct perf_top *top)
{
	struct hist_entry *he = top->sym_filter_entry;
	struct annotation *notes;
	struct symbol *symbol;
	int more;

	if (!he)
		return;

	symbol = he->ms.sym;
	notes = symbol__annotation(symbol);

	pthread_mutex_lock(&notes->lock);

	if (notes->src == NULL)
		goto out_unlock;

	printf("Showing %s for %s\n", perf_evsel__name(top->sym_evsel), symbol->name);
	printf("  Events  Pcnt (>=%d%%)\n", top->sym_pcnt_filter);

	more = symbol__annotate_printf(symbol, he->ms.map, top->sym_evsel,
				       0, top->sym_pcnt_filter, top->print_entries, 4);
	if (top->zero)
		symbol__annotate_zero_histogram(symbol, top->sym_evsel->idx);
	else
		symbol__annotate_decay_histogram(symbol, top->sym_evsel->idx);
	if (more != 0)
		printf("%d lines not displayed, maybe increase display entries [e]\n", more);
out_unlock:
	pthread_mutex_unlock(&notes->lock);
}

static struct hist_entry *perf_evsel__add_hist_entry(struct perf_evsel *evsel,
						     struct addr_location *al,
						     struct perf_sample *sample)
{
	struct hist_entry *he;

	pthread_mutex_lock(&evsel->hists.lock);
	he = __hists__add_entry(&evsel->hists, al, NULL, sample->period,
				sample->weight, sample->transaction);
	pthread_mutex_unlock(&evsel->hists.lock);
	if (he == NULL)
		return NULL;

	hists__inc_nr_events(&evsel->hists, PERF_RECORD_SAMPLE);
	return he;
}

static void perf_top__print_sym_table(struct perf_top *top)
{
	char bf[160];
	int printed = 0;
	const int win_width = top->winsize.ws_col - 1;

	puts(CONSOLE_CLEAR);

	perf_top__header_snprintf(top, bf, sizeof(bf));
	printf("%s\n", bf);

	perf_top__reset_sample_counters(top);

	printf("%-*.*s\n", win_width, win_width, graph_dotted_line);

	if (top->sym_evsel->hists.stats.nr_lost_warned !=
	    top->sym_evsel->hists.stats.nr_events[PERF_RECORD_LOST]) {
		top->sym_evsel->hists.stats.nr_lost_warned =
			top->sym_evsel->hists.stats.nr_events[PERF_RECORD_LOST];
		color_fprintf(stdout, PERF_COLOR_RED,
			      "WARNING: LOST %d chunks, Check IO/CPU overload",
			      top->sym_evsel->hists.stats.nr_lost_warned);
		++printed;
	}

	if (top->sym_filter_entry) {
		perf_top__show_details(top);
		return;
	}

	hists__collapse_resort(&top->sym_evsel->hists, NULL);
	hists__output_resort(&top->sym_evsel->hists);
	hists__decay_entries(&top->sym_evsel->hists,
			     top->hide_user_symbols,
			     top->hide_kernel_symbols);
	hists__output_recalc_col_len(&top->sym_evsel->hists,
				     top->print_entries - printed);
	putchar('\n');
	hists__fprintf(&top->sym_evsel->hists, false,
		       top->print_entries - printed, win_width,
		       top->min_percent, stdout);
}

static void prompt_integer(int *target, const char *msg)
{
	char *buf = malloc(0), *p;
	size_t dummy = 0;
	int tmp;

	fprintf(stdout, "\n%s: ", msg);
	if (getline(&buf, &dummy, stdin) < 0)
		return;

	p = strchr(buf, '\n');
	if (p)
		*p = 0;

	p = buf;
	while(*p) {
		if (!isdigit(*p))
			goto out_free;
		p++;
	}
	tmp = strtoul(buf, NULL, 10);
	*target = tmp;
out_free:
	free(buf);
}

static void prompt_percent(int *target, const char *msg)
{
	int tmp = 0;

	prompt_integer(&tmp, msg);
	if (tmp >= 0 && tmp <= 100)
		*target = tmp;
}

static void perf_top__prompt_symbol(struct perf_top *top, const char *msg)
{
	char *buf = malloc(0), *p;
	struct hist_entry *syme = top->sym_filter_entry, *n, *found = NULL;
	struct rb_node *next;
	size_t dummy = 0;

	/* zero counters of active symbol */
	if (syme) {
		__zero_source_counters(syme);
		top->sym_filter_entry = NULL;
	}

	fprintf(stdout, "\n%s: ", msg);
	if (getline(&buf, &dummy, stdin) < 0)
		goto out_free;

	p = strchr(buf, '\n');
	if (p)
		*p = 0;

	next = rb_first(&top->sym_evsel->hists.entries);
	while (next) {
		n = rb_entry(next, struct hist_entry, rb_node);
		if (n->ms.sym && !strcmp(buf, n->ms.sym->name)) {
			found = n;
			break;
		}
		next = rb_next(&n->rb_node);
	}

	if (!found) {
		fprintf(stderr, "Sorry, %s is not active.\n", buf);
		sleep(1);
	} else
		perf_top__parse_source(top, found);

out_free:
	free(buf);
}

static void perf_top__print_mapped_keys(struct perf_top *top)
{
	char *name = NULL;

	if (top->sym_filter_entry) {
		struct symbol *sym = top->sym_filter_entry->ms.sym;
		name = sym->name;
	}

	fprintf(stdout, "\nMapped keys:\n");
	fprintf(stdout, "\t[d]     display refresh delay.             \t(%d)\n", top->delay_secs);
	fprintf(stdout, "\t[e]     display entries (lines).           \t(%d)\n", top->print_entries);

	if (top->evlist->nr_entries > 1)
		fprintf(stdout, "\t[E]     active event counter.              \t(%s)\n", perf_evsel__name(top->sym_evsel));

	fprintf(stdout, "\t[f]     profile display filter (count).    \t(%d)\n", top->count_filter);

	fprintf(stdout, "\t[F]     annotate display filter (percent). \t(%d%%)\n", top->sym_pcnt_filter);
	fprintf(stdout, "\t[s]     annotate symbol.                   \t(%s)\n", name?: "NULL");
	fprintf(stdout, "\t[S]     stop annotation.\n");

	fprintf(stdout,
		"\t[K]     hide kernel_symbols symbols.     \t(%s)\n",
		top->hide_kernel_symbols ? "yes" : "no");
	fprintf(stdout,
		"\t[U]     hide user symbols.               \t(%s)\n",
		top->hide_user_symbols ? "yes" : "no");
	fprintf(stdout, "\t[z]     toggle sample zeroing.             \t(%d)\n", top->zero ? 1 : 0);
	fprintf(stdout, "\t[qQ]    quit.\n");
}

static int perf_top__key_mapped(struct perf_top *top, int c)
{
	switch (c) {
		case 'd':
		case 'e':
		case 'f':
		case 'z':
		case 'q':
		case 'Q':
		case 'K':
		case 'U':
		case 'F':
		case 's':
		case 'S':
			return 1;
		case 'E':
			return top->evlist->nr_entries > 1 ? 1 : 0;
		default:
			break;
	}

	return 0;
}

static bool perf_top__handle_keypress(struct perf_top *top, int c)
{
	bool ret = true;

	if (!perf_top__key_mapped(top, c)) {
		struct pollfd stdin_poll = { .fd = 0, .events = POLLIN };
		struct termios tc, save;

		perf_top__print_mapped_keys(top);
		fprintf(stdout, "\nEnter selection, or unmapped key to continue: ");
		fflush(stdout);

		tcgetattr(0, &save);
		tc = save;
		tc.c_lflag &= ~(ICANON | ECHO);
		tc.c_cc[VMIN] = 0;
		tc.c_cc[VTIME] = 0;
		tcsetattr(0, TCSANOW, &tc);

		poll(&stdin_poll, 1, -1);
		c = getc(stdin);

		tcsetattr(0, TCSAFLUSH, &save);
		if (!perf_top__key_mapped(top, c))
			return ret;
	}

	switch (c) {
		case 'd':
			prompt_integer(&top->delay_secs, "Enter display delay");
			if (top->delay_secs < 1)
				top->delay_secs = 1;
			break;
		case 'e':
			prompt_integer(&top->print_entries, "Enter display entries (lines)");
			if (top->print_entries == 0) {
				struct sigaction act = {
					.sa_sigaction = perf_top__sig_winch,
					.sa_flags     = SA_SIGINFO,
				};
				perf_top__sig_winch(SIGWINCH, NULL, top);
				sigaction(SIGWINCH, &act, NULL);
			} else {
				signal(SIGWINCH, SIG_DFL);
			}
			break;
		case 'E':
			if (top->evlist->nr_entries > 1) {
				/* Select 0 as the default event: */
				int counter = 0;

				fprintf(stderr, "\nAvailable events:");

				list_for_each_entry(top->sym_evsel, &top->evlist->entries, node)
					fprintf(stderr, "\n\t%d %s", top->sym_evsel->idx, perf_evsel__name(top->sym_evsel));

				prompt_integer(&counter, "Enter details event counter");

				if (counter >= top->evlist->nr_entries) {
					top->sym_evsel = perf_evlist__first(top->evlist);
					fprintf(stderr, "Sorry, no such event, using %s.\n", perf_evsel__name(top->sym_evsel));
					sleep(1);
					break;
				}
				list_for_each_entry(top->sym_evsel, &top->evlist->entries, node)
					if (top->sym_evsel->idx == counter)
						break;
			} else
				top->sym_evsel = perf_evlist__first(top->evlist);
			break;
		case 'f':
			prompt_integer(&top->count_filter, "Enter display event count filter");
			break;
		case 'F':
			prompt_percent(&top->sym_pcnt_filter,
				       "Enter details display event filter (percent)");
			break;
		case 'K':
			top->hide_kernel_symbols = !top->hide_kernel_symbols;
			break;
		case 'q':
		case 'Q':
			printf("exiting.\n");
			if (top->dump_symtab)
				perf_session__fprintf_dsos(top->session, stderr);
			ret = false;
			break;
		case 's':
			perf_top__prompt_symbol(top, "Enter details symbol");
			break;
		case 'S':
			if (!top->sym_filter_entry)
				break;
			else {
				struct hist_entry *syme = top->sym_filter_entry;

				top->sym_filter_entry = NULL;
				__zero_source_counters(syme);
			}
			break;
		case 'U':
			top->hide_user_symbols = !top->hide_user_symbols;
			break;
		case 'z':
			top->zero = !top->zero;
			break;
		default:
			break;
	}

	return ret;
}

static void perf_top__sort_new_samples(void *arg)
{
	struct perf_top *t = arg;
	perf_top__reset_sample_counters(t);

	if (t->evlist->selected != NULL)
		t->sym_evsel = t->evlist->selected;

	hists__collapse_resort(&t->sym_evsel->hists, NULL);
	hists__output_resort(&t->sym_evsel->hists);
	hists__decay_entries(&t->sym_evsel->hists,
			     t->hide_user_symbols,
			     t->hide_kernel_symbols);
}

static void *display_thread_tui(void *arg)
{
	struct perf_evsel *pos;
	struct perf_top *top = arg;
	const char *help = "For a higher level overview, try: perf top --sort comm,dso";
	struct hist_browser_timer hbt = {
		.timer		= perf_top__sort_new_samples,
		.arg		= top,
		.refresh	= top->delay_secs,
	};

	perf_top__sort_new_samples(top);

	/*
	 * Initialize the uid_filter_str, in the future the TUI will allow
	 * Zooming in/out UIDs. For now juse use whatever the user passed
	 * via --uid.
	 */
	list_for_each_entry(pos, &top->evlist->entries, node)
		pos->hists.uid_filter_str = top->record_opts.target.uid_str;

	perf_evlist__tui_browse_hists(top->evlist, help, &hbt, top->min_percent,
				      &top->session->header.env);

	done = 1;
	return NULL;
}

static void *display_thread(void *arg)
{
	struct pollfd stdin_poll = { .fd = 0, .events = POLLIN };
	struct termios tc, save;
	struct perf_top *top = arg;
	int delay_msecs, c;

	tcgetattr(0, &save);
	tc = save;
	tc.c_lflag &= ~(ICANON | ECHO);
	tc.c_cc[VMIN] = 0;
	tc.c_cc[VTIME] = 0;

	pthread__unblock_sigwinch();
repeat:
	delay_msecs = top->delay_secs * 1000;
	tcsetattr(0, TCSANOW, &tc);
	/* trash return*/
	getc(stdin);

	while (!done) {
		perf_top__print_sym_table(top);
		/*
		 * Either timeout expired or we got an EINTR due to SIGWINCH,
		 * refresh screen in both cases.
		 */
		switch (poll(&stdin_poll, 1, delay_msecs)) {
		case 0:
			continue;
		case -1:
			if (errno == EINTR)
				continue;
			/* Fall trhu */
		default:
			c = getc(stdin);
			tcsetattr(0, TCSAFLUSH, &save);

			if (perf_top__handle_keypress(top, c))
				goto repeat;
			done = 1;
		}
	}

	return NULL;
}

/* Tag samples to be skipped. */
static const char *skip_symbols[] = {
	"intel_idle",
	"default_idle",
	"native_safe_halt",
	"cpu_idle",
	"enter_idle",
	"exit_idle",
	"mwait_idle",
	"mwait_idle_with_hints",
	"poll_idle",
	"ppc64_runlatch_off",
	"pseries_dedicated_idle_sleep",
	NULL
};

static int symbol_filter(struct map *map __maybe_unused, struct symbol *sym)
{
	const char *name = sym->name;
	int i;

	/*
	 * ppc64 uses function descriptors and appends a '.' to the
	 * start of every instruction address. Remove it.
	 */
	if (name[0] == '.')
		name++;

	if (!strcmp(name, "_text") ||
	    !strcmp(name, "_etext") ||
	    !strcmp(name, "_sinittext") ||
	    !strncmp("init_module", name, 11) ||
	    !strncmp("cleanup_module", name, 14) ||
	    strstr(name, "_text_start") ||
	    strstr(name, "_text_end"))
		return 1;

	for (i = 0; skip_symbols[i]; i++) {
		if (!strcmp(skip_symbols[i], name)) {
			sym->ignore = true;
			break;
		}
	}

	return 0;
}

static void perf_event__process_sample(struct perf_tool *tool,
				       const union perf_event *event,
				       struct perf_evsel *evsel,
				       struct perf_sample *sample,
				       struct machine *machine)
{
	struct perf_top *top = container_of(tool, struct perf_top, tool);
	struct symbol *parent = NULL;
	u64 ip = sample->ip;
	struct addr_location al;
	int err;

	if (!machine && perf_guest) {
		static struct intlist *seen;

		if (!seen)
			seen = intlist__new(NULL);

		if (!intlist__has_entry(seen, sample->pid)) {
			pr_err("Can't find guest [%d]'s kernel information\n",
				sample->pid);
			intlist__add(seen, sample->pid);
		}
		return;
	}

	if (!machine) {
		pr_err("%u unprocessable samples recorded.\r",
		       top->session->stats.nr_unprocessable_samples++);
		return;
	}

	if (event->header.misc & PERF_RECORD_MISC_EXACT_IP)
		top->exact_samples++;

	if (perf_event__preprocess_sample(event, machine, &al, sample) < 0 ||
	    al.filtered)
		return;

	if (!top->kptr_restrict_warned &&
	    symbol_conf.kptr_restrict &&
	    al.cpumode == PERF_RECORD_MISC_KERNEL) {
		ui__warning(
"Kernel address maps (/proc/{kallsyms,modules}) are restricted.\n\n"
"Check /proc/sys/kernel/kptr_restrict.\n\n"
"Kernel%s samples will not be resolved.\n",
			  !RB_EMPTY_ROOT(&al.map->dso->symbols[MAP__FUNCTION]) ?
			  " modules" : "");
		if (use_browser <= 0)
			sleep(5);
		top->kptr_restrict_warned = true;
	}

	if (al.sym == NULL) {
		const char *msg = "Kernel samples will not be resolved.\n";
		/*
		 * As we do lazy loading of symtabs we only will know if the
		 * specified vmlinux file is invalid when we actually have a
		 * hit in kernel space and then try to load it. So if we get
		 * here and there are _no_ symbols in the DSO backing the
		 * kernel map, bail out.
		 *
		 * We may never get here, for instance, if we use -K/
		 * --hide-kernel-symbols, even if the user specifies an
		 * invalid --vmlinux ;-)
		 */
		if (!top->kptr_restrict_warned && !top->vmlinux_warned &&
		    al.map == machine->vmlinux_maps[MAP__FUNCTION] &&
		    RB_EMPTY_ROOT(&al.map->dso->symbols[MAP__FUNCTION])) {
			if (symbol_conf.vmlinux_name) {
				ui__warning("The %s file can't be used.\n%s",
					    symbol_conf.vmlinux_name, msg);
			} else {
				ui__warning("A vmlinux file was not found.\n%s",
					    msg);
			}

			if (use_browser <= 0)
				sleep(5);
			top->vmlinux_warned = true;
		}
	}

	if (al.sym == NULL || !al.sym->ignore) {
		struct hist_entry *he;

		if ((sort__has_parent || symbol_conf.use_callchain) &&
		    sample->callchain) {
			err = machine__resolve_callchain(machine, evsel,
							 al.thread, sample,
							 &parent, &al,
							 top->max_stack);
			if (err)
				return;
		}

		he = perf_evsel__add_hist_entry(evsel, &al, sample);
		if (he == NULL) {
			pr_err("Problem incrementing symbol period, skipping event\n");
			return;
		}

		if (symbol_conf.use_callchain) {
			err = callchain_append(he->callchain, &callchain_cursor,
					       sample->period);
			if (err)
				return;
		}

		if (sort__has_sym)
			perf_top__record_precise_ip(top, he, evsel->idx, ip);
	}

	return;
}

static void perf_top__mmap_read_idx(struct perf_top *top, int idx)
{
	struct perf_sample sample;
	struct perf_evsel *evsel;
	struct perf_session *session = top->session;
	union perf_event *event;
	struct machine *machine;
	u8 origin;
	int ret;

	while ((event = perf_evlist__mmap_read(top->evlist, idx)) != NULL) {
		ret = perf_evlist__parse_sample(top->evlist, event, &sample);
		if (ret) {
			pr_err("Can't parse sample, err = %d\n", ret);
			goto next_event;
		}

		evsel = perf_evlist__id2evsel(session->evlist, sample.id);
		assert(evsel != NULL);

		origin = event->header.misc & PERF_RECORD_MISC_CPUMODE_MASK;

		if (event->header.type == PERF_RECORD_SAMPLE)
			++top->samples;

		switch (origin) {
		case PERF_RECORD_MISC_USER:
			++top->us_samples;
			if (top->hide_user_symbols)
				goto next_event;
			machine = &session->machines.host;
			break;
		case PERF_RECORD_MISC_KERNEL:
			++top->kernel_samples;
			if (top->hide_kernel_symbols)
				goto next_event;
			machine = &session->machines.host;
			break;
		case PERF_RECORD_MISC_GUEST_KERNEL:
			++top->guest_kernel_samples;
			machine = perf_session__find_machine(session,
							     sample.pid);
			break;
		case PERF_RECORD_MISC_GUEST_USER:
			++top->guest_us_samples;
			/*
			 * TODO: we don't process guest user from host side
			 * except simple counting.
			 */
			/* Fall thru */
		default:
			goto next_event;
		}


		if (event->header.type == PERF_RECORD_SAMPLE) {
			perf_event__process_sample(&top->tool, event, evsel,
						   &sample, machine);
		} else if (event->header.type < PERF_RECORD_MAX) {
			hists__inc_nr_events(&evsel->hists, event->header.type);
			machine__process_event(machine, event);
		} else
			++session->stats.nr_unknown_events;
next_event:
		perf_evlist__mmap_consume(top->evlist, idx);
	}
}

static void perf_top__mmap_read(struct perf_top *top)
{
	int i;

	for (i = 0; i < top->evlist->nr_mmaps; i++)
		perf_top__mmap_read_idx(top, i);
}

static int perf_top__start_counters(struct perf_top *top)
{
	char msg[512];
	struct perf_evsel *counter;
	struct perf_evlist *evlist = top->evlist;
	struct perf_record_opts *opts = &top->record_opts;

	perf_evlist__config(evlist, opts);

	list_for_each_entry(counter, &evlist->entries, node) {
try_again:
		if (perf_evsel__open(counter, top->evlist->cpus,
				     top->evlist->threads) < 0) {
			if (perf_evsel__fallback(counter, errno, msg, sizeof(msg))) {
				if (verbose)
					ui__warning("%s\n", msg);
				goto try_again;
			}

			perf_evsel__open_strerror(counter, &opts->target,
						  errno, msg, sizeof(msg));
			ui__error("%s\n", msg);
			goto out_err;
		}
	}

	if (perf_evlist__mmap(evlist, opts->mmap_pages, false) < 0) {
		ui__error("Failed to mmap with %d (%s)\n",
			    errno, strerror(errno));
		goto out_err;
	}

	return 0;

out_err:
	return -1;
}

static int perf_top__setup_sample_type(struct perf_top *top __maybe_unused)
{
	if (!sort__has_sym) {
		if (symbol_conf.use_callchain) {
			ui__error("Selected -g but \"sym\" not present in --sort/-s.");
			return -EINVAL;
		}
	} else if (callchain_param.mode != CHAIN_NONE) {
		if (callchain_register_param(&callchain_param) < 0) {
			ui__error("Can't register callchain params.\n");
			return -EINVAL;
		}
	}

	return 0;
}

static int __cmd_top(struct perf_top *top)
{
	struct perf_record_opts *opts = &top->record_opts;
	pthread_t thread;
	int ret;

	top->session = perf_session__new(NULL, false, NULL);
	if (top->session == NULL)
		return -ENOMEM;

	machines__set_symbol_filter(&top->session->machines, symbol_filter);

	if (!objdump_path) {
		ret = perf_session_env__lookup_objdump(&top->session->header.env);
		if (ret)
			goto out_delete;
	}

	ret = perf_top__setup_sample_type(top);
	if (ret)
		goto out_delete;

	if (perf_target__has_task(&opts->target))
		perf_event__synthesize_thread_map(&top->tool, top->evlist->threads,
						  perf_event__process,
						  &top->session->machines.host);
	else
		perf_event__synthesize_threads(&top->tool, perf_event__process,
					       &top->session->machines.host);

	ret = perf_top__start_counters(top);
	if (ret)
		goto out_delete;

	top->session->evlist = top->evlist;
	perf_session__set_id_hdr_size(top->session);

	/*
	 * When perf is starting the traced process, all the events (apart from
	 * group members) have enable_on_exec=1 set, so don't spoil it by
	 * prematurely enabling them.
	 *
	 * XXX 'top' still doesn't start workloads like record, trace, but should,
	 * so leave the check here.
	 */
        if (!perf_target__none(&opts->target))
                perf_evlist__enable(top->evlist);

	/* Wait for a minimal set of events before starting the snapshot */
	poll(top->evlist->pollfd, top->evlist->nr_fds, 100);

	perf_top__mmap_read(top);

	ret = -1;
	if (pthread_create(&thread, NULL, (use_browser > 0 ? display_thread_tui :
							    display_thread), top)) {
		ui__error("Could not create display thread.\n");
		goto out_delete;
	}

	if (top->realtime_prio) {
		struct sched_param param;

		param.sched_priority = top->realtime_prio;
		if (sched_setscheduler(0, SCHED_FIFO, &param)) {
			ui__error("Could not set realtime priority.\n");
			goto out_delete;
		}
	}

	while (!done) {
		u64 hits = top->samples;

		perf_top__mmap_read(top);

		if (hits == top->samples)
			ret = poll(top->evlist->pollfd, top->evlist->nr_fds, 100);
	}

	ret = 0;
out_delete:
	perf_session__delete(top->session);
	top->session = NULL;

	return ret;
}

static int
callchain_opt(const struct option *opt, const char *arg, int unset)
{
	symbol_conf.use_callchain = true;
	return record_callchain_opt(opt, arg, unset);
}

static int
parse_callchain_opt(const struct option *opt, const char *arg, int unset)
{
	symbol_conf.use_callchain = true;
	return record_parse_callchain_opt(opt, arg, unset);
}

static int
parse_percent_limit(const struct option *opt, const char *arg,
		    int unset __maybe_unused)
{
	struct perf_top *top = opt->value;

	top->min_percent = strtof(arg, NULL);
	return 0;
}

int cmd_top(int argc, const char **argv, const char *prefix __maybe_unused)
{
	int status;
	char errbuf[BUFSIZ];
	struct perf_top top = {
		.count_filter	     = 5,
		.delay_secs	     = 2,
		.record_opts = {
			.mmap_pages	= UINT_MAX,
			.user_freq	= UINT_MAX,
			.user_interval	= ULLONG_MAX,
			.freq		= 4000, /* 4 KHz */
			.target		= {
				.uses_mmap   = true,
			},
		},
		.max_stack	     = PERF_MAX_STACK_DEPTH,
		.sym_pcnt_filter     = 5,
	};
	struct perf_record_opts *opts = &top.record_opts;
	struct perf_target *target = &opts->target;
	const struct option options[] = {
	OPT_CALLBACK('e', "event", &top.evlist, "event",
		     "event selector. use 'perf list' to list available events",
		     parse_events_option),
	OPT_U64('c', "count", &opts->user_interval, "event period to sample"),
	OPT_STRING('p', "pid", &target->pid, "pid",
		    "profile events on existing process id"),
	OPT_STRING('t', "tid", &target->tid, "tid",
		    "profile events on existing thread id"),
	OPT_BOOLEAN('a', "all-cpus", &target->system_wide,
			    "system-wide collection from all CPUs"),
	OPT_STRING('C', "cpu", &target->cpu_list, "cpu",
		    "list of cpus to monitor"),
	OPT_STRING('k', "vmlinux", &symbol_conf.vmlinux_name,
		   "file", "vmlinux pathname"),
	OPT_BOOLEAN(0, "ignore-vmlinux", &symbol_conf.ignore_vmlinux,
		    "don't load vmlinux even if found"),
	OPT_BOOLEAN('K', "hide_kernel_symbols", &top.hide_kernel_symbols,
		    "hide kernel symbols"),
	OPT_CALLBACK('m', "mmap-pages", &opts->mmap_pages, "pages",
		     "number of mmap data pages",
		     perf_evlist__parse_mmap_pages),
	OPT_INTEGER('r', "realtime", &top.realtime_prio,
		    "collect data with this RT SCHED_FIFO priority"),
	OPT_INTEGER('d', "delay", &top.delay_secs,
		    "number of seconds to delay between refreshes"),
	OPT_BOOLEAN('D', "dump-symtab", &top.dump_symtab,
			    "dump the symbol table used for profiling"),
	OPT_INTEGER('f', "count-filter", &top.count_filter,
		    "only display functions with more events than this"),
	OPT_BOOLEAN('g', "group", &opts->group,
			    "put the counters into a counter group"),
	OPT_BOOLEAN('i', "no-inherit", &opts->no_inherit,
		    "child tasks do not inherit counters"),
	OPT_STRING(0, "sym-annotate", &top.sym_filter, "symbol name",
		    "symbol to annotate"),
	OPT_BOOLEAN('z', "zero", &top.zero, "zero history across updates"),
	OPT_UINTEGER('F', "freq", &opts->user_freq, "profile at this frequency"),
	OPT_INTEGER('E', "entries", &top.print_entries,
		    "display this many functions"),
	OPT_BOOLEAN('U', "hide_user_symbols", &top.hide_user_symbols,
		    "hide user symbols"),
	OPT_BOOLEAN(0, "tui", &top.use_tui, "Use the TUI interface"),
	OPT_BOOLEAN(0, "stdio", &top.use_stdio, "Use the stdio interface"),
	OPT_INCR('v', "verbose", &verbose,
		    "be more verbose (show counter open errors, etc)"),
	OPT_STRING('s', "sort", &sort_order, "key[,key2...]",
		   "sort by key(s): pid, comm, dso, symbol, parent, weight, local_weight,"
		   " abort, in_tx, transaction"),
	OPT_BOOLEAN('n', "show-nr-samples", &symbol_conf.show_nr_samples,
		    "Show a column with the number of samples"),
<<<<<<< HEAD
	OPT_CALLBACK_DEFAULT('G', "call-graph", &top.record_opts,
			     "mode[,dump_size]", record_callchain_help,
			     &parse_callchain_opt, "fp"),
	OPT_INTEGER(0, "max-stack", &top.max_stack,
		    "Set the maximum stack depth when parsing the callchain. "
		    "Default: " __stringify(PERF_MAX_STACK_DEPTH)),
=======
	OPT_CALLBACK_NOOPT('G', NULL, &top.record_opts,
			   NULL, "enables call-graph recording",
			   &callchain_opt),
	OPT_CALLBACK(0, "call-graph", &top.record_opts,
		     "mode[,dump_size]", record_callchain_help,
		     &parse_callchain_opt),
>>>>>>> cd657187
	OPT_CALLBACK(0, "ignore-callees", NULL, "regex",
		   "ignore callees of these functions in call graphs",
		   report_parse_ignore_callees_opt),
	OPT_BOOLEAN(0, "show-total-period", &symbol_conf.show_total_period,
		    "Show a column with the sum of periods"),
	OPT_STRING(0, "dsos", &symbol_conf.dso_list_str, "dso[,dso...]",
		   "only consider symbols in these dsos"),
	OPT_STRING(0, "comms", &symbol_conf.comm_list_str, "comm[,comm...]",
		   "only consider symbols in these comms"),
	OPT_STRING(0, "symbols", &symbol_conf.sym_list_str, "symbol[,symbol...]",
		   "only consider these symbols"),
	OPT_BOOLEAN(0, "source", &symbol_conf.annotate_src,
		    "Interleave source code with assembly code (default)"),
	OPT_BOOLEAN(0, "asm-raw", &symbol_conf.annotate_asm_raw,
		    "Display raw encoding of assembly instructions (default)"),
	OPT_STRING(0, "objdump", &objdump_path, "path",
		    "objdump binary to use for disassembly and annotations"),
	OPT_STRING('M', "disassembler-style", &disassembler_style, "disassembler style",
		   "Specify disassembler style (e.g. -M intel for intel syntax)"),
	OPT_STRING('u', "uid", &target->uid_str, "user", "user to profile"),
	OPT_CALLBACK(0, "percent-limit", &top, "percent",
		     "Don't show entries under that percent", parse_percent_limit),
	OPT_END()
	};
	const char * const top_usage[] = {
		"perf top [<options>]",
		NULL
	};

	top.evlist = perf_evlist__new();
	if (top.evlist == NULL)
		return -ENOMEM;

	argc = parse_options(argc, argv, options, top_usage, 0);
	if (argc)
		usage_with_options(top_usage, options);

	if (sort_order == default_sort_order)
		sort_order = "dso,symbol";

	if (setup_sorting() < 0)
		usage_with_options(top_usage, options);

	/* display thread wants entries to be collapsed in a different tree */
	sort__need_collapse = 1;

	if (top.use_stdio)
		use_browser = 0;
	else if (top.use_tui)
		use_browser = 1;

	setup_browser(false);

	status = perf_target__validate(target);
	if (status) {
		perf_target__strerror(target, status, errbuf, BUFSIZ);
		ui__warning("%s", errbuf);
	}

	status = perf_target__parse_uid(target);
	if (status) {
		int saved_errno = errno;

		perf_target__strerror(target, status, errbuf, BUFSIZ);
		ui__error("%s", errbuf);

		status = -saved_errno;
		goto out_delete_evlist;
	}

	if (perf_target__none(target))
		target->system_wide = true;

	if (perf_evlist__create_maps(top.evlist, target) < 0)
		usage_with_options(top_usage, options);

	if (!top.evlist->nr_entries &&
	    perf_evlist__add_default(top.evlist) < 0) {
		ui__error("Not enough memory for event selector list\n");
		goto out_delete_maps;
	}

	symbol_conf.nr_events = top.evlist->nr_entries;

	if (top.delay_secs < 1)
		top.delay_secs = 1;

	if (opts->user_interval != ULLONG_MAX)
		opts->default_interval = opts->user_interval;
	if (opts->user_freq != UINT_MAX)
		opts->freq = opts->user_freq;

	/*
	 * User specified count overrides default frequency.
	 */
	if (opts->default_interval)
		opts->freq = 0;
	else if (opts->freq) {
		opts->default_interval = opts->freq;
	} else {
		ui__error("frequency and count are zero, aborting\n");
		status = -EINVAL;
		goto out_delete_maps;
	}

	top.sym_evsel = perf_evlist__first(top.evlist);

	symbol_conf.priv_size = sizeof(struct annotation);

	symbol_conf.try_vmlinux_path = (symbol_conf.vmlinux_name == NULL);
	if (symbol__init() < 0)
		return -1;

	sort__setup_elide(stdout);

	get_term_dimensions(&top.winsize);
	if (top.print_entries == 0) {
		struct sigaction act = {
			.sa_sigaction = perf_top__sig_winch,
			.sa_flags     = SA_SIGINFO,
		};
		perf_top__update_print_entries(&top);
		sigaction(SIGWINCH, &act, NULL);
	}

	status = __cmd_top(&top);

out_delete_maps:
	perf_evlist__delete_maps(top.evlist);
out_delete_evlist:
	perf_evlist__delete(top.evlist);

	return status;
}<|MERGE_RESOLUTION|>--- conflicted
+++ resolved
@@ -1110,21 +1110,15 @@
 		   " abort, in_tx, transaction"),
 	OPT_BOOLEAN('n', "show-nr-samples", &symbol_conf.show_nr_samples,
 		    "Show a column with the number of samples"),
-<<<<<<< HEAD
-	OPT_CALLBACK_DEFAULT('G', "call-graph", &top.record_opts,
-			     "mode[,dump_size]", record_callchain_help,
-			     &parse_callchain_opt, "fp"),
-	OPT_INTEGER(0, "max-stack", &top.max_stack,
-		    "Set the maximum stack depth when parsing the callchain. "
-		    "Default: " __stringify(PERF_MAX_STACK_DEPTH)),
-=======
 	OPT_CALLBACK_NOOPT('G', NULL, &top.record_opts,
 			   NULL, "enables call-graph recording",
 			   &callchain_opt),
 	OPT_CALLBACK(0, "call-graph", &top.record_opts,
 		     "mode[,dump_size]", record_callchain_help,
 		     &parse_callchain_opt),
->>>>>>> cd657187
+	OPT_INTEGER(0, "max-stack", &top.max_stack,
+		    "Set the maximum stack depth when parsing the callchain. "
+		    "Default: " __stringify(PERF_MAX_STACK_DEPTH)),
 	OPT_CALLBACK(0, "ignore-callees", NULL, "regex",
 		   "ignore callees of these functions in call graphs",
 		   report_parse_ignore_callees_opt),
