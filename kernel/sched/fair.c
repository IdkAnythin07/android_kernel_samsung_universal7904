/*
 * Completely Fair Scheduling (CFS) Class (SCHED_NORMAL/SCHED_BATCH)
 *
 *  Copyright (C) 2007 Red Hat, Inc., Ingo Molnar <mingo@redhat.com>
 *
 *  Interactivity improvements by Mike Galbraith
 *  (C) 2007 Mike Galbraith <efault@gmx.de>
 *
 *  Various enhancements by Dmitry Adamushko.
 *  (C) 2007 Dmitry Adamushko <dmitry.adamushko@gmail.com>
 *
 *  Group scheduling enhancements by Srivatsa Vaddagiri
 *  Copyright IBM Corporation, 2007
 *  Author: Srivatsa Vaddagiri <vatsa@linux.vnet.ibm.com>
 *
 *  Scaled math optimizations by Thomas Gleixner
 *  Copyright (C) 2007, Thomas Gleixner <tglx@linutronix.de>
 *
 *  Adaptive scheduling granularity, math enhancements by Peter Zijlstra
 *  Copyright (C) 2007 Red Hat, Inc., Peter Zijlstra
 */

#include <linux/latencytop.h>
#include <linux/sched.h>
#include <linux/cpumask.h>
#include <linux/cpuidle.h>
#include <linux/slab.h>
#include <linux/profile.h>
#include <linux/interrupt.h>
#include <linux/mempolicy.h>
#include <linux/migrate.h>
#include <linux/task_work.h>
#include <linux/of.h>
#ifdef CONFIG_SCHED_HMP_SELECTIVE_BOOST_WITH_NITP
#include <linux/cpuset.h>
#endif

#include <trace/events/sched.h>
#ifdef CONFIG_HMP_VARIABLE_SCALE
#include <linux/sysfs.h>
#include <linux/vmalloc.h>
#ifdef CONFIG_HMP_FREQUENCY_INVARIANT_SCALE
/* Include cpufreq and ipa headers to add a notifier so that cpu
 * frequency scaling can track the current CPU frequency and limits.
 */
#include <linux/cpufreq.h>
//#include <linux/ipa.h>
#endif /* CONFIG_HMP_FREQUENCY_INVARIANT_SCALE */
#endif /* CONFIG_HMP_VARIABLE_SCALE */

#include "sched.h"
#include "tune.h"

#ifdef CONFIG_SCHED_HMP
LIST_HEAD(hmp_domains);
#endif

/*
 * Targeted preemption latency for CPU-bound tasks:
 * (default: 6ms * (1 + ilog(ncpus)), units: nanoseconds)
 *
 * NOTE: this latency value is not the same as the concept of
 * 'timeslice length' - timeslices in CFS are of variable length
 * and have no persistent notion like in traditional, time-slice
 * based scheduling concepts.
 *
 * (to see the precise effective timeslice length of your workload,
 *  run vmstat and monitor the context-switches (cs) field)
 */
unsigned int sysctl_sched_latency = 6000000ULL;
unsigned int normalized_sysctl_sched_latency = 6000000ULL;

/*
 * The initial- and re-scaling of tunables is configurable
 * (default SCHED_TUNABLESCALING_LOG = *(1+ilog(ncpus))
 *
 * Options are:
 * SCHED_TUNABLESCALING_NONE - unscaled, always *1
 * SCHED_TUNABLESCALING_LOG - scaled logarithmical, *1+ilog(ncpus)
 * SCHED_TUNABLESCALING_LINEAR - scaled linear, *ncpus
 */
enum sched_tunable_scaling sysctl_sched_tunable_scaling
	= SCHED_TUNABLESCALING_LOG;

/*
 * Minimal preemption granularity for CPU-bound tasks:
 * (default: 0.75 msec * (1 + ilog(ncpus)), units: nanoseconds)
 */
unsigned int sysctl_sched_min_granularity = 750000ULL;
unsigned int normalized_sysctl_sched_min_granularity = 750000ULL;

/*
 * is kept at sysctl_sched_latency / sysctl_sched_min_granularity
 */
static unsigned int sched_nr_latency = 8;

/*
 * After fork, child runs first. If set to 0 (default) then
 * parent will (try to) run first.
 */
unsigned int sysctl_sched_child_runs_first __read_mostly;

/*
 * SCHED_OTHER wake-up granularity.
 * (default: 1 msec * (1 + ilog(ncpus)), units: nanoseconds)
 *
 * This option delays the preemption effects of decoupled workloads
 * and reduces their over-scheduling. Synchronous workloads will still
 * have immediate wakeup/sleep latencies.
 */
unsigned int sysctl_sched_wakeup_granularity = 1000000UL;
unsigned int normalized_sysctl_sched_wakeup_granularity = 1000000UL;

const_debug unsigned int sysctl_sched_migration_cost = 500000UL;

/*
 * The exponential sliding  window over which load is averaged for shares
 * distribution.
 * (default: 10msec)
 */
unsigned int __read_mostly sysctl_sched_shares_window = 10000000UL;

#ifdef CONFIG_CFS_BANDWIDTH
/*
 * Amount of runtime to allocate from global (tg) to local (per-cfs_rq) pool
 * each time a cfs_rq requests quota.
 *
 * Note: in the case that the slice exceeds the runtime remaining (either due
 * to consumption or the quota being specified to be smaller than the slice)
 * we will always only issue the remaining available time.
 *
 * default: 5 msec, units: microseconds
  */
unsigned int sysctl_sched_cfs_bandwidth_slice = 5000UL;
#endif

static inline void update_load_add(struct load_weight *lw, unsigned long inc)
{
	lw->weight += inc;
	lw->inv_weight = 0;
}

static inline void update_load_sub(struct load_weight *lw, unsigned long dec)
{
	lw->weight -= dec;
	lw->inv_weight = 0;
}

static inline void update_load_set(struct load_weight *lw, unsigned long w)
{
	lw->weight = w;
	lw->inv_weight = 0;
}

/*
 * Increase the granularity value when there are more CPUs,
 * because with more CPUs the 'effective latency' as visible
 * to users decreases. But the relationship is not linear,
 * so pick a second-best guess by going with the log2 of the
 * number of CPUs.
 *
 * This idea comes from the SD scheduler of Con Kolivas:
 */
static unsigned int get_update_sysctl_factor(void)
{
	unsigned int cpus = min_t(unsigned int, num_online_cpus(), 8);
	unsigned int factor;

	switch (sysctl_sched_tunable_scaling) {
	case SCHED_TUNABLESCALING_NONE:
		factor = 1;
		break;
	case SCHED_TUNABLESCALING_LINEAR:
		factor = cpus;
		break;
	case SCHED_TUNABLESCALING_LOG:
	default:
		factor = 1 + ilog2(cpus);
		break;
	}

	return factor;
}

static void update_sysctl(void)
{
	unsigned int factor = get_update_sysctl_factor();

#define SET_SYSCTL(name) \
	(sysctl_##name = (factor) * normalized_sysctl_##name)
	SET_SYSCTL(sched_min_granularity);
	SET_SYSCTL(sched_latency);
	SET_SYSCTL(sched_wakeup_granularity);
#undef SET_SYSCTL
}

void sched_init_granularity(void)
{
	update_sysctl();
}

#define WMULT_CONST	(~0U)
#define WMULT_SHIFT	32

static void __update_inv_weight(struct load_weight *lw)
{
	unsigned long w;

	if (likely(lw->inv_weight))
		return;

	w = scale_load_down(lw->weight);

	if (BITS_PER_LONG > 32 && unlikely(w >= WMULT_CONST))
		lw->inv_weight = 1;
	else if (unlikely(!w))
		lw->inv_weight = WMULT_CONST;
	else
		lw->inv_weight = WMULT_CONST / w;
}

/*
 * delta_exec * weight / lw.weight
 *   OR
 * (delta_exec * (weight * lw->inv_weight)) >> WMULT_SHIFT
 *
 * Either weight := NICE_0_LOAD and lw \e prio_to_wmult[], in which case
 * we're guaranteed shift stays positive because inv_weight is guaranteed to
 * fit 32 bits, and NICE_0_LOAD gives another 10 bits; therefore shift >= 22.
 *
 * Or, weight =< lw.weight (because lw.weight is the runqueue weight), thus
 * weight/lw.weight <= 1, and therefore our shift will also be positive.
 */
static u64 __calc_delta(u64 delta_exec, unsigned long weight, struct load_weight *lw)
{
	u64 fact = scale_load_down(weight);
	int shift = WMULT_SHIFT;

	__update_inv_weight(lw);

	if (unlikely(fact >> 32)) {
		while (fact >> 32) {
			fact >>= 1;
			shift--;
		}
	}

	/* hint to use a 32x32->64 mul */
	fact = (u64)(u32)fact * lw->inv_weight;

	while (fact >> 32) {
		fact >>= 1;
		shift--;
	}

	return mul_u64_u32_shr(delta_exec, fact, shift);
}


const struct sched_class fair_sched_class;

/**************************************************************
 * CFS operations on generic schedulable entities:
 */

#ifdef CONFIG_FAIR_GROUP_SCHED

/* cpu runqueue to which this cfs_rq is attached */
static inline struct rq *rq_of(struct cfs_rq *cfs_rq)
{
	return cfs_rq->rq;
}

/* An entity is a task if it doesn't "own" a runqueue */
#define entity_is_task(se)	(!se->my_q)

static inline struct task_struct *task_of(struct sched_entity *se)
{
#ifdef CONFIG_SCHED_DEBUG
	WARN_ON_ONCE(!entity_is_task(se));
#endif
	return container_of(se, struct task_struct, se);
}

/* Walk up scheduling entities hierarchy */
#define for_each_sched_entity(se) \
		for (; se; se = se->parent)

static inline struct cfs_rq *task_cfs_rq(struct task_struct *p)
{
	return p->se.cfs_rq;
}

/* runqueue on which this entity is (to be) queued */
static inline struct cfs_rq *cfs_rq_of(struct sched_entity *se)
{
	return se->cfs_rq;
}

/* runqueue "owned" by this group */
static inline struct cfs_rq *group_cfs_rq(struct sched_entity *grp)
{
	return grp->my_q;
}

static inline void list_add_leaf_cfs_rq(struct cfs_rq *cfs_rq)
{
	if (!cfs_rq->on_list) {
		/*
		 * Ensure we either appear before our parent (if already
		 * enqueued) or force our parent to appear after us when it is
		 * enqueued.  The fact that we always enqueue bottom-up
		 * reduces this to two cases.
		 */
		if (cfs_rq->tg->parent &&
		    cfs_rq->tg->parent->cfs_rq[cpu_of(rq_of(cfs_rq))]->on_list) {
			list_add_rcu(&cfs_rq->leaf_cfs_rq_list,
				&rq_of(cfs_rq)->leaf_cfs_rq_list);
		} else {
			list_add_tail_rcu(&cfs_rq->leaf_cfs_rq_list,
				&rq_of(cfs_rq)->leaf_cfs_rq_list);
		}

		cfs_rq->on_list = 1;
	}
}

static inline void list_del_leaf_cfs_rq(struct cfs_rq *cfs_rq)
{
	if (cfs_rq->on_list) {
		list_del_rcu(&cfs_rq->leaf_cfs_rq_list);
		cfs_rq->on_list = 0;
	}
}

/* Iterate thr' all leaf cfs_rq's on a runqueue */
#define for_each_leaf_cfs_rq(rq, cfs_rq) \
	list_for_each_entry_rcu(cfs_rq, &rq->leaf_cfs_rq_list, leaf_cfs_rq_list)

/* Do the two (enqueued) entities belong to the same group ? */
static inline struct cfs_rq *
is_same_group(struct sched_entity *se, struct sched_entity *pse)
{
	if (se->cfs_rq == pse->cfs_rq)
		return se->cfs_rq;

	return NULL;
}

static inline struct sched_entity *parent_entity(struct sched_entity *se)
{
	return se->parent;
}

static void
find_matching_se(struct sched_entity **se, struct sched_entity **pse)
{
	int se_depth, pse_depth;

	/*
	 * preemption test can be made between sibling entities who are in the
	 * same cfs_rq i.e who have a common parent. Walk up the hierarchy of
	 * both tasks until we find their ancestors who are siblings of common
	 * parent.
	 */

	/* First walk up until both entities are at same depth */
	se_depth = (*se)->depth;
	pse_depth = (*pse)->depth;

	while (se_depth > pse_depth) {
		se_depth--;
		*se = parent_entity(*se);
	}

	while (pse_depth > se_depth) {
		pse_depth--;
		*pse = parent_entity(*pse);
	}

	while (!is_same_group(*se, *pse)) {
		*se = parent_entity(*se);
		*pse = parent_entity(*pse);
	}
}

#else	/* !CONFIG_FAIR_GROUP_SCHED */

static inline struct task_struct *task_of(struct sched_entity *se)
{
	return container_of(se, struct task_struct, se);
}

static inline struct rq *rq_of(struct cfs_rq *cfs_rq)
{
	return container_of(cfs_rq, struct rq, cfs);
}

#define entity_is_task(se)	1

#define for_each_sched_entity(se) \
		for (; se; se = NULL)

static inline struct cfs_rq *task_cfs_rq(struct task_struct *p)
{
	return &task_rq(p)->cfs;
}

static inline struct cfs_rq *cfs_rq_of(struct sched_entity *se)
{
	struct task_struct *p = task_of(se);
	struct rq *rq = task_rq(p);

	return &rq->cfs;
}

/* runqueue "owned" by this group */
static inline struct cfs_rq *group_cfs_rq(struct sched_entity *grp)
{
	return NULL;
}

static inline void list_add_leaf_cfs_rq(struct cfs_rq *cfs_rq)
{
}

static inline void list_del_leaf_cfs_rq(struct cfs_rq *cfs_rq)
{
}

#define for_each_leaf_cfs_rq(rq, cfs_rq) \
		for (cfs_rq = &rq->cfs; cfs_rq; cfs_rq = NULL)

static inline struct sched_entity *parent_entity(struct sched_entity *se)
{
	return NULL;
}

static inline void
find_matching_se(struct sched_entity **se, struct sched_entity **pse)
{
}

#endif	/* CONFIG_FAIR_GROUP_SCHED */

static __always_inline
void account_cfs_rq_runtime(struct cfs_rq *cfs_rq, u64 delta_exec);

/**************************************************************
 * Scheduling class tree data structure manipulation methods:
 */

static inline u64 max_vruntime(u64 max_vruntime, u64 vruntime)
{
	s64 delta = (s64)(vruntime - max_vruntime);
	if (delta > 0)
		max_vruntime = vruntime;

	return max_vruntime;
}

static inline u64 min_vruntime(u64 min_vruntime, u64 vruntime)
{
	s64 delta = (s64)(vruntime - min_vruntime);
	if (delta < 0)
		min_vruntime = vruntime;

	return min_vruntime;
}

static inline int entity_before(struct sched_entity *a,
				struct sched_entity *b)
{
	return (s64)(a->vruntime - b->vruntime) < 0;
}

static void update_min_vruntime(struct cfs_rq *cfs_rq)
{
	u64 vruntime = cfs_rq->min_vruntime;

	if (cfs_rq->curr)
		vruntime = cfs_rq->curr->vruntime;

	if (cfs_rq->rb_leftmost) {
		struct sched_entity *se = rb_entry(cfs_rq->rb_leftmost,
						   struct sched_entity,
						   run_node);

		if (!cfs_rq->curr)
			vruntime = se->vruntime;
		else
			vruntime = min_vruntime(vruntime, se->vruntime);
	}

	/* ensure we never gain time by being placed backwards. */
	cfs_rq->min_vruntime = max_vruntime(cfs_rq->min_vruntime, vruntime);
#ifndef CONFIG_64BIT
	smp_wmb();
	cfs_rq->min_vruntime_copy = cfs_rq->min_vruntime;
#endif
}

/*
 * Enqueue an entity into the rb-tree:
 */
static void __enqueue_entity(struct cfs_rq *cfs_rq, struct sched_entity *se)
{
	struct rb_node **link = &cfs_rq->tasks_timeline.rb_node;
	struct rb_node *parent = NULL;
	struct sched_entity *entry;
	int leftmost = 1;

	/*
	 * Find the right place in the rbtree:
	 */
	while (*link) {
		parent = *link;
		entry = rb_entry(parent, struct sched_entity, run_node);
		/*
		 * We dont care about collisions. Nodes with
		 * the same key stay together.
		 */
		if (entity_before(se, entry)) {
			link = &parent->rb_left;
		} else {
			link = &parent->rb_right;
			leftmost = 0;
		}
	}

	/*
	 * Maintain a cache of leftmost tree entries (it is frequently
	 * used):
	 */
	if (leftmost)
		cfs_rq->rb_leftmost = &se->run_node;

	rb_link_node(&se->run_node, parent, link);
	rb_insert_color(&se->run_node, &cfs_rq->tasks_timeline);
}

static void __dequeue_entity(struct cfs_rq *cfs_rq, struct sched_entity *se)
{
	if (cfs_rq->rb_leftmost == &se->run_node) {
		struct rb_node *next_node;

		next_node = rb_next(&se->run_node);
		cfs_rq->rb_leftmost = next_node;
	}

	rb_erase(&se->run_node, &cfs_rq->tasks_timeline);
}

struct sched_entity *__pick_first_entity(struct cfs_rq *cfs_rq)
{
	struct rb_node *left = cfs_rq->rb_leftmost;

	if (!left)
		return NULL;

	return rb_entry(left, struct sched_entity, run_node);
}

static struct sched_entity *__pick_next_entity(struct sched_entity *se)
{
	struct rb_node *next = rb_next(&se->run_node);

	if (!next)
		return NULL;

	return rb_entry(next, struct sched_entity, run_node);
}

#ifdef CONFIG_SCHED_DEBUG
struct sched_entity *__pick_last_entity(struct cfs_rq *cfs_rq)
{
	struct rb_node *last = rb_last(&cfs_rq->tasks_timeline);

	if (!last)
		return NULL;

	return rb_entry(last, struct sched_entity, run_node);
}

/**************************************************************
 * Scheduling class statistics methods:
 */

int sched_proc_update_handler(struct ctl_table *table, int write,
		void __user *buffer, size_t *lenp,
		loff_t *ppos)
{
	int ret = proc_dointvec_minmax(table, write, buffer, lenp, ppos);
	unsigned int factor = get_update_sysctl_factor();

	if (ret || !write)
		return ret;

	sched_nr_latency = DIV_ROUND_UP(sysctl_sched_latency,
					sysctl_sched_min_granularity);

#define WRT_SYSCTL(name) \
	(normalized_sysctl_##name = sysctl_##name / (factor))
	WRT_SYSCTL(sched_min_granularity);
	WRT_SYSCTL(sched_latency);
	WRT_SYSCTL(sched_wakeup_granularity);
#undef WRT_SYSCTL

	return 0;
}
#endif

/*
 * delta /= w
 */
static inline u64 calc_delta_fair(u64 delta, struct sched_entity *se)
{
	if (unlikely(se->load.weight != NICE_0_LOAD))
		delta = __calc_delta(delta, NICE_0_LOAD, &se->load);

	return delta;
}

/*
 * The idea is to set a period in which each task runs once.
 *
 * When there are too many tasks (sched_nr_latency) we have to stretch
 * this period because otherwise the slices get too small.
 *
 * p = (nr <= nl) ? l : l*nr/nl
 */
static u64 __sched_period(unsigned long nr_running)
{
	if (unlikely(nr_running > sched_nr_latency))
		return nr_running * sysctl_sched_min_granularity;
	else
		return sysctl_sched_latency;
}

/*
 * We calculate the wall-time slice from the period by taking a part
 * proportional to the weight.
 *
 * s = p*P[w/rw]
 */
static u64 sched_slice(struct cfs_rq *cfs_rq, struct sched_entity *se)
{
	u64 slice = __sched_period(cfs_rq->nr_running + !se->on_rq);

	for_each_sched_entity(se) {
		struct load_weight *load;
		struct load_weight lw;

		cfs_rq = cfs_rq_of(se);
		load = &cfs_rq->load;

		if (unlikely(!se->on_rq)) {
			lw = cfs_rq->load;

			update_load_add(&lw, se->load.weight);
			load = &lw;
		}
		slice = __calc_delta(slice, se->load.weight, load);
	}
	return slice;
}

/*
 * We calculate the vruntime slice of a to-be-inserted task.
 *
 * vs = s/w
 */
static u64 sched_vslice(struct cfs_rq *cfs_rq, struct sched_entity *se)
{
	return calc_delta_fair(sched_slice(cfs_rq, se), se);
}

#ifdef CONFIG_SMP
static int select_idle_sibling(struct task_struct *p, int cpu);
static unsigned long task_h_load(struct task_struct *p);

/*
 * We choose a half-life close to 1 scheduling period.
 * Note: The tables runnable_avg_yN_inv and runnable_avg_yN_sum are
 * dependent on this value.
 */
#define LOAD_AVG_PERIOD 32
#define LOAD_AVG_MAX 47742 /* maximum possible load avg */
#define LOAD_AVG_MAX_N 345 /* number of full periods to produce LOAD_AVG_MAX */

/* Give new sched_entity start runnable values to heavy its load in infant time */
void init_entity_runnable_average(struct sched_entity *se)
{
	struct task_struct *p = current;
	struct sched_avg *sa = &se->avg;

	sa->last_update_time = 0;
	/*
	 * sched_avg's period_contrib should be strictly less then 1024, so
	 * we give it 1023 to make sure it is almost a period (1024us), and
	 * will definitely be update (after enqueue).
	 */
	sa->period_contrib = 1023;
	sa->load_avg = scale_load_down(se->load.weight);
	sa->load_sum = sa->load_avg * LOAD_AVG_MAX;

	/* The new task inherited a utilization of current */
	sa->util_avg = p->se.avg.util_avg;
	sa->util_sum = p->se.avg.util_sum;
	trace_sched_entity_initial_util(0, sa->util_avg, sa->util_sum);

	/* when this task enqueue'ed, it will contribute to its cfs_rq's load_avg */
#ifdef CONFIG_SCHED_HMP
	sa->hmp_load_avg = p->se.avg.hmp_load_avg;
	sa->hmp_load_sum = p->se.avg.hmp_load_sum;
#endif
}

static inline unsigned long cfs_rq_runnable_load_avg(struct cfs_rq *cfs_rq);
static inline unsigned long cfs_rq_load_avg(struct cfs_rq *cfs_rq);
#else
void init_entity_runnable_average(struct sched_entity *se)
{
}
#endif

/*
 * Update the current task's runtime statistics.
 */
static void update_curr(struct cfs_rq *cfs_rq)
{
	struct sched_entity *curr = cfs_rq->curr;
	u64 now = rq_clock_task(rq_of(cfs_rq));
	u64 delta_exec;

	if (unlikely(!curr))
		return;

	delta_exec = now - curr->exec_start;
	if (unlikely((s64)delta_exec <= 0))
		return;

	curr->exec_start = now;

	schedstat_set(curr->statistics.exec_max,
		      max(delta_exec, curr->statistics.exec_max));

	curr->sum_exec_runtime += delta_exec;
	schedstat_add(cfs_rq, exec_clock, delta_exec);

	curr->vruntime += calc_delta_fair(delta_exec, curr);
	update_min_vruntime(cfs_rq);

	if (entity_is_task(curr)) {
		struct task_struct *curtask = task_of(curr);

		trace_sched_stat_runtime(curtask, delta_exec, curr->vruntime);
		cpuacct_charge(curtask, delta_exec);
		account_group_exec_runtime(curtask, delta_exec);
	}

	account_cfs_rq_runtime(cfs_rq, delta_exec);
}

static void update_curr_fair(struct rq *rq)
{
	update_curr(cfs_rq_of(&rq->curr->se));
}

static inline void
update_stats_wait_start(struct cfs_rq *cfs_rq, struct sched_entity *se)
{
	schedstat_set(se->statistics.wait_start, rq_clock(rq_of(cfs_rq)));
}

/*
 * Task is being enqueued - update stats:
 */
static void update_stats_enqueue(struct cfs_rq *cfs_rq, struct sched_entity *se)
{
	/*
	 * Are we enqueueing a waiting task? (for current tasks
	 * a dequeue/enqueue event is a NOP)
	 */
	if (se != cfs_rq->curr)
		update_stats_wait_start(cfs_rq, se);
}

static void
update_stats_wait_end(struct cfs_rq *cfs_rq, struct sched_entity *se)
{
	schedstat_set(se->statistics.wait_max, max(se->statistics.wait_max,
			rq_clock(rq_of(cfs_rq)) - se->statistics.wait_start));
	schedstat_set(se->statistics.wait_count, se->statistics.wait_count + 1);
	schedstat_set(se->statistics.wait_sum, se->statistics.wait_sum +
			rq_clock(rq_of(cfs_rq)) - se->statistics.wait_start);
#ifdef CONFIG_SCHEDSTATS
	if (entity_is_task(se)) {
		trace_sched_stat_wait(task_of(se),
			rq_clock(rq_of(cfs_rq)) - se->statistics.wait_start);
	}
#endif
	schedstat_set(se->statistics.wait_start, 0);
}

static inline void
update_stats_dequeue(struct cfs_rq *cfs_rq, struct sched_entity *se)
{
	/*
	 * Mark the end of the wait period if dequeueing a
	 * waiting task:
	 */
	if (se != cfs_rq->curr)
		update_stats_wait_end(cfs_rq, se);
}

/*
 * We are picking a new current task - update its stats:
 */
static inline void
update_stats_curr_start(struct cfs_rq *cfs_rq, struct sched_entity *se)
{
	/*
	 * We are starting a new run period:
	 */
	se->exec_start = rq_clock_task(rq_of(cfs_rq));
}

/**************************************************
 * Scheduling class queueing methods:
 */

#ifdef CONFIG_NUMA_BALANCING
/*
 * Approximate time to scan a full NUMA task in ms. The task scan period is
 * calculated based on the tasks virtual memory size and
 * numa_balancing_scan_size.
 */
unsigned int sysctl_numa_balancing_scan_period_min = 1000;
unsigned int sysctl_numa_balancing_scan_period_max = 60000;

/* Portion of address space to scan in MB */
unsigned int sysctl_numa_balancing_scan_size = 256;

/* Scan @scan_size MB every @scan_period after an initial @scan_delay in ms */
unsigned int sysctl_numa_balancing_scan_delay = 1000;

static unsigned int task_nr_scan_windows(struct task_struct *p)
{
	unsigned long rss = 0;
	unsigned long nr_scan_pages;

	/*
	 * Calculations based on RSS as non-present and empty pages are skipped
	 * by the PTE scanner and NUMA hinting faults should be trapped based
	 * on resident pages
	 */
	nr_scan_pages = sysctl_numa_balancing_scan_size << (20 - PAGE_SHIFT);
	rss = get_mm_rss(p->mm);
	if (!rss)
		rss = nr_scan_pages;

	rss = round_up(rss, nr_scan_pages);
	return rss / nr_scan_pages;
}

/* For sanitys sake, never scan more PTEs than MAX_SCAN_WINDOW MB/sec. */
#define MAX_SCAN_WINDOW 2560

static unsigned int task_scan_min(struct task_struct *p)
{
	unsigned int scan_size = READ_ONCE(sysctl_numa_balancing_scan_size);
	unsigned int scan, floor;
	unsigned int windows = 1;

	if (scan_size < MAX_SCAN_WINDOW)
		windows = MAX_SCAN_WINDOW / scan_size;
	floor = 1000 / windows;

	scan = sysctl_numa_balancing_scan_period_min / task_nr_scan_windows(p);
	return max_t(unsigned int, floor, scan);
}

static unsigned int task_scan_max(struct task_struct *p)
{
	unsigned int smin = task_scan_min(p);
	unsigned int smax;

	/* Watch for min being lower than max due to floor calculations */
	smax = sysctl_numa_balancing_scan_period_max / task_nr_scan_windows(p);
	return max(smin, smax);
}

static void account_numa_enqueue(struct rq *rq, struct task_struct *p)
{
	rq->nr_numa_running += (p->numa_preferred_nid != -1);
	rq->nr_preferred_running += (p->numa_preferred_nid == task_node(p));
}

static void account_numa_dequeue(struct rq *rq, struct task_struct *p)
{
	rq->nr_numa_running -= (p->numa_preferred_nid != -1);
	rq->nr_preferred_running -= (p->numa_preferred_nid == task_node(p));
}

struct numa_group {
	atomic_t refcount;

	spinlock_t lock; /* nr_tasks, tasks */
	int nr_tasks;
	pid_t gid;

	struct rcu_head rcu;
	nodemask_t active_nodes;
	unsigned long total_faults;
	/*
	 * Faults_cpu is used to decide whether memory should move
	 * towards the CPU. As a consequence, these stats are weighted
	 * more by CPU use than by memory faults.
	 */
	unsigned long *faults_cpu;
	unsigned long faults[0];
};

/* Shared or private faults. */
#define NR_NUMA_HINT_FAULT_TYPES 2

/* Memory and CPU locality */
#define NR_NUMA_HINT_FAULT_STATS (NR_NUMA_HINT_FAULT_TYPES * 2)

/* Averaged statistics, and temporary buffers. */
#define NR_NUMA_HINT_FAULT_BUCKETS (NR_NUMA_HINT_FAULT_STATS * 2)

pid_t task_numa_group_id(struct task_struct *p)
{
	return p->numa_group ? p->numa_group->gid : 0;
}

/*
 * The averaged statistics, shared & private, memory & cpu,
 * occupy the first half of the array. The second half of the
 * array is for current counters, which are averaged into the
 * first set by task_numa_placement.
 */
static inline int task_faults_idx(enum numa_faults_stats s, int nid, int priv)
{
	return NR_NUMA_HINT_FAULT_TYPES * (s * nr_node_ids + nid) + priv;
}

static inline unsigned long task_faults(struct task_struct *p, int nid)
{
	if (!p->numa_faults)
		return 0;

	return p->numa_faults[task_faults_idx(NUMA_MEM, nid, 0)] +
		p->numa_faults[task_faults_idx(NUMA_MEM, nid, 1)];
}

static inline unsigned long group_faults(struct task_struct *p, int nid)
{
	if (!p->numa_group)
		return 0;

	return p->numa_group->faults[task_faults_idx(NUMA_MEM, nid, 0)] +
		p->numa_group->faults[task_faults_idx(NUMA_MEM, nid, 1)];
}

static inline unsigned long group_faults_cpu(struct numa_group *group, int nid)
{
	return group->faults_cpu[task_faults_idx(NUMA_MEM, nid, 0)] +
		group->faults_cpu[task_faults_idx(NUMA_MEM, nid, 1)];
}

/* Handle placement on systems where not all nodes are directly connected. */
static unsigned long score_nearby_nodes(struct task_struct *p, int nid,
					int maxdist, bool task)
{
	unsigned long score = 0;
	int node;

	/*
	 * All nodes are directly connected, and the same distance
	 * from each other. No need for fancy placement algorithms.
	 */
	if (sched_numa_topology_type == NUMA_DIRECT)
		return 0;

	/*
	 * This code is called for each node, introducing N^2 complexity,
	 * which should be ok given the number of nodes rarely exceeds 8.
	 */
	for_each_online_node(node) {
		unsigned long faults;
		int dist = node_distance(nid, node);

		/*
		 * The furthest away nodes in the system are not interesting
		 * for placement; nid was already counted.
		 */
		if (dist == sched_max_numa_distance || node == nid)
			continue;

		/*
		 * On systems with a backplane NUMA topology, compare groups
		 * of nodes, and move tasks towards the group with the most
		 * memory accesses. When comparing two nodes at distance
		 * "hoplimit", only nodes closer by than "hoplimit" are part
		 * of each group. Skip other nodes.
		 */
		if (sched_numa_topology_type == NUMA_BACKPLANE &&
					dist > maxdist)
			continue;

		/* Add up the faults from nearby nodes. */
		if (task)
			faults = task_faults(p, node);
		else
			faults = group_faults(p, node);

		/*
		 * On systems with a glueless mesh NUMA topology, there are
		 * no fixed "groups of nodes". Instead, nodes that are not
		 * directly connected bounce traffic through intermediate
		 * nodes; a numa_group can occupy any set of nodes.
		 * The further away a node is, the less the faults count.
		 * This seems to result in good task placement.
		 */
		if (sched_numa_topology_type == NUMA_GLUELESS_MESH) {
			faults *= (sched_max_numa_distance - dist);
			faults /= (sched_max_numa_distance - LOCAL_DISTANCE);
		}

		score += faults;
	}

	return score;
}

/*
 * These return the fraction of accesses done by a particular task, or
 * task group, on a particular numa node.  The group weight is given a
 * larger multiplier, in order to group tasks together that are almost
 * evenly spread out between numa nodes.
 */
static inline unsigned long task_weight(struct task_struct *p, int nid,
					int dist)
{
	unsigned long faults, total_faults;

	if (!p->numa_faults)
		return 0;

	total_faults = p->total_numa_faults;

	if (!total_faults)
		return 0;

	faults = task_faults(p, nid);
	faults += score_nearby_nodes(p, nid, dist, true);

	return 1000 * faults / total_faults;
}

static inline unsigned long group_weight(struct task_struct *p, int nid,
					 int dist)
{
	unsigned long faults, total_faults;

	if (!p->numa_group)
		return 0;

	total_faults = p->numa_group->total_faults;

	if (!total_faults)
		return 0;

	faults = group_faults(p, nid);
	faults += score_nearby_nodes(p, nid, dist, false);

	return 1000 * faults / total_faults;
}

bool should_numa_migrate_memory(struct task_struct *p, struct page * page,
				int src_nid, int dst_cpu)
{
	struct numa_group *ng = p->numa_group;
	int dst_nid = cpu_to_node(dst_cpu);
	int last_cpupid, this_cpupid;

	this_cpupid = cpu_pid_to_cpupid(dst_cpu, current->pid);

	/*
	 * Multi-stage node selection is used in conjunction with a periodic
	 * migration fault to build a temporal task<->page relation. By using
	 * a two-stage filter we remove short/unlikely relations.
	 *
	 * Using P(p) ~ n_p / n_t as per frequentist probability, we can equate
	 * a task's usage of a particular page (n_p) per total usage of this
	 * page (n_t) (in a given time-span) to a probability.
	 *
	 * Our periodic faults will sample this probability and getting the
	 * same result twice in a row, given these samples are fully
	 * independent, is then given by P(n)^2, provided our sample period
	 * is sufficiently short compared to the usage pattern.
	 *
	 * This quadric squishes small probabilities, making it less likely we
	 * act on an unlikely task<->page relation.
	 */
	last_cpupid = page_cpupid_xchg_last(page, this_cpupid);
	if (!cpupid_pid_unset(last_cpupid) &&
				cpupid_to_nid(last_cpupid) != dst_nid)
		return false;

	/* Always allow migrate on private faults */
	if (cpupid_match_pid(p, last_cpupid))
		return true;

	/* A shared fault, but p->numa_group has not been set up yet. */
	if (!ng)
		return true;

	/*
	 * Do not migrate if the destination is not a node that
	 * is actively used by this numa group.
	 */
	if (!node_isset(dst_nid, ng->active_nodes))
		return false;

	/*
	 * Source is a node that is not actively used by this
	 * numa group, while the destination is. Migrate.
	 */
	if (!node_isset(src_nid, ng->active_nodes))
		return true;

	/*
	 * Both source and destination are nodes in active
	 * use by this numa group. Maximize memory bandwidth
	 * by migrating from more heavily used groups, to less
	 * heavily used ones, spreading the load around.
	 * Use a 1/4 hysteresis to avoid spurious page movement.
	 */
	return group_faults(p, dst_nid) < (group_faults(p, src_nid) * 3 / 4);
}

static unsigned long weighted_cpuload(const int cpu);
static unsigned long source_load(int cpu, int type);
static unsigned long target_load(int cpu, int type);
static unsigned long capacity_of(int cpu);
static long effective_load(struct task_group *tg, int cpu, long wl, long wg);

/* Cached statistics for all CPUs within a node */
struct numa_stats {
	unsigned long nr_running;
	unsigned long load;

	/* Total compute capacity of CPUs on a node */
	unsigned long compute_capacity;

	/* Approximate capacity in terms of runnable tasks on a node */
	unsigned long task_capacity;
	int has_free_capacity;
};

/*
 * XXX borrowed from update_sg_lb_stats
 */
static void update_numa_stats(struct numa_stats *ns, int nid)
{
	int smt, cpu, cpus = 0;
	unsigned long capacity;

	memset(ns, 0, sizeof(*ns));
	for_each_cpu(cpu, cpumask_of_node(nid)) {
		struct rq *rq = cpu_rq(cpu);

		ns->nr_running += rq->nr_running;
		ns->load += weighted_cpuload(cpu);
		ns->compute_capacity += capacity_of(cpu);

		cpus++;
	}

	/*
	 * If we raced with hotplug and there are no CPUs left in our mask
	 * the @ns structure is NULL'ed and task_numa_compare() will
	 * not find this node attractive.
	 *
	 * We'll either bail at !has_free_capacity, or we'll detect a huge
	 * imbalance and bail there.
	 */
	if (!cpus)
		return;

	/* smt := ceil(cpus / capacity), assumes: 1 < smt_power < 2 */
	smt = DIV_ROUND_UP(SCHED_CAPACITY_SCALE * cpus, ns->compute_capacity);
	capacity = cpus / smt; /* cores */

	ns->task_capacity = min_t(unsigned, capacity,
		DIV_ROUND_CLOSEST(ns->compute_capacity, SCHED_CAPACITY_SCALE));
	ns->has_free_capacity = (ns->nr_running < ns->task_capacity);
}

struct task_numa_env {
	struct task_struct *p;

	int src_cpu, src_nid;
	int dst_cpu, dst_nid;

	struct numa_stats src_stats, dst_stats;

	int imbalance_pct;
	int dist;

	struct task_struct *best_task;
	long best_imp;
	int best_cpu;
};

static void task_numa_assign(struct task_numa_env *env,
			     struct task_struct *p, long imp)
{
	if (env->best_task)
		put_task_struct(env->best_task);
	if (p)
		get_task_struct(p);

	env->best_task = p;
	env->best_imp = imp;
	env->best_cpu = env->dst_cpu;
}

static bool load_too_imbalanced(long src_load, long dst_load,
				struct task_numa_env *env)
{
	long imb, old_imb;
	long orig_src_load, orig_dst_load;
	long src_capacity, dst_capacity;

	/*
	 * The load is corrected for the CPU capacity available on each node.
	 *
	 * src_load        dst_load
	 * ------------ vs ---------
	 * src_capacity    dst_capacity
	 */
	src_capacity = env->src_stats.compute_capacity;
	dst_capacity = env->dst_stats.compute_capacity;

	/* We care about the slope of the imbalance, not the direction. */
	if (dst_load < src_load)
		swap(dst_load, src_load);

	/* Is the difference below the threshold? */
	imb = dst_load * src_capacity * 100 -
	      src_load * dst_capacity * env->imbalance_pct;
	if (imb <= 0)
		return false;

	/*
	 * The imbalance is above the allowed threshold.
	 * Compare it with the old imbalance.
	 */
	orig_src_load = env->src_stats.load;
	orig_dst_load = env->dst_stats.load;

	if (orig_dst_load < orig_src_load)
		swap(orig_dst_load, orig_src_load);

	old_imb = orig_dst_load * src_capacity * 100 -
		  orig_src_load * dst_capacity * env->imbalance_pct;

	/* Would this change make things worse? */
	return (imb > old_imb);
}

/*
 * This checks if the overall compute and NUMA accesses of the system would
 * be improved if the source tasks was migrated to the target dst_cpu taking
 * into account that it might be best if task running on the dst_cpu should
 * be exchanged with the source task
 */
static void task_numa_compare(struct task_numa_env *env,
			      long taskimp, long groupimp)
{
	struct rq *src_rq = cpu_rq(env->src_cpu);
	struct rq *dst_rq = cpu_rq(env->dst_cpu);
	struct task_struct *cur;
	long src_load, dst_load;
	long load;
	long imp = env->p->numa_group ? groupimp : taskimp;
	long moveimp = imp;
	int dist = env->dist;

	rcu_read_lock();

	raw_spin_lock_irq(&dst_rq->lock);
	cur = dst_rq->curr;
	/*
	 * No need to move the exiting task, and this ensures that ->curr
	 * wasn't reaped and thus get_task_struct() in task_numa_assign()
	 * is safe under RCU read lock.
	 * Note that rcu_read_lock() itself can't protect from the final
	 * put_task_struct() after the last schedule().
	 */
	if ((cur->flags & PF_EXITING) || is_idle_task(cur))
		cur = NULL;
	raw_spin_unlock_irq(&dst_rq->lock);

	/*
	 * Because we have preemption enabled we can get migrated around and
	 * end try selecting ourselves (current == env->p) as a swap candidate.
	 */
	if (cur == env->p)
		goto unlock;

	/*
	 * "imp" is the fault differential for the source task between the
	 * source and destination node. Calculate the total differential for
	 * the source task and potential destination task. The more negative
	 * the value is, the more rmeote accesses that would be expected to
	 * be incurred if the tasks were swapped.
	 */
	if (cur) {
		/* Skip this swap candidate if cannot move to the source cpu */
		if (!cpumask_test_cpu(env->src_cpu, tsk_cpus_allowed(cur)))
			goto unlock;

		/*
		 * If dst and source tasks are in the same NUMA group, or not
		 * in any group then look only at task weights.
		 */
		if (cur->numa_group == env->p->numa_group) {
			imp = taskimp + task_weight(cur, env->src_nid, dist) -
			      task_weight(cur, env->dst_nid, dist);
			/*
			 * Add some hysteresis to prevent swapping the
			 * tasks within a group over tiny differences.
			 */
			if (cur->numa_group)
				imp -= imp/16;
		} else {
			/*
			 * Compare the group weights. If a task is all by
			 * itself (not part of a group), use the task weight
			 * instead.
			 */
			if (cur->numa_group)
				imp += group_weight(cur, env->src_nid, dist) -
				       group_weight(cur, env->dst_nid, dist);
			else
				imp += task_weight(cur, env->src_nid, dist) -
				       task_weight(cur, env->dst_nid, dist);
		}
	}

	if (imp <= env->best_imp && moveimp <= env->best_imp)
		goto unlock;

	if (!cur) {
		/* Is there capacity at our destination? */
		if (env->src_stats.nr_running <= env->src_stats.task_capacity &&
		    !env->dst_stats.has_free_capacity)
			goto unlock;

		goto balance;
	}

	/* Balance doesn't matter much if we're running a task per cpu */
	if (imp > env->best_imp && src_rq->nr_running == 1 &&
			dst_rq->nr_running == 1)
		goto assign;

	/*
	 * In the overloaded case, try and keep the load balanced.
	 */
balance:
	load = task_h_load(env->p);
	dst_load = env->dst_stats.load + load;
	src_load = env->src_stats.load - load;

	if (moveimp > imp && moveimp > env->best_imp) {
		/*
		 * If the improvement from just moving env->p direction is
		 * better than swapping tasks around, check if a move is
		 * possible. Store a slightly smaller score than moveimp,
		 * so an actually idle CPU will win.
		 */
		if (!load_too_imbalanced(src_load, dst_load, env)) {
			imp = moveimp - 1;
			cur = NULL;
			goto assign;
		}
	}

	if (imp <= env->best_imp)
		goto unlock;

	if (cur) {
		load = task_h_load(cur);
		dst_load -= load;
		src_load += load;
	}

	if (load_too_imbalanced(src_load, dst_load, env))
		goto unlock;

	/*
	 * One idle CPU per node is evaluated for a task numa move.
	 * Call select_idle_sibling to maybe find a better one.
	 */
	if (!cur)
		env->dst_cpu = select_idle_sibling(env->p, env->dst_cpu);

assign:
	task_numa_assign(env, cur, imp);
unlock:
	rcu_read_unlock();
}

static void task_numa_find_cpu(struct task_numa_env *env,
				long taskimp, long groupimp)
{
	int cpu;

	for_each_cpu(cpu, cpumask_of_node(env->dst_nid)) {
		/* Skip this CPU if the source task cannot migrate */
		if (!cpumask_test_cpu(cpu, tsk_cpus_allowed(env->p)))
			continue;

		env->dst_cpu = cpu;
		task_numa_compare(env, taskimp, groupimp);
	}
}

/* Only move tasks to a NUMA node less busy than the current node. */
static bool numa_has_capacity(struct task_numa_env *env)
{
	struct numa_stats *src = &env->src_stats;
	struct numa_stats *dst = &env->dst_stats;

	if (src->has_free_capacity && !dst->has_free_capacity)
		return false;

	/*
	 * Only consider a task move if the source has a higher load
	 * than the destination, corrected for CPU capacity on each node.
	 *
	 *      src->load                dst->load
	 * --------------------- vs ---------------------
	 * src->compute_capacity    dst->compute_capacity
	 */
	if (src->load * dst->compute_capacity * env->imbalance_pct >

	    dst->load * src->compute_capacity * 100)
		return true;

	return false;
}

static int task_numa_migrate(struct task_struct *p)
{
	struct task_numa_env env = {
		.p = p,

		.src_cpu = task_cpu(p),
		.src_nid = task_node(p),

		.imbalance_pct = 112,

		.best_task = NULL,
		.best_imp = 0,
		.best_cpu = -1
	};
	struct sched_domain *sd;
	unsigned long taskweight, groupweight;
	int nid, ret, dist;
	long taskimp, groupimp;

	/*
	 * Pick the lowest SD_NUMA domain, as that would have the smallest
	 * imbalance and would be the first to start moving tasks about.
	 *
	 * And we want to avoid any moving of tasks about, as that would create
	 * random movement of tasks -- counter the numa conditions we're trying
	 * to satisfy here.
	 */
	rcu_read_lock();
	sd = rcu_dereference(per_cpu(sd_numa, env.src_cpu));
	if (sd)
		env.imbalance_pct = 100 + (sd->imbalance_pct - 100) / 2;
	rcu_read_unlock();

	/*
	 * Cpusets can break the scheduler domain tree into smaller
	 * balance domains, some of which do not cross NUMA boundaries.
	 * Tasks that are "trapped" in such domains cannot be migrated
	 * elsewhere, so there is no point in (re)trying.
	 */
	if (unlikely(!sd)) {
		p->numa_preferred_nid = task_node(p);
		return -EINVAL;
	}

	env.dst_nid = p->numa_preferred_nid;
	dist = env.dist = node_distance(env.src_nid, env.dst_nid);
	taskweight = task_weight(p, env.src_nid, dist);
	groupweight = group_weight(p, env.src_nid, dist);
	update_numa_stats(&env.src_stats, env.src_nid);
	taskimp = task_weight(p, env.dst_nid, dist) - taskweight;
	groupimp = group_weight(p, env.dst_nid, dist) - groupweight;
	update_numa_stats(&env.dst_stats, env.dst_nid);

	/* Try to find a spot on the preferred nid. */
	if (numa_has_capacity(&env))
		task_numa_find_cpu(&env, taskimp, groupimp);

	/*
	 * Look at other nodes in these cases:
	 * - there is no space available on the preferred_nid
	 * - the task is part of a numa_group that is interleaved across
	 *   multiple NUMA nodes; in order to better consolidate the group,
	 *   we need to check other locations.
	 */
	if (env.best_cpu == -1 || (p->numa_group &&
			nodes_weight(p->numa_group->active_nodes) > 1)) {
		for_each_online_node(nid) {
			if (nid == env.src_nid || nid == p->numa_preferred_nid)
				continue;

			dist = node_distance(env.src_nid, env.dst_nid);
			if (sched_numa_topology_type == NUMA_BACKPLANE &&
						dist != env.dist) {
				taskweight = task_weight(p, env.src_nid, dist);
				groupweight = group_weight(p, env.src_nid, dist);
			}

			/* Only consider nodes where both task and groups benefit */
			taskimp = task_weight(p, nid, dist) - taskweight;
			groupimp = group_weight(p, nid, dist) - groupweight;
			if (taskimp < 0 && groupimp < 0)
				continue;

			env.dist = dist;
			env.dst_nid = nid;
			update_numa_stats(&env.dst_stats, env.dst_nid);
			if (numa_has_capacity(&env))
				task_numa_find_cpu(&env, taskimp, groupimp);
		}
	}

	/*
	 * If the task is part of a workload that spans multiple NUMA nodes,
	 * and is migrating into one of the workload's active nodes, remember
	 * this node as the task's preferred numa node, so the workload can
	 * settle down.
	 * A task that migrated to a second choice node will be better off
	 * trying for a better one later. Do not set the preferred node here.
	 */
	if (p->numa_group) {
		if (env.best_cpu == -1)
			nid = env.src_nid;
		else
			nid = env.dst_nid;

		if (node_isset(nid, p->numa_group->active_nodes))
			sched_setnuma(p, env.dst_nid);
	}

	/* No better CPU than the current one was found. */
	if (env.best_cpu == -1)
		return -EAGAIN;

	/*
	 * Reset the scan period if the task is being rescheduled on an
	 * alternative node to recheck if the tasks is now properly placed.
	 */
	p->numa_scan_period = task_scan_min(p);

	if (env.best_task == NULL) {
		ret = migrate_task_to(p, env.best_cpu);
		if (ret != 0)
			trace_sched_stick_numa(p, env.src_cpu, env.best_cpu);
		return ret;
	}

	ret = migrate_swap(p, env.best_task);
	if (ret != 0)
		trace_sched_stick_numa(p, env.src_cpu, task_cpu(env.best_task));
	put_task_struct(env.best_task);
	return ret;
}

/* Attempt to migrate a task to a CPU on the preferred node. */
static void numa_migrate_preferred(struct task_struct *p)
{
	unsigned long interval = HZ;

	/* This task has no NUMA fault statistics yet */
	if (unlikely(p->numa_preferred_nid == -1 || !p->numa_faults))
		return;

	/* Periodically retry migrating the task to the preferred node */
	interval = min(interval, msecs_to_jiffies(p->numa_scan_period) / 16);
	p->numa_migrate_retry = jiffies + interval;

	/* Success if task is already running on preferred CPU */
	if (task_node(p) == p->numa_preferred_nid)
		return;

	/* Otherwise, try migrate to a CPU on the preferred node */
	task_numa_migrate(p);
}

/*
 * Find the nodes on which the workload is actively running. We do this by
 * tracking the nodes from which NUMA hinting faults are triggered. This can
 * be different from the set of nodes where the workload's memory is currently
 * located.
 *
 * The bitmask is used to make smarter decisions on when to do NUMA page
 * migrations, To prevent flip-flopping, and excessive page migrations, nodes
 * are added when they cause over 6/16 of the maximum number of faults, but
 * only removed when they drop below 3/16.
 */
static void update_numa_active_node_mask(struct numa_group *numa_group)
{
	unsigned long faults, max_faults = 0;
	int nid;

	for_each_online_node(nid) {
		faults = group_faults_cpu(numa_group, nid);
		if (faults > max_faults)
			max_faults = faults;
	}

	for_each_online_node(nid) {
		faults = group_faults_cpu(numa_group, nid);
		if (!node_isset(nid, numa_group->active_nodes)) {
			if (faults > max_faults * 6 / 16)
				node_set(nid, numa_group->active_nodes);
		} else if (faults < max_faults * 3 / 16)
			node_clear(nid, numa_group->active_nodes);
	}
}

/*
 * When adapting the scan rate, the period is divided into NUMA_PERIOD_SLOTS
 * increments. The more local the fault statistics are, the higher the scan
 * period will be for the next scan window. If local/(local+remote) ratio is
 * below NUMA_PERIOD_THRESHOLD (where range of ratio is 1..NUMA_PERIOD_SLOTS)
 * the scan period will decrease. Aim for 70% local accesses.
 */
#define NUMA_PERIOD_SLOTS 10
#define NUMA_PERIOD_THRESHOLD 7

/*
 * Increase the scan period (slow down scanning) if the majority of
 * our memory is already on our local node, or if the majority of
 * the page accesses are shared with other processes.
 * Otherwise, decrease the scan period.
 */
static void update_task_scan_period(struct task_struct *p,
			unsigned long shared, unsigned long private)
{
	unsigned int period_slot;
	int ratio;
	int diff;

	unsigned long remote = p->numa_faults_locality[0];
	unsigned long local = p->numa_faults_locality[1];

	/*
	 * If there were no record hinting faults then either the task is
	 * completely idle or all activity is areas that are not of interest
	 * to automatic numa balancing. Related to that, if there were failed
	 * migration then it implies we are migrating too quickly or the local
	 * node is overloaded. In either case, scan slower
	 */
	if (local + shared == 0 || p->numa_faults_locality[2]) {
		p->numa_scan_period = min(p->numa_scan_period_max,
			p->numa_scan_period << 1);

		p->mm->numa_next_scan = jiffies +
			msecs_to_jiffies(p->numa_scan_period);

		return;
	}

	/*
	 * Prepare to scale scan period relative to the current period.
	 *	 == NUMA_PERIOD_THRESHOLD scan period stays the same
	 *       <  NUMA_PERIOD_THRESHOLD scan period decreases (scan faster)
	 *	 >= NUMA_PERIOD_THRESHOLD scan period increases (scan slower)
	 */
	period_slot = DIV_ROUND_UP(p->numa_scan_period, NUMA_PERIOD_SLOTS);
	ratio = (local * NUMA_PERIOD_SLOTS) / (local + remote);
	if (ratio >= NUMA_PERIOD_THRESHOLD) {
		int slot = ratio - NUMA_PERIOD_THRESHOLD;
		if (!slot)
			slot = 1;
		diff = slot * period_slot;
	} else {
		diff = -(NUMA_PERIOD_THRESHOLD - ratio) * period_slot;

		/*
		 * Scale scan rate increases based on sharing. There is an
		 * inverse relationship between the degree of sharing and
		 * the adjustment made to the scanning period. Broadly
		 * speaking the intent is that there is little point
		 * scanning faster if shared accesses dominate as it may
		 * simply bounce migrations uselessly
		 */
		ratio = DIV_ROUND_UP(private * NUMA_PERIOD_SLOTS, (private + shared + 1));
		diff = (diff * ratio) / NUMA_PERIOD_SLOTS;
	}

	p->numa_scan_period = clamp(p->numa_scan_period + diff,
			task_scan_min(p), task_scan_max(p));
	memset(p->numa_faults_locality, 0, sizeof(p->numa_faults_locality));
}

/*
 * Get the fraction of time the task has been running since the last
 * NUMA placement cycle. The scheduler keeps similar statistics, but
 * decays those on a 32ms period, which is orders of magnitude off
 * from the dozens-of-seconds NUMA balancing period. Use the scheduler
 * stats only if the task is so new there are no NUMA statistics yet.
 */
static u64 numa_get_avg_runtime(struct task_struct *p, u64 *period)
{
	u64 runtime, delta, now;
	/* Use the start of this time slice to avoid calculations. */
	now = p->se.exec_start;
	runtime = p->se.sum_exec_runtime;

	if (p->last_task_numa_placement) {
		delta = runtime - p->last_sum_exec_runtime;
		*period = now - p->last_task_numa_placement;

		/* Avoid time going backwards, prevent potential divide error: */
		if (unlikely((s64)*period < 0))
			*period = 0;
	} else {
		delta = p->se.avg.load_sum / p->se.load.weight;
		*period = LOAD_AVG_MAX;
	}

	p->last_sum_exec_runtime = runtime;
	p->last_task_numa_placement = now;

	return delta;
}

/*
 * Determine the preferred nid for a task in a numa_group. This needs to
 * be done in a way that produces consistent results with group_weight,
 * otherwise workloads might not converge.
 */
static int preferred_group_nid(struct task_struct *p, int nid)
{
	nodemask_t nodes;
	int dist;

	/* Direct connections between all NUMA nodes. */
	if (sched_numa_topology_type == NUMA_DIRECT)
		return nid;

	/*
	 * On a system with glueless mesh NUMA topology, group_weight
	 * scores nodes according to the number of NUMA hinting faults on
	 * both the node itself, and on nearby nodes.
	 */
	if (sched_numa_topology_type == NUMA_GLUELESS_MESH) {
		unsigned long score, max_score = 0;
		int node, max_node = nid;

		dist = sched_max_numa_distance;

		for_each_online_node(node) {
			score = group_weight(p, node, dist);
			if (score > max_score) {
				max_score = score;
				max_node = node;
			}
		}
		return max_node;
	}

	/*
	 * Finding the preferred nid in a system with NUMA backplane
	 * interconnect topology is more involved. The goal is to locate
	 * tasks from numa_groups near each other in the system, and
	 * untangle workloads from different sides of the system. This requires
	 * searching down the hierarchy of node groups, recursively searching
	 * inside the highest scoring group of nodes. The nodemask tricks
	 * keep the complexity of the search down.
	 */
	nodes = node_online_map;
	for (dist = sched_max_numa_distance; dist > LOCAL_DISTANCE; dist--) {
		unsigned long max_faults = 0;
		nodemask_t max_group = NODE_MASK_NONE;
		int a, b;

		/* Are there nodes at this distance from each other? */
		if (!find_numa_distance(dist))
			continue;

		for_each_node_mask(a, nodes) {
			unsigned long faults = 0;
			nodemask_t this_group;
			nodes_clear(this_group);

			/* Sum group's NUMA faults; includes a==b case. */
			for_each_node_mask(b, nodes) {
				if (node_distance(a, b) < dist) {
					faults += group_faults(p, b);
					node_set(b, this_group);
					node_clear(b, nodes);
				}
			}

			/* Remember the top group. */
			if (faults > max_faults) {
				max_faults = faults;
				max_group = this_group;
				/*
				 * subtle: at the smallest distance there is
				 * just one node left in each "group", the
				 * winner is the preferred nid.
				 */
				nid = a;
			}
		}
		/* Next round, evaluate the nodes within max_group. */
		if (!max_faults)
			break;
		nodes = max_group;
	}
	return nid;
}

static void task_numa_placement(struct task_struct *p)
{
	int seq, nid, max_nid = -1, max_group_nid = -1;
	unsigned long max_faults = 0, max_group_faults = 0;
	unsigned long fault_types[2] = { 0, 0 };
	unsigned long total_faults;
	u64 runtime, period;
	spinlock_t *group_lock = NULL;

	/*
	 * The p->mm->numa_scan_seq field gets updated without
	 * exclusive access. Use READ_ONCE() here to ensure
	 * that the field is read in a single access:
	 */
	seq = READ_ONCE(p->mm->numa_scan_seq);
	if (p->numa_scan_seq == seq)
		return;
	p->numa_scan_seq = seq;
	p->numa_scan_period_max = task_scan_max(p);

	total_faults = p->numa_faults_locality[0] +
		       p->numa_faults_locality[1];
	runtime = numa_get_avg_runtime(p, &period);

	/* If the task is part of a group prevent parallel updates to group stats */
	if (p->numa_group) {
		group_lock = &p->numa_group->lock;
		spin_lock_irq(group_lock);
	}

	/* Find the node with the highest number of faults */
	for_each_online_node(nid) {
		/* Keep track of the offsets in numa_faults array */
		int mem_idx, membuf_idx, cpu_idx, cpubuf_idx;
		unsigned long faults = 0, group_faults = 0;
		int priv;

		for (priv = 0; priv < NR_NUMA_HINT_FAULT_TYPES; priv++) {
			long diff, f_diff, f_weight;

			mem_idx = task_faults_idx(NUMA_MEM, nid, priv);
			membuf_idx = task_faults_idx(NUMA_MEMBUF, nid, priv);
			cpu_idx = task_faults_idx(NUMA_CPU, nid, priv);
			cpubuf_idx = task_faults_idx(NUMA_CPUBUF, nid, priv);

			/* Decay existing window, copy faults since last scan */
			diff = p->numa_faults[membuf_idx] - p->numa_faults[mem_idx] / 2;
			fault_types[priv] += p->numa_faults[membuf_idx];
			p->numa_faults[membuf_idx] = 0;

			/*
			 * Normalize the faults_from, so all tasks in a group
			 * count according to CPU use, instead of by the raw
			 * number of faults. Tasks with little runtime have
			 * little over-all impact on throughput, and thus their
			 * faults are less important.
			 */
			f_weight = div64_u64(runtime << 16, period + 1);
			f_weight = (f_weight * p->numa_faults[cpubuf_idx]) /
				   (total_faults + 1);
			f_diff = f_weight - p->numa_faults[cpu_idx] / 2;
			p->numa_faults[cpubuf_idx] = 0;

			p->numa_faults[mem_idx] += diff;
			p->numa_faults[cpu_idx] += f_diff;
			faults += p->numa_faults[mem_idx];
			p->total_numa_faults += diff;
			if (p->numa_group) {
				/*
				 * safe because we can only change our own group
				 *
				 * mem_idx represents the offset for a given
				 * nid and priv in a specific region because it
				 * is at the beginning of the numa_faults array.
				 */
				p->numa_group->faults[mem_idx] += diff;
				p->numa_group->faults_cpu[mem_idx] += f_diff;
				p->numa_group->total_faults += diff;
				group_faults += p->numa_group->faults[mem_idx];
			}
		}

		if (faults > max_faults) {
			max_faults = faults;
			max_nid = nid;
		}

		if (group_faults > max_group_faults) {
			max_group_faults = group_faults;
			max_group_nid = nid;
		}
	}

	update_task_scan_period(p, fault_types[0], fault_types[1]);

	if (p->numa_group) {
		update_numa_active_node_mask(p->numa_group);
		spin_unlock_irq(group_lock);
		max_nid = preferred_group_nid(p, max_group_nid);
	}

	if (max_faults) {
		/* Set the new preferred node */
		if (max_nid != p->numa_preferred_nid)
			sched_setnuma(p, max_nid);

		if (task_node(p) != p->numa_preferred_nid)
			numa_migrate_preferred(p);
	}
}

static inline int get_numa_group(struct numa_group *grp)
{
	return atomic_inc_not_zero(&grp->refcount);
}

static inline void put_numa_group(struct numa_group *grp)
{
	if (atomic_dec_and_test(&grp->refcount))
		kfree_rcu(grp, rcu);
}

static void task_numa_group(struct task_struct *p, int cpupid, int flags,
			int *priv)
{
	struct numa_group *grp, *my_grp;
	struct task_struct *tsk;
	bool join = false;
	int cpu = cpupid_to_cpu(cpupid);
	int i;

	if (unlikely(!p->numa_group)) {
		unsigned int size = sizeof(struct numa_group) +
				    4*nr_node_ids*sizeof(unsigned long);

		grp = kzalloc(size, GFP_KERNEL | __GFP_NOWARN);
		if (!grp)
			return;

		atomic_set(&grp->refcount, 1);
		spin_lock_init(&grp->lock);
		grp->gid = p->pid;
		/* Second half of the array tracks nids where faults happen */
		grp->faults_cpu = grp->faults + NR_NUMA_HINT_FAULT_TYPES *
						nr_node_ids;

		node_set(task_node(current), grp->active_nodes);

		for (i = 0; i < NR_NUMA_HINT_FAULT_STATS * nr_node_ids; i++)
			grp->faults[i] = p->numa_faults[i];

		grp->total_faults = p->total_numa_faults;

		grp->nr_tasks++;
		rcu_assign_pointer(p->numa_group, grp);
	}

	rcu_read_lock();
	tsk = READ_ONCE(cpu_rq(cpu)->curr);

	if (!cpupid_match_pid(tsk, cpupid))
		goto no_join;

	grp = rcu_dereference(tsk->numa_group);
	if (!grp)
		goto no_join;

	my_grp = p->numa_group;
	if (grp == my_grp)
		goto no_join;

	/*
	 * Only join the other group if its bigger; if we're the bigger group,
	 * the other task will join us.
	 */
	if (my_grp->nr_tasks > grp->nr_tasks)
		goto no_join;

	/*
	 * Tie-break on the grp address.
	 */
	if (my_grp->nr_tasks == grp->nr_tasks && my_grp > grp)
		goto no_join;

	/* Always join threads in the same process. */
	if (tsk->mm == current->mm)
		join = true;

	/* Simple filter to avoid false positives due to PID collisions */
	if (flags & TNF_SHARED)
		join = true;

	/* Update priv based on whether false sharing was detected */
	*priv = !join;

	if (join && !get_numa_group(grp))
		goto no_join;

	rcu_read_unlock();

	if (!join)
		return;

	BUG_ON(irqs_disabled());
	double_lock_irq(&my_grp->lock, &grp->lock);

	for (i = 0; i < NR_NUMA_HINT_FAULT_STATS * nr_node_ids; i++) {
		my_grp->faults[i] -= p->numa_faults[i];
		grp->faults[i] += p->numa_faults[i];
	}
	my_grp->total_faults -= p->total_numa_faults;
	grp->total_faults += p->total_numa_faults;

	my_grp->nr_tasks--;
	grp->nr_tasks++;

	spin_unlock(&my_grp->lock);
	spin_unlock_irq(&grp->lock);

	rcu_assign_pointer(p->numa_group, grp);

	put_numa_group(my_grp);
	return;

no_join:
	rcu_read_unlock();
	return;
}

void task_numa_free(struct task_struct *p)
{
	struct numa_group *grp = p->numa_group;
	void *numa_faults = p->numa_faults;
	unsigned long flags;
	int i;

	if (grp) {
		spin_lock_irqsave(&grp->lock, flags);
		for (i = 0; i < NR_NUMA_HINT_FAULT_STATS * nr_node_ids; i++)
			grp->faults[i] -= p->numa_faults[i];
		grp->total_faults -= p->total_numa_faults;

		grp->nr_tasks--;
		spin_unlock_irqrestore(&grp->lock, flags);
		RCU_INIT_POINTER(p->numa_group, NULL);
		put_numa_group(grp);
	}

	p->numa_faults = NULL;
	kfree(numa_faults);
}

/*
 * Got a PROT_NONE fault for a page on @node.
 */
void task_numa_fault(int last_cpupid, int mem_node, int pages, int flags)
{
	struct task_struct *p = current;
	bool migrated = flags & TNF_MIGRATED;
	int cpu_node = task_node(current);
	int local = !!(flags & TNF_FAULT_LOCAL);
	int priv;

	if (!static_branch_likely(&sched_numa_balancing))
		return;

	/* for example, ksmd faulting in a user's mm */
	if (!p->mm)
		return;

	/* Allocate buffer to track faults on a per-node basis */
	if (unlikely(!p->numa_faults)) {
		int size = sizeof(*p->numa_faults) *
			   NR_NUMA_HINT_FAULT_BUCKETS * nr_node_ids;

		p->numa_faults = kzalloc(size, GFP_KERNEL|__GFP_NOWARN);
		if (!p->numa_faults)
			return;

		p->total_numa_faults = 0;
		memset(p->numa_faults_locality, 0, sizeof(p->numa_faults_locality));
	}

	/*
	 * First accesses are treated as private, otherwise consider accesses
	 * to be private if the accessing pid has not changed
	 */
	if (unlikely(last_cpupid == (-1 & LAST_CPUPID_MASK))) {
		priv = 1;
	} else {
		priv = cpupid_match_pid(p, last_cpupid);
		if (!priv && !(flags & TNF_NO_GROUP))
			task_numa_group(p, last_cpupid, flags, &priv);
	}

	/*
	 * If a workload spans multiple NUMA nodes, a shared fault that
	 * occurs wholly within the set of nodes that the workload is
	 * actively using should be counted as local. This allows the
	 * scan rate to slow down when a workload has settled down.
	 */
	if (!priv && !local && p->numa_group &&
			node_isset(cpu_node, p->numa_group->active_nodes) &&
			node_isset(mem_node, p->numa_group->active_nodes))
		local = 1;

	task_numa_placement(p);

	/*
	 * Retry task to preferred node migration periodically, in case it
	 * case it previously failed, or the scheduler moved us.
	 */
	if (time_after(jiffies, p->numa_migrate_retry))
		numa_migrate_preferred(p);

	if (migrated)
		p->numa_pages_migrated += pages;
	if (flags & TNF_MIGRATE_FAIL)
		p->numa_faults_locality[2] += pages;

	p->numa_faults[task_faults_idx(NUMA_MEMBUF, mem_node, priv)] += pages;
	p->numa_faults[task_faults_idx(NUMA_CPUBUF, cpu_node, priv)] += pages;
	p->numa_faults_locality[local] += pages;
}

static void reset_ptenuma_scan(struct task_struct *p)
{
	/*
	 * We only did a read acquisition of the mmap sem, so
	 * p->mm->numa_scan_seq is written to without exclusive access
	 * and the update is not guaranteed to be atomic. That's not
	 * much of an issue though, since this is just used for
	 * statistical sampling. Use READ_ONCE/WRITE_ONCE, which are not
	 * expensive, to avoid any form of compiler optimizations:
	 */
	WRITE_ONCE(p->mm->numa_scan_seq, READ_ONCE(p->mm->numa_scan_seq) + 1);
	p->mm->numa_scan_offset = 0;
}

/*
 * The expensive part of numa migration is done from task_work context.
 * Triggered from task_tick_numa().
 */
void task_numa_work(struct callback_head *work)
{
	unsigned long migrate, next_scan, now = jiffies;
	struct task_struct *p = current;
	struct mm_struct *mm = p->mm;
	struct vm_area_struct *vma;
	unsigned long start, end;
	unsigned long nr_pte_updates = 0;
	long pages, virtpages;

	WARN_ON_ONCE(p != container_of(work, struct task_struct, numa_work));

	work->next = work; /* protect against double add */
	/*
	 * Who cares about NUMA placement when they're dying.
	 *
	 * NOTE: make sure not to dereference p->mm before this check,
	 * exit_task_work() happens _after_ exit_mm() so we could be called
	 * without p->mm even though we still had it when we enqueued this
	 * work.
	 */
	if (p->flags & PF_EXITING)
		return;

	if (!mm->numa_next_scan) {
		mm->numa_next_scan = now +
			msecs_to_jiffies(sysctl_numa_balancing_scan_delay);
	}

	/*
	 * Enforce maximal scan/migration frequency..
	 */
	migrate = mm->numa_next_scan;
	if (time_before(now, migrate))
		return;

	if (p->numa_scan_period == 0) {
		p->numa_scan_period_max = task_scan_max(p);
		p->numa_scan_period = task_scan_min(p);
	}

	next_scan = now + msecs_to_jiffies(p->numa_scan_period);
	if (cmpxchg(&mm->numa_next_scan, migrate, next_scan) != migrate)
		return;

	/*
	 * Delay this task enough that another task of this mm will likely win
	 * the next time around.
	 */
	p->node_stamp += 2 * TICK_NSEC;

	start = mm->numa_scan_offset;
	pages = sysctl_numa_balancing_scan_size;
	pages <<= 20 - PAGE_SHIFT; /* MB in pages */
	virtpages = pages * 8;	   /* Scan up to this much virtual space */
	if (!pages)
		return;


	if (!down_read_trylock(&mm->mmap_sem))
		return;
	vma = find_vma(mm, start);
	if (!vma) {
		reset_ptenuma_scan(p);
		start = 0;
		vma = mm->mmap;
	}
	for (; vma; vma = vma->vm_next) {
		if (!vma_migratable(vma) || !vma_policy_mof(vma) ||
			is_vm_hugetlb_page(vma) || (vma->vm_flags & VM_MIXEDMAP)) {
			continue;
		}

		/*
		 * Shared library pages mapped by multiple processes are not
		 * migrated as it is expected they are cache replicated. Avoid
		 * hinting faults in read-only file-backed mappings or the vdso
		 * as migrating the pages will be of marginal benefit.
		 */
		if (!vma->vm_mm ||
		    (vma->vm_file && (vma->vm_flags & (VM_READ|VM_WRITE)) == (VM_READ)))
			continue;

		/*
		 * Skip inaccessible VMAs to avoid any confusion between
		 * PROT_NONE and NUMA hinting ptes
		 */
		if (!(vma->vm_flags & (VM_READ | VM_EXEC | VM_WRITE)))
			continue;

		do {
			start = max(start, vma->vm_start);
			end = ALIGN(start + (pages << PAGE_SHIFT), HPAGE_SIZE);
			end = min(end, vma->vm_end);
			nr_pte_updates = change_prot_numa(vma, start, end);

			/*
			 * Try to scan sysctl_numa_balancing_size worth of
			 * hpages that have at least one present PTE that
			 * is not already pte-numa. If the VMA contains
			 * areas that are unused or already full of prot_numa
			 * PTEs, scan up to virtpages, to skip through those
			 * areas faster.
			 */
			if (nr_pte_updates)
				pages -= (end - start) >> PAGE_SHIFT;
			virtpages -= (end - start) >> PAGE_SHIFT;

			start = end;
			if (pages <= 0 || virtpages <= 0)
				goto out;

			cond_resched();
		} while (end != vma->vm_end);
	}

out:
	/*
	 * It is possible to reach the end of the VMA list but the last few
	 * VMAs are not guaranteed to the vma_migratable. If they are not, we
	 * would find the !migratable VMA on the next scan but not reset the
	 * scanner to the start so check it now.
	 */
	if (vma)
		mm->numa_scan_offset = start;
	else
		reset_ptenuma_scan(p);
	up_read(&mm->mmap_sem);
}

/*
 * Drive the periodic memory faults..
 */
void task_tick_numa(struct rq *rq, struct task_struct *curr)
{
	struct callback_head *work = &curr->numa_work;
	u64 period, now;

	/*
	 * We don't care about NUMA placement if we don't have memory.
	 */
	if (!curr->mm || (curr->flags & PF_EXITING) || work->next != work)
		return;

	/*
	 * Using runtime rather than walltime has the dual advantage that
	 * we (mostly) drive the selection from busy threads and that the
	 * task needs to have done some actual work before we bother with
	 * NUMA placement.
	 */
	now = curr->se.sum_exec_runtime;
	period = (u64)curr->numa_scan_period * NSEC_PER_MSEC;

	if (now > curr->node_stamp + period) {
		if (!curr->node_stamp)
			curr->numa_scan_period = task_scan_min(curr);
		curr->node_stamp += period;

		if (!time_before(jiffies, curr->mm->numa_next_scan)) {
			init_task_work(work, task_numa_work); /* TODO: move this into sched_fork() */
			task_work_add(curr, work, true);
		}
	}
}
#else
static void task_tick_numa(struct rq *rq, struct task_struct *curr)
{
}

static inline void account_numa_enqueue(struct rq *rq, struct task_struct *p)
{
}

static inline void account_numa_dequeue(struct rq *rq, struct task_struct *p)
{
}
#endif /* CONFIG_NUMA_BALANCING */

static void
account_entity_enqueue(struct cfs_rq *cfs_rq, struct sched_entity *se)
{
	update_load_add(&cfs_rq->load, se->load.weight);
	if (!parent_entity(se))
		update_load_add(&rq_of(cfs_rq)->load, se->load.weight);
#ifdef CONFIG_SMP
	if (entity_is_task(se)) {
		struct rq *rq = rq_of(cfs_rq);

		account_numa_enqueue(rq, task_of(se));
		list_add(&se->group_node, &rq->cfs_tasks);
	}
#endif
	cfs_rq->nr_running++;
}

static void
account_entity_dequeue(struct cfs_rq *cfs_rq, struct sched_entity *se)
{
	update_load_sub(&cfs_rq->load, se->load.weight);
	if (!parent_entity(se))
		update_load_sub(&rq_of(cfs_rq)->load, se->load.weight);
	if (entity_is_task(se)) {
		account_numa_dequeue(rq_of(cfs_rq), task_of(se));
		list_del_init(&se->group_node);
	}
	cfs_rq->nr_running--;
}

#ifdef CONFIG_FAIR_GROUP_SCHED
# ifdef CONFIG_SMP
static inline long calc_tg_weight(struct task_group *tg, struct cfs_rq *cfs_rq)
{
	long tg_weight;

	/*
	 * Use this CPU's real-time load instead of the last load contribution
	 * as the updating of the contribution is delayed, and we will use the
	 * the real-time load to calc the share. See update_tg_load_avg().
	 */
	tg_weight = atomic_long_read(&tg->load_avg);
	tg_weight -= cfs_rq->tg_load_avg_contrib;
	tg_weight += cfs_rq->load.weight;

	return tg_weight;
}

static long calc_cfs_shares(struct cfs_rq *cfs_rq, struct task_group *tg)
{
	long tg_weight, load, shares;

	tg_weight = calc_tg_weight(tg, cfs_rq);
	load = cfs_rq->load.weight;

	shares = (tg->shares * load);
	if (tg_weight)
		shares /= tg_weight;

	if (shares < MIN_SHARES)
		shares = MIN_SHARES;
	if (shares > tg->shares)
		shares = tg->shares;

	return shares;
}
# else /* CONFIG_SMP */
static inline long calc_cfs_shares(struct cfs_rq *cfs_rq, struct task_group *tg)
{
	return tg->shares;
}
# endif /* CONFIG_SMP */
static void reweight_entity(struct cfs_rq *cfs_rq, struct sched_entity *se,
			    unsigned long weight)
{
	if (se->on_rq) {
		/* commit outstanding execution time */
		if (cfs_rq->curr == se)
			update_curr(cfs_rq);
		account_entity_dequeue(cfs_rq, se);
	}

	update_load_set(&se->load, weight);

	if (se->on_rq)
		account_entity_enqueue(cfs_rq, se);
}

static inline int throttled_hierarchy(struct cfs_rq *cfs_rq);

static void update_cfs_shares(struct cfs_rq *cfs_rq)
{
	struct task_group *tg;
	struct sched_entity *se;
	long shares;

	tg = cfs_rq->tg;
	se = tg->se[cpu_of(rq_of(cfs_rq))];
	if (!se || throttled_hierarchy(cfs_rq))
		return;
#ifndef CONFIG_SMP
	if (likely(se->load.weight == tg->shares))
		return;
#endif
	shares = calc_cfs_shares(cfs_rq, tg);

	reweight_entity(cfs_rq_of(se), se, shares);
}
#else /* CONFIG_FAIR_GROUP_SCHED */
static inline void update_cfs_shares(struct cfs_rq *cfs_rq)
{
}
#endif /* CONFIG_FAIR_GROUP_SCHED */

#ifdef CONFIG_SMP
/* Precomputed fixed inverse multiplies for multiplication by y^n */
static const u32 runnable_avg_yN_inv[] = {
	0xffffffff, 0xfa83b2da, 0xf5257d14, 0xefe4b99a, 0xeac0c6e6, 0xe5b906e6,
	0xe0ccdeeb, 0xdbfbb796, 0xd744fcc9, 0xd2a81d91, 0xce248c14, 0xc9b9bd85,
	0xc5672a10, 0xc12c4cc9, 0xbd08a39e, 0xb8fbaf46, 0xb504f333, 0xb123f581,
	0xad583ee9, 0xa9a15ab4, 0xa5fed6a9, 0xa2704302, 0x9ef5325f, 0x9b8d39b9,
	0x9837f050, 0x94f4efa8, 0x91c3d373, 0x8ea4398a, 0x8b95c1e3, 0x88980e80,
	0x85aac367, 0x82cd8698,
};

/*
 * Precomputed \Sum y^k { 1<=k<=n }.  These are floor(true_value) to prevent
 * over-estimates when re-combining.
 */
static const u32 runnable_avg_yN_sum[] = {
	    0, 1002, 1982, 2941, 3880, 4798, 5697, 6576, 7437, 8279, 9103,
	 9909,10698,11470,12226,12966,13690,14398,15091,15769,16433,17082,
	17718,18340,18949,19545,20128,20698,21256,21802,22336,22859,23371,
};

/*
 * Approximate:
 *   val * y^n,    where y^32 ~= 0.5 (~1 scheduling period)
 */
u64 decay_load(u64 val, u64 n)
{
	unsigned int local_n;

	if (!n)
		return val;
	else if (unlikely(n > LOAD_AVG_PERIOD * 63))
		return 0;

	/* after bounds checking we can collapse to 32-bit */
	local_n = n;

	/*
	 * As y^PERIOD = 1/2, we can combine
	 *    y^n = 1/2^(n/PERIOD) * y^(n%PERIOD)
	 * With a look-up table which covers y^n (n<PERIOD)
	 *
	 * To achieve constant time decay_load.
	 */
	if (unlikely(local_n >= LOAD_AVG_PERIOD)) {
		val >>= local_n / LOAD_AVG_PERIOD;
		local_n %= LOAD_AVG_PERIOD;
	}

	val = mul_u64_u32_shr(val, runnable_avg_yN_inv[local_n], 32);
	return val;
}

/*
 * For updates fully spanning n periods, the contribution to runnable
 * average will be: \Sum 1024*y^n
 *
 * We can compute this reasonably efficiently by combining:
 *   y^PERIOD = 1/2 with precomputed \Sum 1024*y^n {for  n <PERIOD}
 */
u32 __compute_runnable_contrib(u64 n)
{
	u32 contrib = 0;

	if (likely(n <= LOAD_AVG_PERIOD))
		return runnable_avg_yN_sum[n];
	else if (unlikely(n >= LOAD_AVG_MAX_N))
		return LOAD_AVG_MAX;

	/* Compute \Sum k^n combining precomputed values for k^i, \Sum k^j */
	do {
		contrib /= 2; /* y^LOAD_AVG_PERIOD = 1/2 */
		contrib += runnable_avg_yN_sum[LOAD_AVG_PERIOD];

		n -= LOAD_AVG_PERIOD;
	} while (n > LOAD_AVG_PERIOD);

	contrib = decay_load(contrib, n);
	return contrib + runnable_avg_yN_sum[n];
}

#if (SCHED_LOAD_SHIFT - SCHED_LOAD_RESOLUTION) != 10 || SCHED_CAPACITY_SHIFT != 10
#error "load tracking assumes 2^10 as unit"
#endif

#define cap_scale(v, s) ((v)*(s) >> SCHED_CAPACITY_SHIFT)

#ifdef CONFIG_HMP_VARIABLE_SCALE

#define HMP_VARIABLE_SCALE_SHIFT 16ULL
struct hmp_global_attr {
	struct attribute attr;
	ssize_t (*show)(struct kobject *kobj,
			struct attribute *attr, char *buf);
	ssize_t (*store)(struct kobject *a, struct attribute *b,
			const char *c, size_t count);
	int *value;
	int (*to_sysfs)(int);
	int (*from_sysfs)(int);
};

#ifdef CONFIG_HMP_FREQUENCY_INVARIANT_SCALE
#ifdef CONFIG_SCHED_HMP_TASK_BASED_SOFTLANDING
#ifdef CONFIG_SCHED_HMP_SELECTIVE_BOOST_WITH_NITP
#define HMP_DATA_SYSFS_MAX 23
#else
#define HMP_DATA_SYSFS_MAX 22
#endif
#else
#ifdef CONFIG_SCHED_HMP_SELECTIVE_BOOST_WITH_NITP
#define HMP_DATA_SYSFS_MAX 17
#else
#define HMP_DATA_SYSFS_MAX 16
#endif
#endif
#else
#ifdef CONFIG_SCHED_HMP_TASK_BASED_SOFTLANDING
#ifdef CONFIG_SCHED_HMP_SELECTIVE_BOOST_WITH_NITP
#define HMP_DATA_SYSFS_MAX 22
#else
#define HMP_DATA_SYSFS_MAX 21
#endif
#else
#ifdef CONFIG_SCHED_HMP_SELECTIVE_BOOST_WITH_NITP
#define HMP_DATA_SYSFS_MAX 16
#else
#define HMP_DATA_SYSFS_MAX 15
#endif
#endif
#endif

struct hmp_data_struct {
#ifdef CONFIG_HMP_FREQUENCY_INVARIANT_SCALE
	int freqinvar_load_scale_enabled;
#endif
	int multiplier; /* used to scale the time delta */
	int semiboost_multiplier;
	int rq_multiplier;
	struct attribute_group attr_group;
	struct attribute *attributes[HMP_DATA_SYSFS_MAX + 1];
	struct hmp_global_attr attr[HMP_DATA_SYSFS_MAX];
} hmp_data = {.multiplier = 1 << HMP_VARIABLE_SCALE_SHIFT,
	      .semiboost_multiplier = 2 << HMP_VARIABLE_SCALE_SHIFT,
	      .rq_multiplier = 4 << HMP_VARIABLE_SCALE_SHIFT};

static u64 hmp_variable_scale_convert(u64 delta);
static u64 hmp_rq_variable_scale_convert(u64 delta);
#ifdef CONFIG_HMP_FREQUENCY_INVARIANT_SCALE
/* Frequency-Invariant Load Modification:
 * Loads are calculated as in PJT's patch however we also scale the current
 * contribution in line with the frequency of the CPU that the task was
 * executed on.
 * In this version, we use a simple linear scale derived from the maximum
 * frequency reported by CPUFreq. As an example:
 *
 * Consider that we ran a task for 100% of the previous interval.
 *
 * Our CPU was under asynchronous frequency control through one of the
 * CPUFreq governors.
 *
 * The CPUFreq governor reports that it is able to scale the CPU between
 * 500MHz and 1GHz.
 *
 * During the period, the CPU was running at 1GHz.
 *
 * In this case, our load contribution for that period is calculated as
 * 1 * (number_of_active_microseconds)
 *
 * This results in our task being able to accumulate maximum load as normal.
 *
 *
 * Consider now that our CPU was executing at 500MHz.
 *
 * We now scale the load contribution such that it is calculated as
 * 0.5 * (number_of_active_microseconds)
 *
 * Our task can only record 50% maximum load during this period.
 *
 * This represents the task consuming 50% of the CPU's *possible* compute
 * capacity. However the task did consume 100% of the CPU's *available*
 * compute capacity which is the value seen by the CPUFreq governor and
 * user-side CPU Utilization tools.
 *
 * Restricting tracked load to be scaled by the CPU's frequency accurately
 * represents the consumption of possible compute capacity and allows the
 * HMP migration's simple threshold migration strategy to interact more
 * predictably with CPUFreq's asynchronous compute capacity changes.
 */
#define SCHED_FREQSCALE_SHIFT 10
struct cpufreq_extents {
	u32 curr_scale;
	u32 cpufreq_min;
	u32 cpufreq_max;
	u32 thermal_min;
	u32 thermal_max;
	u32 min;
	u32 max;
	u32 flags;
};
/* Flag set when the governor in use only allows one frequency.
 * Disables scaling.
 */
#define SCHED_LOAD_FREQINVAR_SINGLEFREQ 0x01

static struct cpufreq_extents freq_scale[CONFIG_NR_CPUS];

unsigned long exynos_scale_freq_capacity(struct sched_domain *sd, int cpu)
{
	/* retrieve scale factor for load */
	if (hmp_data.freqinvar_load_scale_enabled)
		return freq_scale[cpu].curr_scale;
	else
		return SCHED_CAPACITY_SCALE;
}

#endif /* CONFIG_HMP_FREQUENCY_INVARIANT_SCALE */
#endif /* CONFIG_HMP_VARIABLE_SCALE */

#ifdef CONFIG_SCHED_HMP
/*
 * Migration thresholds should be in the range [0..1023]
 * hmp_up_threshold: min. load required for migrating tasks to a faster cpu
 * hmp_down_threshold: max. load allowed for tasks migrating to a slower cpu
 * The default values (512, 256) offer good responsiveness, but may need
 * tweaking suit particular needs.
 */

unsigned int hmp_up_threshold = 700;
unsigned int hmp_down_threshold = 256;

unsigned int hmp_semiboost_up_threshold = 400;
unsigned int hmp_semiboost_down_threshold = 150;

#if defined(CONFIG_CPU_FREQ_GOV_SCHEDUTIL)
/* Ex: 256 = /4, 512 = /2, 1024 = x1, 1536 = x1.5, 2048 = x2 */
u64 hmp_up_compst_ratio = 512; /* HMP UP COMPENSATION RATIO */
u64 hmp_down_compst_ratio = 2048; /* HMP DOWN COMPENSATION RATIO */
#endif	/* CONFIG_CPU_FREQ_GOV_SCHEDUTIL */

unsigned int hmp_packing_enabled = 1;
unsigned int hmp_packing_threshold = 460;	/* 45% of the NICE_0_LOAD */

#ifdef CONFIG_SCHED_HMP_TASK_BASED_SOFTLANDING
#include <linux/pm_qos.h>
#include <linux/irq_work.h>
static void hmp_do_tbsoftlanding(int cpu, unsigned long load);
static void hmp_tbsoftlanding_update_thr(void);

typedef enum {
	TBSL_LV_HIGH,
	TBSL_LV_MID,
	TBSL_LV_LOW,
	TBSL_LV_END,
} tbsl_level;

struct tbsl_dat {
	struct pm_qos_request pm_qos;
	int freq;
	int threshold;
};

static struct {
	struct workqueue_struct *workqueue;
	struct work_struct work;
	struct irq_work irq_work;
	struct tbsl_dat data[TBSL_LV_END];
	int enabled;
	int timeout;
	int threshold;
	unsigned int last_lv;
} hmp_tbsoftlanding;
#endif

/*
 * Needed to determine heaviest tasks etc.
 */
static inline unsigned int hmp_cpu_is_fastest(int cpu);
static inline unsigned int hmp_cpu_is_slowest(int cpu);
static inline struct hmp_domain *hmp_slower_domain(int cpu);
static inline struct hmp_domain *hmp_faster_domain(int cpu);
#endif

static inline unsigned long task_util(struct task_struct *p);
#ifdef CONFIG_SCHED_TUNE
static unsigned long
schedtune_margin(unsigned long signal, unsigned long boost)
{
	unsigned long long margin = 0;

	/*
	 * Signal proportional compensation (SPC)
	 *
	 * The Boost (B) value is used to compute a Margin (M) which is
	 * proportional to the complement of the original Signal (S):
	 *   M = B * (SCHED_LOAD_SCALE - S)
	 * The obtained M could be used by the caller to "boost" S.
	 */
	margin  = SCHED_LOAD_SCALE - signal;
	margin *= boost;

	/*
	 * Fast integer division by constant:
	 *  Constant   :                 (C) = 100
	 *  Precision  : 0.1%            (P) = 0.1
	 *  Reference  : C * 100 / P     (R) = 100000
	 *
	 * Thus:
	 *  Shift bits : ceil(log(R,2))  (S) = 17
	 *  Mult const : round(2^S/C)    (M) = 1311
	 *
	 *
	 */
	margin  *= 1311;
	margin >>= 17;

	return margin;
}

static inline unsigned int
schedtune_cpu_margin(unsigned long util, int cpu)
{
	unsigned int boost = 0;

#ifdef CONFIG_CGROUP_SCHEDTUNE
	boost += schedtune_cpu_boost(cpu);
#else
	boost += get_sysctl_sched_cfs_boost();
#endif
	if (boost == 0)
		return 0;

	return schedtune_margin(util, boost);
}

static inline unsigned long
schedtune_task_margin(struct task_struct *task)
{
	unsigned int boost;
	unsigned long util;
	unsigned long margin;

#ifdef CONFIG_CGROUP_SCHEDTUNE
	boost = schedtune_task_boost(task);
#else
	boost = get_sysctl_sched_cfs_boost();
#endif
	if (boost == 0)
		return 0;

	util = task_util(task);
	margin = schedtune_margin(util, boost);

	return margin;
}
#else /* CONFIG_SCHED_TUNE */
static inline unsigned int
schedtune_cpu_margin(unsigned long util, int cpu)
{
	return 0;
}

static inline unsigned int
schedtune_task_margin(struct task_struct *task)
{
	return 0;
}
#endif

static inline unsigned long
boosted_cpu_util(unsigned long util, int cpu)
{
	unsigned long margin = schedtune_cpu_margin(util, cpu);

	trace_sched_boost_cpu(cpu, util, margin);

	return util + margin;
}

static inline unsigned long
boosted_task_util(struct task_struct *task)
{
	unsigned long util = task_util(task);
	unsigned long margin = schedtune_task_margin(task);

	return util + margin;
}

/*
 * We can represent the historical contribution to runnable average as the
 * coefficients of a geometric series.  To do this we sub-divide our runnable
 * history into segments of approximately 1ms (1024us); label the segment that
 * occurred N-ms ago p_N, with p_0 corresponding to the current period, e.g.
 *
 * [<- 1024us ->|<- 1024us ->|<- 1024us ->| ...
 *      p0            p1           p2
 *     (now)       (~1ms ago)  (~2ms ago)
 *
 * Let u_i denote the fraction of p_i that the entity was runnable.
 *
 * We then designate the fractions u_i as our co-efficients, yielding the
 * following representation of historical load:
 *   u_0 + u_1*y + u_2*y^2 + u_3*y^3 + ...
 *
 * We choose y based on the with of a reasonably scheduling period, fixing:
 *   y^32 = 0.5
 *
 * This means that the contribution to load ~32ms ago (u_32) will be weighted
 * approximately half as much as the contribution to load within the last ms
 * (u_0).
 *
 * When a period "rolls over" and we have new u_0`, multiplying the previous
 * sum again by y is sufficient to update:
 *   load_avg = u_0` + y*(u_0 + u_1*y + u_2*y^2 + ... )
 *            = u_0 + u_1*y + u_2*y^2 + ... [re-labeling u_i --> u_{i+1}]
 */
/*
 * If the cpu capacity is realized appropriate to the arch
 * hmp_load_sum must be multiplied by cpu_capacity
 * currently, util_sum is decayed accumulation of running time
 * 	multiplied by SCHED_CAPACITY_SCALE (same with NICE_0_LOAD)
 */
static __always_inline int
__update_load_avg(u64 now, int cpu, struct sched_avg *sa,
		  unsigned long weight, int running, struct cfs_rq *cfs_rq)
{
	u64 delta, scaled_delta, periods;
	u32 contrib;
	unsigned int delta_w, scaled_delta_w, decayed = 0;
	unsigned long scale_freq, scale_cpu;
#ifdef CONFIG_FREQVAR_SCHEDTUNE
	unsigned int boost_vector = 1024;
	unsigned int cap;

	/*
	 * boost task load(util_sum/avg) and load of cfs_rq is not included.
	 * boost ratio is changed with frequency scale.
	 * 1024 is default boost_vector. it is no effect.
	 * if boost_vector is 2048, it means adding twice bigger load than orinal load
	 */
	if (cfs_rq && cfs_rq->nr_running)
		cap = 1024 - (sa->util_avg / cfs_rq->nr_running);
	else
		cap = 1024 - sa->util_avg;
	boost_vector += (cap * schedtune_freqvar_boost(cpu)) >> SCHED_CAPACITY_SHIFT;
#endif

	delta = now - sa->last_update_time;
#ifdef CONFIG_HMP_VARIABLE_SCALE
	/*
	 * delta can be scaled for some purpose (i.e sched based hotplug out)
	 * To use the scale converting for rq (or cfs_rq)
	 * Implement the hmp_variable_scale_convert' for rq
	 */
	if (cfs_rq)
		delta = hmp_rq_variable_scale_convert(delta);
	else
		delta = hmp_variable_scale_convert(delta);
#endif
	/*
	 * This should only happen when time goes backwards, which it
	 * unfortunately does during sched clock init when we swap over to TSC.
	 */
	if ((s64)delta < 0) {
		sa->last_update_time = now;
		return 0;
	}

	/*
	 * Use 1024ns as the unit of measurement since it's a reasonable
	 * approximation of 1us and fast to compute.
	 */
	delta >>= 10;
	if (!delta)
		return 0;
	sa->last_update_time = now;

	scale_freq = arch_scale_freq_capacity(NULL, cpu);
	scale_cpu = arch_scale_cpu_capacity(NULL, cpu);

	/* delta_w is the amount already accumulated against our next period */
	delta_w = sa->period_contrib;
	if (delta + delta_w >= 1024) {
		decayed = 1;

		/* how much left for next period will start over, we don't know yet */
		sa->period_contrib = 0;

		/*
		 * Now that we know we're crossing a period boundary, figure
		 * out how much from delta we need to complete the current
		 * period and accrue it.
		 */
		delta_w = 1024 - delta_w;
		scaled_delta_w = cap_scale(delta_w, scale_freq);
		if (weight) {
			sa->load_sum += weight * scaled_delta_w;
#ifdef CONFIG_SCHED_HMP
			sa->hmp_load_sum += scaled_delta_w;
#endif
			if (cfs_rq) {
				cfs_rq->runnable_load_sum +=
						weight * scaled_delta_w;
			}
		}
		if (running) {
#ifndef CONFIG_FREQVAR_SCHEDTUNE
			sa->util_sum += scaled_delta_w * scale_cpu;
#else
			/* applying utilization boost */
			sa->util_sum += (scaled_delta_w * scale_cpu * boost_vector)
								>> SCHED_CAPACITY_SHIFT;
			trace_schedtune_boost_util(cfs_rq ? "RQ" : "TASK", scaled_delta_w * scale_cpu,
				(scaled_delta_w * scale_cpu * boost_vector) >> SCHED_CAPACITY_SHIFT,
				boost_vector);
#endif
		}

		delta -= delta_w;

		/* Figure out how many additional periods this update spans */
		periods = delta / 1024;
		delta %= 1024;

		sa->load_sum = decay_load(sa->load_sum, periods + 1);
#ifdef CONFIG_SCHED_HMP
		sa->hmp_load_sum = decay_load(sa->hmp_load_sum, periods + 1);
#endif
		if (cfs_rq) {
			cfs_rq->runnable_load_sum =
				decay_load(cfs_rq->runnable_load_sum, periods + 1);
		}
		sa->util_sum = decay_load((u64)(sa->util_sum), periods + 1);

		/* Efficiently calculate \sum (1..n_period) 1024*y^i */
		contrib = __compute_runnable_contrib(periods);
		contrib = cap_scale(contrib, scale_freq);
		if (weight) {
			sa->load_sum += weight * contrib;
#ifdef CONFIG_SCHED_HMP
			sa->hmp_load_sum += contrib;
#endif
			if (cfs_rq)
				cfs_rq->runnable_load_sum += weight * contrib;
		}
		if (running) {
#ifndef CONFIG_FREQVAR_SCHEDTUNE
			sa->util_sum += contrib * scale_cpu;
#else
			/* applying utilization boost */
			sa->util_sum += (contrib * scale_cpu * boost_vector)
							>> SCHED_CAPACITY_SHIFT;
			trace_schedtune_boost_util(cfs_rq ? "RQ" : "TASK", contrib * scale_cpu,
				(contrib * scale_cpu * boost_vector) >> SCHED_CAPACITY_SHIFT,
				boost_vector);
#endif
		}
	}

	/* Remainder of delta accrued against u_0` */
	scaled_delta = cap_scale(delta, scale_freq);
	if (weight) {
		sa->load_sum += weight * scaled_delta;
#ifdef CONFIG_SCHED_HMP
		sa->hmp_load_sum += scaled_delta;
#endif

		if (cfs_rq)
			cfs_rq->runnable_load_sum += weight * scaled_delta;
	}
	if (running)
		sa->util_sum += scaled_delta * scale_cpu;

	sa->period_contrib += delta;

	if (decayed) {
		sa->load_avg = div_u64(sa->load_sum, LOAD_AVG_MAX);
#ifdef CONFIG_SCHED_HMP
		sa->hmp_load_avg = sa->hmp_load_sum * scale_load_down(NICE_0_LOAD);
		sa->hmp_load_avg = div_u64(sa->hmp_load_avg, LOAD_AVG_MAX);
#endif
		if (cfs_rq) {
			cfs_rq->runnable_load_avg =
				div_u64(cfs_rq->runnable_load_sum, LOAD_AVG_MAX);
		}
#ifdef CONFIG_SCHED_HMP
		else {
			if(!hmp_cpu_is_fastest(cpu) &&
				sa->hmp_load_avg > hmp_up_threshold)
				cpu_rq(smp_processor_id())->next_balance = jiffies;
		}
#endif
		sa->util_avg = sa->util_sum / LOAD_AVG_MAX;
	}

	return decayed;
}

#ifdef CONFIG_FAIR_GROUP_SCHED
/*
 * Updating tg's load_avg is necessary before update_cfs_share (which is done)
 * and effective_load (which is not done because it is too costly).
 */
static inline void update_tg_load_avg(struct cfs_rq *cfs_rq, int force)
{
	long delta = cfs_rq->avg.load_avg - cfs_rq->tg_load_avg_contrib;

	if (force || abs(delta) > cfs_rq->tg_load_avg_contrib / 64) {
		atomic_long_add(delta, &cfs_rq->tg->load_avg);
		cfs_rq->tg_load_avg_contrib = cfs_rq->avg.load_avg;
	}
}

/*
 * Called within set_task_rq() right before setting a task's cpu. The
 * caller only guarantees p->pi_lock is held; no other assumptions,
 * including the state of rq->lock, should be made.
 */
void set_task_rq_fair(struct sched_entity *se,
		      struct cfs_rq *prev, struct cfs_rq *next)
{
	if (!sched_feat(ATTACH_AGE_LOAD))
		return;

	/*
	 * We are supposed to update the task to "current" time, then its up to
	 * date and ready to go to new CPU/cfs_rq. But we have difficulty in
	 * getting what current time is, so simply throw away the out-of-date
	 * time. This will result in the wakee task is less decayed, but giving
	 * the wakee more load sounds not bad.
	 */
	if (se->avg.last_update_time && prev) {
		u64 p_last_update_time;
		u64 n_last_update_time;

#ifndef CONFIG_64BIT
		u64 p_last_update_time_copy;
		u64 n_last_update_time_copy;

		do {
			p_last_update_time_copy = prev->load_last_update_time_copy;
			n_last_update_time_copy = next->load_last_update_time_copy;

			smp_rmb();

			p_last_update_time = prev->avg.last_update_time;
			n_last_update_time = next->avg.last_update_time;

		} while (p_last_update_time != p_last_update_time_copy ||
			 n_last_update_time != n_last_update_time_copy);
#else
		p_last_update_time = prev->avg.last_update_time;
		n_last_update_time = next->avg.last_update_time;
#endif
		__update_load_avg(p_last_update_time, cpu_of(rq_of(prev)),
				  &se->avg, 0, 0, NULL);
		se->avg.last_update_time = n_last_update_time;
	}
}
#else /* CONFIG_FAIR_GROUP_SCHED */
static inline void update_tg_load_avg(struct cfs_rq *cfs_rq, int force) {}
#endif /* CONFIG_FAIR_GROUP_SCHED */

static inline u64 cfs_rq_clock_task(struct cfs_rq *cfs_rq);

static inline void cfs_rq_util_change(struct cfs_rq *cfs_rq)
{
	struct rq *rq = rq_of(cfs_rq);
	int cpu = cpu_of(rq);

	if (cpu == smp_processor_id() && &rq->cfs == cfs_rq) {
		unsigned long max = rq->cpu_capacity_orig;
		unsigned long req_cap = boosted_cpu_util(cfs_rq->avg.util_avg, cpu);

		/*
		 * There are a few boundary cases this might miss but it should
		 * get called often enough that that should (hopefully) not be
		 * a real problem -- added to that it only calls on the local
		 * CPU, so if we enqueue remotely we'll miss an update, but
		 * the next tick/schedule should update.
		 *
		 * It will not get called when we go idle, because the idle
		 * thread is a different class (!fair), nor will the utilization
		 * number include things like RT tasks.
		 *
		 * As is, the util number is not freq-invariant (we'd have to
		 * implement arch_scale_freq_capacity() for that).
		 *
		 * See cpu_util().
		 */

		trace_sched_rq_util_avg(cpu_of(rq_of(cfs_rq)), cfs_rq->avg.util_avg,
					req_cap);

		cpufreq_update_util(rq_clock(rq), min(req_cap, max), max);
	}
}

/* Group cfs_rq's load_avg is used for task_h_load and update_cfs_share */
static inline int
update_cfs_rq_load_avg(u64 now, struct cfs_rq *cfs_rq, bool update_freq)
{
	struct sched_avg *sa = &cfs_rq->avg;
	int decayed, removed_load = 0, removed_util = 0;

	if (atomic_long_read(&cfs_rq->removed_load_avg)) {
		s64 r = atomic_long_xchg(&cfs_rq->removed_load_avg, 0);
		sa->load_avg = max_t(long, sa->load_avg - r, 0);
		sa->load_sum = max_t(s64, sa->load_sum - r * LOAD_AVG_MAX, 0);
#ifdef CONFIG_SCHED_HMP
		sa->hmp_load_avg = max_t(long, sa->hmp_load_avg - r, 0);
#endif
		removed_load = 1;
	}

	if (atomic_long_read(&cfs_rq->removed_util_avg)) {
		long r = atomic_long_xchg(&cfs_rq->removed_util_avg, 0);
		sa->util_avg = max_t(long, sa->util_avg - r, 0);
		sa->util_sum = max_t(s32, sa->util_sum - r * LOAD_AVG_MAX, 0);
		removed_util = 1;
	}

	decayed = __update_load_avg(now, cpu_of(rq_of(cfs_rq)), sa,
		scale_load_down(cfs_rq->load.weight), cfs_rq->curr != NULL, cfs_rq);

#ifndef CONFIG_64BIT
	smp_wmb();
	cfs_rq->load_last_update_time_copy = sa->last_update_time;
#endif

	if (update_freq && (decayed || removed_util))
		cfs_rq_util_change(cfs_rq);

	return decayed || removed_load;
}

/* Update task and its cfs_rq load average */
static inline void update_load_avg(struct sched_entity *se, int update_tg)
{
	struct cfs_rq *cfs_rq = cfs_rq_of(se);
	u64 now = cfs_rq_clock_task(cfs_rq);
	struct rq *rq = rq_of(cfs_rq);
	int cpu = cpu_of(rq);
	int decayed;

	/*
	 * Track task load average for carrying it to new CPU after migrated, and
	 * track group sched_entity load average for task_h_load calc in migration
	 */
	decayed = __update_load_avg(now, cpu, &se->avg,
			  se->on_rq * scale_load_down(se->load.weight),
			  cfs_rq->curr == se, NULL);

	if (decayed) {
#ifdef CONFIG_SCHED_HMP
		trace_sched_rq_runnable_ratio(cpu_of(rq_of(cfs_rq)), cfs_rq->avg.hmp_load_avg);
#endif
		trace_sched_rq_runnable_load(cpu_of(rq_of(cfs_rq)), cfs_rq->runnable_load_avg);

		if(entity_is_task(se)) {
#ifdef CONFIG_SCHED_HMP
			trace_sched_task_runnable_ratio(task_of(se), se->avg.hmp_load_avg);
#endif
			trace_sched_task_load_contrib(task_of(se), se->avg.load_avg);
			trace_sched_task_util_contrib(task_of(se), se->avg.util_avg);
		}
	}

	if (update_cfs_rq_load_avg(now, cfs_rq, true) && update_tg)
		update_tg_load_avg(cfs_rq, 0);
 }

static void attach_entity_load_avg(struct cfs_rq *cfs_rq, struct sched_entity *se)
{
	if (!sched_feat(ATTACH_AGE_LOAD))
		goto skip_aging;

	/*
	 * If we got migrated (either between CPUs or between cgroups) we'll
	 * have aged the average right before clearing @last_update_time.
	 */
	if (se->avg.last_update_time) {
		if(__update_load_avg(cfs_rq->avg.last_update_time, cpu_of(rq_of(cfs_rq)),
				  &se->avg, 0, 0, NULL)) {

		/*
		 * XXX: we could have just aged the entire load away if we've been
		 * absent from the fair class for too long.
		 */
			if(entity_is_task(se)) {
#ifdef CONFIG_SCHED_HMP
				trace_sched_task_runnable_ratio(task_of(se), se->avg.hmp_load_avg);
#endif
				trace_sched_task_load_contrib(task_of(se), se->avg.load_avg);
				trace_sched_task_util_contrib(task_of(se), se->avg.util_avg);
			}
		}
	}

skip_aging:
	se->avg.last_update_time = cfs_rq->avg.last_update_time;
	cfs_rq->avg.load_avg += se->avg.load_avg;
	cfs_rq->avg.load_sum += se->avg.load_sum;
	cfs_rq->avg.util_avg += se->avg.util_avg;
	cfs_rq->avg.util_sum += se->avg.util_sum;
#ifdef CONFIG_SCHED_HMP
	cfs_rq->avg.hmp_load_avg += se->avg.hmp_load_avg;
	cfs_rq->avg.hmp_load_sum += se->avg.hmp_load_sum;
	trace_sched_rq_runnable_ratio(cpu_of(rq_of(cfs_rq)), cfs_rq->avg.hmp_load_avg);
#endif

	cfs_rq_util_change(cfs_rq);
}

static void detach_entity_load_avg(struct cfs_rq *cfs_rq, struct sched_entity *se)
{
	if(__update_load_avg(cfs_rq->avg.last_update_time, cpu_of(rq_of(cfs_rq)),
			  &se->avg, se->on_rq * scale_load_down(se->load.weight),
			  cfs_rq->curr == se, NULL)) {
		if(entity_is_task(se)) {
#ifdef CONFIG_SCHED_HMP
			trace_sched_task_runnable_ratio(task_of(se), se->avg.hmp_load_avg);
#endif
			trace_sched_task_load_contrib(task_of(se), se->avg.load_avg);
			trace_sched_task_util_contrib(task_of(se), se->avg.util_avg);
		}
	}

	cfs_rq->avg.load_avg = max_t(long, cfs_rq->avg.load_avg - se->avg.load_avg, 0);
	cfs_rq->avg.load_sum = max_t(s64,  cfs_rq->avg.load_sum - se->avg.load_sum, 0);
	cfs_rq->avg.util_avg = max_t(long, cfs_rq->avg.util_avg - se->avg.util_avg, 0);
	cfs_rq->avg.util_sum = max_t(s32,  cfs_rq->avg.util_sum - se->avg.util_sum, 0);
#ifdef CONFIG_SCHED_HMP
	cfs_rq->avg.hmp_load_avg = max_t(long, cfs_rq->avg.hmp_load_avg - se->avg.hmp_load_avg, 0);
	cfs_rq->avg.hmp_load_sum = max_t(s64,  cfs_rq->avg.hmp_load_sum - se->avg.hmp_load_sum, 0);
	trace_sched_rq_runnable_ratio(cpu_of(rq_of(cfs_rq)), cfs_rq->avg.hmp_load_avg);
#endif

	cfs_rq_util_change(cfs_rq);
}

/* Add the load generated by se into cfs_rq's load average */
static inline void
enqueue_entity_load_avg(struct cfs_rq *cfs_rq, struct sched_entity *se)
{
	struct sched_avg *sa = &se->avg;
	u64 now = cfs_rq_clock_task(cfs_rq);
	int migrated, decayed;

	migrated = !sa->last_update_time;
	if (!migrated) {
		if(__update_load_avg(now, cpu_of(rq_of(cfs_rq)), sa,
			se->on_rq * scale_load_down(se->load.weight),
			cfs_rq->curr == se, NULL)) {
			if(entity_is_task(se)) {
#ifdef CONFIG_SCHED_HMP
				trace_sched_task_runnable_ratio(task_of(se), se->avg.hmp_load_avg);
#endif
				trace_sched_task_load_contrib(task_of(se), se->avg.load_avg);
				trace_sched_task_util_contrib(task_of(se), se->avg.util_avg);
			}
		}
	}

	decayed = update_cfs_rq_load_avg(now, cfs_rq, !migrated);

	cfs_rq->runnable_load_avg += sa->load_avg;
	cfs_rq->runnable_load_sum += sa->load_sum;
	trace_sched_rq_runnable_load(cpu_of(rq_of(cfs_rq)), cfs_rq->runnable_load_avg);

	if (migrated)
		attach_entity_load_avg(cfs_rq, se);

	if (decayed || migrated)
		update_tg_load_avg(cfs_rq, 0);
}

/* Remove the runnable load generated by se from cfs_rq's runnable load average */
static inline void
dequeue_entity_load_avg(struct cfs_rq *cfs_rq, struct sched_entity *se)
{
	update_load_avg(se, 1);

	cfs_rq->runnable_load_avg =
		max_t(long, cfs_rq->runnable_load_avg - se->avg.load_avg, 0);
	trace_sched_rq_runnable_load(cpu_of(rq_of(cfs_rq)), cfs_rq->runnable_load_avg);
	cfs_rq->runnable_load_sum =
		max_t(s64,  cfs_rq->runnable_load_sum - se->avg.load_sum, 0);
}

#ifndef CONFIG_64BIT
static inline u64 cfs_rq_last_update_time(struct cfs_rq *cfs_rq)
{
	u64 last_update_time_copy;
	u64 last_update_time;

	do {
		last_update_time_copy = cfs_rq->load_last_update_time_copy;
		smp_rmb();
		last_update_time = cfs_rq->avg.last_update_time;
	} while (last_update_time != last_update_time_copy);

	return last_update_time;
}
#else
static inline u64 cfs_rq_last_update_time(struct cfs_rq *cfs_rq)
{
	return cfs_rq->avg.last_update_time;
}
#endif

/*
 * Task first catches up with cfs_rq, and then subtract
 * itself from the cfs_rq (task must be off the queue now).
 */
static void remove_entity_load_avg(struct sched_entity *se)
{
	struct cfs_rq *cfs_rq = cfs_rq_of(se);
	u64 last_update_time;

	/*
	 * Newly created task or never used group entity should not be removed
	 * from its (source) cfs_rq
	 */
	if (se->avg.last_update_time == 0)
		return;

	last_update_time = cfs_rq_last_update_time(cfs_rq);

	__update_load_avg(last_update_time, cpu_of(rq_of(cfs_rq)), &se->avg, 0, 0, NULL);
	atomic_long_add(se->avg.load_avg, &cfs_rq->removed_load_avg);
	atomic_long_add(se->avg.util_avg, &cfs_rq->removed_util_avg);

	if(entity_is_task(se)) {
		trace_sched_task_load_contrib(task_of(se), se->avg.load_avg);
		trace_sched_task_util_contrib(task_of(se), se->avg.util_avg);
#ifdef CONFIG_SCHED_HMP
		trace_sched_task_runnable_ratio(task_of(se), se->avg.hmp_load_avg);
#endif
	}
}

/*
 * Update the rq's load with the elapsed running time before entering
 * idle. if the last scheduled task is not a CFS task, idle_enter will
 * be the only way to update the runnable statistic.
 */
void idle_enter_fair(struct rq *this_rq)
{
}

/*
 * Update the rq's load with the elapsed idle time before a task is
 * scheduled. if the newly scheduled task is not a CFS task, idle_exit will
 * be the only way to update the runnable statistic.
 */
void idle_exit_fair(struct rq *this_rq)
{
}

static inline unsigned long cfs_rq_runnable_load_avg(struct cfs_rq *cfs_rq)
{
	return cfs_rq->runnable_load_avg;
}

static inline unsigned long cfs_rq_load_avg(struct cfs_rq *cfs_rq)
{
	return cfs_rq->avg.load_avg;
}

static int idle_balance(struct rq *this_rq);

#else /* CONFIG_SMP */

static inline void update_load_avg(struct sched_entity *se, int update_tg) {}
static inline void
enqueue_entity_load_avg(struct cfs_rq *cfs_rq, struct sched_entity *se) {}
static inline void
dequeue_entity_load_avg(struct cfs_rq *cfs_rq, struct sched_entity *se) {}
static inline void remove_entity_load_avg(struct sched_entity *se) {}

static inline void
attach_entity_load_avg(struct cfs_rq *cfs_rq, struct sched_entity *se) {}
static inline void
detach_entity_load_avg(struct cfs_rq *cfs_rq, struct sched_entity *se) {}

static inline int idle_balance(struct rq *rq)
{
	return 0;
}

#endif /* CONFIG_SMP */

static void enqueue_sleeper(struct cfs_rq *cfs_rq, struct sched_entity *se)
{
#ifdef CONFIG_SCHEDSTATS
	struct task_struct *tsk = NULL;

	if (entity_is_task(se))
		tsk = task_of(se);

	if (se->statistics.sleep_start) {
		u64 delta = rq_clock(rq_of(cfs_rq)) - se->statistics.sleep_start;

		if ((s64)delta < 0)
			delta = 0;

		if (unlikely(delta > se->statistics.sleep_max))
			se->statistics.sleep_max = delta;

		se->statistics.sleep_start = 0;
		se->statistics.sum_sleep_runtime += delta;

		if (tsk) {
			account_scheduler_latency(tsk, delta >> 10, 1);
			trace_sched_stat_sleep(tsk, delta);
		}
	}
	if (se->statistics.block_start) {
		u64 delta = rq_clock(rq_of(cfs_rq)) - se->statistics.block_start;

		if ((s64)delta < 0)
			delta = 0;

		if (unlikely(delta > se->statistics.block_max))
			se->statistics.block_max = delta;

		se->statistics.block_start = 0;
		se->statistics.sum_sleep_runtime += delta;

		if (tsk) {
			if (tsk->in_iowait) {
				se->statistics.iowait_sum += delta;
				se->statistics.iowait_count++;
				trace_sched_stat_iowait(tsk, delta);
			}

			trace_sched_stat_blocked(tsk, delta);
			trace_sched_blocked_reason(tsk);

			/*
			 * Blocking time is in units of nanosecs, so shift by
			 * 20 to get a milliseconds-range estimation of the
			 * amount of time that the task spent sleeping:
			 */
			if (unlikely(prof_on == SLEEP_PROFILING)) {
				profile_hits(SLEEP_PROFILING,
						(void *)get_wchan(tsk),
						delta >> 20);
			}
			account_scheduler_latency(tsk, delta >> 10, 0);
		}
	}
#endif
}

static void check_spread(struct cfs_rq *cfs_rq, struct sched_entity *se)
{
#ifdef CONFIG_SCHED_DEBUG
	s64 d = se->vruntime - cfs_rq->min_vruntime;

	if (d < 0)
		d = -d;

	if (d > 3*sysctl_sched_latency)
		schedstat_inc(cfs_rq, nr_spread_over);
#endif
}

static void
place_entity(struct cfs_rq *cfs_rq, struct sched_entity *se, int initial)
{
	u64 vruntime = cfs_rq->min_vruntime;

	/*
	 * The 'current' period is already promised to the current tasks,
	 * however the extra weight of the new task will slow them down a
	 * little, place the new task so that it fits in the slot that
	 * stays open at the end.
	 */
	if (initial && sched_feat(START_DEBIT))
		vruntime += sched_vslice(cfs_rq, se);

	/* sleeps up to a single latency don't count. */
	if (!initial) {
		unsigned long thresh = sysctl_sched_latency;

		/*
		 * Halve their sleep time's effect, to allow
		 * for a gentler effect of sleepers:
		 */
		if (sched_feat(GENTLE_FAIR_SLEEPERS))
			thresh >>= 1;

		vruntime -= thresh;
	}

	/* ensure we never gain time by being placed backwards. */
	se->vruntime = max_vruntime(se->vruntime, vruntime);
}

static void check_enqueue_throttle(struct cfs_rq *cfs_rq);

static void
enqueue_entity(struct cfs_rq *cfs_rq, struct sched_entity *se, int flags)
{
	/*
	 * Update the normalized vruntime before updating min_vruntime
	 * through calling update_curr().
	 */
	if (!(flags & ENQUEUE_WAKEUP) || (flags & ENQUEUE_WAKING))
		se->vruntime += cfs_rq->min_vruntime;

	/*
	 * Update run-time statistics of the 'current'.
	 */
	update_curr(cfs_rq);
	enqueue_entity_load_avg(cfs_rq, se);
	account_entity_enqueue(cfs_rq, se);
	update_cfs_shares(cfs_rq);

	if (flags & ENQUEUE_WAKEUP) {
		place_entity(cfs_rq, se, 0);
		enqueue_sleeper(cfs_rq, se);
	}

	update_stats_enqueue(cfs_rq, se);
	check_spread(cfs_rq, se);
	if (se != cfs_rq->curr)
		__enqueue_entity(cfs_rq, se);
	se->on_rq = 1;

	if (cfs_rq->nr_running == 1) {
		list_add_leaf_cfs_rq(cfs_rq);
		check_enqueue_throttle(cfs_rq);
	}
}

static void __clear_buddies_last(struct sched_entity *se)
{
	for_each_sched_entity(se) {
		struct cfs_rq *cfs_rq = cfs_rq_of(se);
		if (cfs_rq->last != se)
			break;

		cfs_rq->last = NULL;
	}
}

static void __clear_buddies_next(struct sched_entity *se)
{
	for_each_sched_entity(se) {
		struct cfs_rq *cfs_rq = cfs_rq_of(se);
		if (cfs_rq->next != se)
			break;

		cfs_rq->next = NULL;
	}
}

static void __clear_buddies_skip(struct sched_entity *se)
{
	for_each_sched_entity(se) {
		struct cfs_rq *cfs_rq = cfs_rq_of(se);
		if (cfs_rq->skip != se)
			break;

		cfs_rq->skip = NULL;
	}
}

static void clear_buddies(struct cfs_rq *cfs_rq, struct sched_entity *se)
{
	if (cfs_rq->last == se)
		__clear_buddies_last(se);

	if (cfs_rq->next == se)
		__clear_buddies_next(se);

	if (cfs_rq->skip == se)
		__clear_buddies_skip(se);
}

static __always_inline void return_cfs_rq_runtime(struct cfs_rq *cfs_rq);

static void
dequeue_entity(struct cfs_rq *cfs_rq, struct sched_entity *se, int flags)
{
	/*
	 * Update run-time statistics of the 'current'.
	 */
	update_curr(cfs_rq);
	dequeue_entity_load_avg(cfs_rq, se);

	update_stats_dequeue(cfs_rq, se);
	if (flags & DEQUEUE_SLEEP) {
#ifdef CONFIG_SCHEDSTATS
		if (entity_is_task(se)) {
			struct task_struct *tsk = task_of(se);

			if (tsk->state & TASK_INTERRUPTIBLE)
				se->statistics.sleep_start = rq_clock(rq_of(cfs_rq));
			if (tsk->state & TASK_UNINTERRUPTIBLE)
				se->statistics.block_start = rq_clock(rq_of(cfs_rq));
		}
#endif
	}

	clear_buddies(cfs_rq, se);

	if (se != cfs_rq->curr)
		__dequeue_entity(cfs_rq, se);
	se->on_rq = 0;

	account_entity_dequeue(cfs_rq, se);

	/*
	 * Normalize the entity after updating the min_vruntime because the
	 * update can refer to the ->curr item and we need to reflect this
	 * movement in our normalized position.
	 */
	if (!(flags & DEQUEUE_SLEEP))
		se->vruntime -= cfs_rq->min_vruntime;

	/* return excess runtime on last dequeue */
	return_cfs_rq_runtime(cfs_rq);

	update_min_vruntime(cfs_rq);
	update_cfs_shares(cfs_rq);
}

/*
 * Preempt the current task with a newly woken task if needed:
 */
static void
check_preempt_tick(struct cfs_rq *cfs_rq, struct sched_entity *curr)
{
	unsigned long ideal_runtime, delta_exec;
	struct sched_entity *se;
	s64 delta;

	ideal_runtime = sched_slice(cfs_rq, curr);
	delta_exec = curr->sum_exec_runtime - curr->prev_sum_exec_runtime;
	if (delta_exec > ideal_runtime) {
		resched_curr(rq_of(cfs_rq));
		/*
		 * The current task ran long enough, ensure it doesn't get
		 * re-elected due to buddy favours.
		 */
		clear_buddies(cfs_rq, curr);
		return;
	}

	/*
	 * Ensure that a task that missed wakeup preemption by a
	 * narrow margin doesn't have to wait for a full slice.
	 * This also mitigates buddy induced latencies under load.
	 */
	if (delta_exec < sysctl_sched_min_granularity)
		return;

	se = __pick_first_entity(cfs_rq);
	delta = curr->vruntime - se->vruntime;

	if (delta < 0)
		return;

	if (delta > ideal_runtime)
		resched_curr(rq_of(cfs_rq));
}

static void
set_next_entity(struct cfs_rq *cfs_rq, struct sched_entity *se)
{
	/* 'current' is not kept within the tree. */
	if (se->on_rq) {
		/*
		 * Any task has to be enqueued before it get to execute on
		 * a CPU. So account for the time it spent waiting on the
		 * runqueue.
		 */
		update_stats_wait_end(cfs_rq, se);
		__dequeue_entity(cfs_rq, se);
		update_load_avg(se, 1);
	}

	update_stats_curr_start(cfs_rq, se);
	cfs_rq->curr = se;
#ifdef CONFIG_SCHEDSTATS
	/*
	 * Track our maximum slice length, if the CPU's load is at
	 * least twice that of our own weight (i.e. dont track it
	 * when there are only lesser-weight tasks around):
	 */
	if (rq_of(cfs_rq)->load.weight >= 2*se->load.weight) {
		se->statistics.slice_max = max(se->statistics.slice_max,
			se->sum_exec_runtime - se->prev_sum_exec_runtime);
	}
#endif
	se->prev_sum_exec_runtime = se->sum_exec_runtime;
}

static int
wakeup_preempt_entity(struct sched_entity *curr, struct sched_entity *se);

/*
 * Pick the next process, keeping these things in mind, in this order:
 * 1) keep things fair between processes/task groups
 * 2) pick the "next" process, since someone really wants that to run
 * 3) pick the "last" process, for cache locality
 * 4) do not run the "skip" process, if something else is available
 */
static struct sched_entity *
pick_next_entity(struct cfs_rq *cfs_rq, struct sched_entity *curr)
{
	struct sched_entity *left = __pick_first_entity(cfs_rq);
	struct sched_entity *se;

	/*
	 * If curr is set we have to see if its left of the leftmost entity
	 * still in the tree, provided there was anything in the tree at all.
	 */
	if (!left || (curr && entity_before(curr, left)))
		left = curr;

	se = left; /* ideally we run the leftmost entity */

	/*
	 * Avoid running the skip buddy, if running something else can
	 * be done without getting too unfair.
	 */
	if (cfs_rq->skip == se) {
		struct sched_entity *second;

		if (se == curr) {
			second = __pick_first_entity(cfs_rq);
		} else {
			second = __pick_next_entity(se);
			if (!second || (curr && entity_before(curr, second)))
				second = curr;
		}

		if (second && wakeup_preempt_entity(second, left) < 1)
			se = second;
	}

	/*
	 * Prefer last buddy, try to return the CPU to a preempted task.
	 */
	if (cfs_rq->last && wakeup_preempt_entity(cfs_rq->last, left) < 1)
		se = cfs_rq->last;

	/*
	 * Someone really wants this to run. If it's not unfair, run it.
	 */
	if (cfs_rq->next && wakeup_preempt_entity(cfs_rq->next, left) < 1)
		se = cfs_rq->next;

	clear_buddies(cfs_rq, se);

	return se;
}

static bool check_cfs_rq_runtime(struct cfs_rq *cfs_rq);

static void put_prev_entity(struct cfs_rq *cfs_rq, struct sched_entity *prev)
{
	/*
	 * If still on the runqueue then deactivate_task()
	 * was not called and update_curr() has to be done:
	 */
	if (prev->on_rq)
		update_curr(cfs_rq);

	/* throttle cfs_rqs exceeding runtime */
	check_cfs_rq_runtime(cfs_rq);

	check_spread(cfs_rq, prev);
	if (prev->on_rq) {
		update_stats_wait_start(cfs_rq, prev);
		/* Put 'current' back into the tree. */
		__enqueue_entity(cfs_rq, prev);
		/* in !on_rq case, update occurred at dequeue */
		update_load_avg(prev, 0);
	}
	cfs_rq->curr = NULL;
}

static void
entity_tick(struct cfs_rq *cfs_rq, struct sched_entity *curr, int queued)
{
	/*
	 * Update run-time statistics of the 'current'.
	 */
	update_curr(cfs_rq);

	/*
	 * Ensure that runnable average is periodically updated.
	 */
	update_load_avg(curr, 1);
	update_cfs_shares(cfs_rq);

#ifdef CONFIG_SCHED_HRTICK
	/*
	 * queued ticks are scheduled to match the slice, so don't bother
	 * validating it and just reschedule.
	 */
	if (queued) {
		resched_curr(rq_of(cfs_rq));
		return;
	}
	/*
	 * don't let the period tick interfere with the hrtick preemption
	 */
	if (!sched_feat(DOUBLE_TICK) &&
			hrtimer_active(&rq_of(cfs_rq)->hrtick_timer))
		return;
#endif

	if (cfs_rq->nr_running > 1)
		check_preempt_tick(cfs_rq, curr);
}


/**************************************************
 * CFS bandwidth control machinery
 */

#ifdef CONFIG_CFS_BANDWIDTH

#ifdef HAVE_JUMP_LABEL
static struct static_key __cfs_bandwidth_used;

static inline bool cfs_bandwidth_used(void)
{
	return static_key_false(&__cfs_bandwidth_used);
}

void cfs_bandwidth_usage_inc(void)
{
	static_key_slow_inc(&__cfs_bandwidth_used);
}

void cfs_bandwidth_usage_dec(void)
{
	static_key_slow_dec(&__cfs_bandwidth_used);
}
#else /* HAVE_JUMP_LABEL */
static bool cfs_bandwidth_used(void)
{
	return true;
}

void cfs_bandwidth_usage_inc(void) {}
void cfs_bandwidth_usage_dec(void) {}
#endif /* HAVE_JUMP_LABEL */

/*
 * default period for cfs group bandwidth.
 * default: 0.1s, units: nanoseconds
 */
static inline u64 default_cfs_period(void)
{
	return 100000000ULL;
}

static inline u64 sched_cfs_bandwidth_slice(void)
{
	return (u64)sysctl_sched_cfs_bandwidth_slice * NSEC_PER_USEC;
}

/*
 * Replenish runtime according to assigned quota and update expiration time.
 * We use sched_clock_cpu directly instead of rq->clock to avoid adding
 * additional synchronization around rq->lock.
 *
 * requires cfs_b->lock
 */
void __refill_cfs_bandwidth_runtime(struct cfs_bandwidth *cfs_b)
{
	u64 now;

	if (cfs_b->quota == RUNTIME_INF)
		return;

	now = sched_clock_cpu(smp_processor_id());
	cfs_b->runtime = cfs_b->quota;
	cfs_b->runtime_expires = now + ktime_to_ns(cfs_b->period);
}

static inline struct cfs_bandwidth *tg_cfs_bandwidth(struct task_group *tg)
{
	return &tg->cfs_bandwidth;
}

/* rq->task_clock normalized against any time this cfs_rq has spent throttled */
static inline u64 cfs_rq_clock_task(struct cfs_rq *cfs_rq)
{
	if (unlikely(cfs_rq->throttle_count))
		return cfs_rq->throttled_clock_task;

	return rq_clock_task(rq_of(cfs_rq)) - cfs_rq->throttled_clock_task_time;
}

/* returns 0 on failure to allocate runtime */
static int assign_cfs_rq_runtime(struct cfs_rq *cfs_rq)
{
	struct task_group *tg = cfs_rq->tg;
	struct cfs_bandwidth *cfs_b = tg_cfs_bandwidth(tg);
	u64 amount = 0, min_amount, expires;

	/* note: this is a positive sum as runtime_remaining <= 0 */
	min_amount = sched_cfs_bandwidth_slice() - cfs_rq->runtime_remaining;

	raw_spin_lock(&cfs_b->lock);
	if (cfs_b->quota == RUNTIME_INF)
		amount = min_amount;
	else {
		start_cfs_bandwidth(cfs_b);

		if (cfs_b->runtime > 0) {
			amount = min(cfs_b->runtime, min_amount);
			cfs_b->runtime -= amount;
			cfs_b->idle = 0;
		}
	}
	expires = cfs_b->runtime_expires;
	raw_spin_unlock(&cfs_b->lock);

	cfs_rq->runtime_remaining += amount;
	/*
	 * we may have advanced our local expiration to account for allowed
	 * spread between our sched_clock and the one on which runtime was
	 * issued.
	 */
	if ((s64)(expires - cfs_rq->runtime_expires) > 0)
		cfs_rq->runtime_expires = expires;

	return cfs_rq->runtime_remaining > 0;
}

/*
 * Note: This depends on the synchronization provided by sched_clock and the
 * fact that rq->clock snapshots this value.
 */
static void expire_cfs_rq_runtime(struct cfs_rq *cfs_rq)
{
	struct cfs_bandwidth *cfs_b = tg_cfs_bandwidth(cfs_rq->tg);

	/* if the deadline is ahead of our clock, nothing to do */
	if (likely((s64)(rq_clock(rq_of(cfs_rq)) - cfs_rq->runtime_expires) < 0))
		return;

	if (cfs_rq->runtime_remaining < 0)
		return;

	/*
	 * If the local deadline has passed we have to consider the
	 * possibility that our sched_clock is 'fast' and the global deadline
	 * has not truly expired.
	 *
	 * Fortunately we can check determine whether this the case by checking
	 * whether the global deadline has advanced. It is valid to compare
	 * cfs_b->runtime_expires without any locks since we only care about
	 * exact equality, so a partial write will still work.
	 */

	if (cfs_rq->runtime_expires != cfs_b->runtime_expires) {
		/* extend local deadline, drift is bounded above by 2 ticks */
		cfs_rq->runtime_expires += TICK_NSEC;
	} else {
		/* global deadline is ahead, expiration has passed */
		cfs_rq->runtime_remaining = 0;
	}
}

static void __account_cfs_rq_runtime(struct cfs_rq *cfs_rq, u64 delta_exec)
{
	/* dock delta_exec before expiring quota (as it could span periods) */
	cfs_rq->runtime_remaining -= delta_exec;
	expire_cfs_rq_runtime(cfs_rq);

	if (likely(cfs_rq->runtime_remaining > 0))
		return;

	/*
	 * if we're unable to extend our runtime we resched so that the active
	 * hierarchy can be throttled
	 */
	if (!assign_cfs_rq_runtime(cfs_rq) && likely(cfs_rq->curr))
		resched_curr(rq_of(cfs_rq));
}

static __always_inline
void account_cfs_rq_runtime(struct cfs_rq *cfs_rq, u64 delta_exec)
{
	if (!cfs_bandwidth_used() || !cfs_rq->runtime_enabled)
		return;

	__account_cfs_rq_runtime(cfs_rq, delta_exec);
}

static inline int cfs_rq_throttled(struct cfs_rq *cfs_rq)
{
	return cfs_bandwidth_used() && cfs_rq->throttled;
}

/* check whether cfs_rq, or any parent, is throttled */
static inline int throttled_hierarchy(struct cfs_rq *cfs_rq)
{
	return cfs_bandwidth_used() && cfs_rq->throttle_count;
}

/*
 * Ensure that neither of the group entities corresponding to src_cpu or
 * dest_cpu are members of a throttled hierarchy when performing group
 * load-balance operations.
 */
static inline int throttled_lb_pair(struct task_group *tg,
				    int src_cpu, int dest_cpu)
{
	struct cfs_rq *src_cfs_rq, *dest_cfs_rq;

	src_cfs_rq = tg->cfs_rq[src_cpu];
	dest_cfs_rq = tg->cfs_rq[dest_cpu];

	return throttled_hierarchy(src_cfs_rq) ||
	       throttled_hierarchy(dest_cfs_rq);
}

/* updated child weight may affect parent so we have to do this bottom up */
static int tg_unthrottle_up(struct task_group *tg, void *data)
{
	struct rq *rq = data;
	struct cfs_rq *cfs_rq = tg->cfs_rq[cpu_of(rq)];

	cfs_rq->throttle_count--;
#ifdef CONFIG_SMP
	if (!cfs_rq->throttle_count) {
		/* adjust cfs_rq_clock_task() */
		cfs_rq->throttled_clock_task_time += rq_clock_task(rq) -
					     cfs_rq->throttled_clock_task;
	}
#endif

	return 0;
}

static int tg_throttle_down(struct task_group *tg, void *data)
{
	struct rq *rq = data;
	struct cfs_rq *cfs_rq = tg->cfs_rq[cpu_of(rq)];

	/* group is entering throttled state, stop time */
	if (!cfs_rq->throttle_count)
		cfs_rq->throttled_clock_task = rq_clock_task(rq);
	cfs_rq->throttle_count++;

	return 0;
}

static void throttle_cfs_rq(struct cfs_rq *cfs_rq)
{
	struct rq *rq = rq_of(cfs_rq);
	struct cfs_bandwidth *cfs_b = tg_cfs_bandwidth(cfs_rq->tg);
	struct sched_entity *se;
	long task_delta, dequeue = 1;
	bool empty;

	se = cfs_rq->tg->se[cpu_of(rq_of(cfs_rq))];

	/* freeze hierarchy runnable averages while throttled */
	rcu_read_lock();
	walk_tg_tree_from(cfs_rq->tg, tg_throttle_down, tg_nop, (void *)rq);
	rcu_read_unlock();

	task_delta = cfs_rq->h_nr_running;
	for_each_sched_entity(se) {
		struct cfs_rq *qcfs_rq = cfs_rq_of(se);
		/* throttled entity or throttle-on-deactivate */
		if (!se->on_rq)
			break;

		if (dequeue)
			dequeue_entity(qcfs_rq, se, DEQUEUE_SLEEP);
		qcfs_rq->h_nr_running -= task_delta;

		if (qcfs_rq->load.weight)
			dequeue = 0;
	}

	if (!se)
		sub_nr_running(rq, task_delta);

	cfs_rq->throttled = 1;
	cfs_rq->throttled_clock = rq_clock(rq);
	raw_spin_lock(&cfs_b->lock);
	empty = list_empty(&cfs_b->throttled_cfs_rq);

	/*
	 * Add to the _head_ of the list, so that an already-started
	 * distribute_cfs_runtime will not see us. If disribute_cfs_runtime is
	 * not running add to the tail so that later runqueues don't get starved.
	 */
	if (cfs_b->distribute_running)
		list_add_rcu(&cfs_rq->throttled_list, &cfs_b->throttled_cfs_rq);
	else
		list_add_tail_rcu(&cfs_rq->throttled_list, &cfs_b->throttled_cfs_rq);

	/*
	 * If we're the first throttled task, make sure the bandwidth
	 * timer is running.
	 */
	if (empty)
		start_cfs_bandwidth(cfs_b);

	raw_spin_unlock(&cfs_b->lock);
}

void unthrottle_cfs_rq(struct cfs_rq *cfs_rq)
{
	struct rq *rq = rq_of(cfs_rq);
	struct cfs_bandwidth *cfs_b = tg_cfs_bandwidth(cfs_rq->tg);
	struct sched_entity *se;
	int enqueue = 1;
	long task_delta;

	se = cfs_rq->tg->se[cpu_of(rq)];

	cfs_rq->throttled = 0;

	update_rq_clock(rq);

	raw_spin_lock(&cfs_b->lock);
	cfs_b->throttled_time += rq_clock(rq) - cfs_rq->throttled_clock;
	list_del_rcu(&cfs_rq->throttled_list);
	raw_spin_unlock(&cfs_b->lock);

	/* update hierarchical throttle state */
	walk_tg_tree_from(cfs_rq->tg, tg_nop, tg_unthrottle_up, (void *)rq);

	if (!cfs_rq->load.weight)
		return;

	task_delta = cfs_rq->h_nr_running;
	for_each_sched_entity(se) {
		if (se->on_rq)
			enqueue = 0;

		cfs_rq = cfs_rq_of(se);
		if (enqueue)
			enqueue_entity(cfs_rq, se, ENQUEUE_WAKEUP);
		cfs_rq->h_nr_running += task_delta;

		if (cfs_rq_throttled(cfs_rq))
			break;
	}

	if (!se)
		add_nr_running(rq, task_delta);

	/* determine whether we need to wake up potentially idle cpu */
	if (rq->curr == rq->idle && rq->cfs.nr_running)
		resched_curr(rq);
}

static u64 distribute_cfs_runtime(struct cfs_bandwidth *cfs_b,
		u64 remaining, u64 expires)
{
	struct cfs_rq *cfs_rq;
	u64 runtime;
	u64 starting_runtime = remaining;

	rcu_read_lock();
	list_for_each_entry_rcu(cfs_rq, &cfs_b->throttled_cfs_rq,
				throttled_list) {
		struct rq *rq = rq_of(cfs_rq);

		raw_spin_lock(&rq->lock);
		if (!cfs_rq_throttled(cfs_rq))
			goto next;

		runtime = -cfs_rq->runtime_remaining + 1;
		if (runtime > remaining)
			runtime = remaining;
		remaining -= runtime;

		cfs_rq->runtime_remaining += runtime;
		cfs_rq->runtime_expires = expires;

		/* we check whether we're throttled above */
		if (cfs_rq->runtime_remaining > 0)
			unthrottle_cfs_rq(cfs_rq);

next:
		raw_spin_unlock(&rq->lock);

		if (!remaining)
			break;
	}
	rcu_read_unlock();

	return starting_runtime - remaining;
}

/*
 * Responsible for refilling a task_group's bandwidth and unthrottling its
 * cfs_rqs as appropriate. If there has been no activity within the last
 * period the timer is deactivated until scheduling resumes; cfs_b->idle is
 * used to track this state.
 */
static int do_sched_cfs_period_timer(struct cfs_bandwidth *cfs_b, int overrun)
{
	u64 runtime, runtime_expires;
	int throttled;

	/* no need to continue the timer with no bandwidth constraint */
	if (cfs_b->quota == RUNTIME_INF)
		goto out_deactivate;

	throttled = !list_empty(&cfs_b->throttled_cfs_rq);
	cfs_b->nr_periods += overrun;

	/*
	 * idle depends on !throttled (for the case of a large deficit), and if
	 * we're going inactive then everything else can be deferred
	 */
	if (cfs_b->idle && !throttled)
		goto out_deactivate;

	__refill_cfs_bandwidth_runtime(cfs_b);

	if (!throttled) {
		/* mark as potentially idle for the upcoming period */
		cfs_b->idle = 1;
		return 0;
	}

	/* account preceding periods in which throttling occurred */
	cfs_b->nr_throttled += overrun;

	runtime_expires = cfs_b->runtime_expires;

	/*
	 * This check is repeated as we are holding onto the new bandwidth while
	 * we unthrottle. This can potentially race with an unthrottled group
	 * trying to acquire new bandwidth from the global pool. This can result
	 * in us over-using our runtime if it is all used during this loop, but
	 * only by limited amounts in that extreme case.
	 */
	while (throttled && cfs_b->runtime > 0 && !cfs_b->distribute_running) {
		runtime = cfs_b->runtime;
		cfs_b->distribute_running = 1;
		raw_spin_unlock(&cfs_b->lock);
		/* we can't nest cfs_b->lock while distributing bandwidth */
		runtime = distribute_cfs_runtime(cfs_b, runtime,
						 runtime_expires);
		raw_spin_lock(&cfs_b->lock);

		cfs_b->distribute_running = 0;
		throttled = !list_empty(&cfs_b->throttled_cfs_rq);

		cfs_b->runtime -= min(runtime, cfs_b->runtime);
	}

	/*
	 * While we are ensured activity in the period following an
	 * unthrottle, this also covers the case in which the new bandwidth is
	 * insufficient to cover the existing bandwidth deficit.  (Forcing the
	 * timer to remain active while there are any throttled entities.)
	 */
	cfs_b->idle = 0;

	return 0;

out_deactivate:
	return 1;
}

/* a cfs_rq won't donate quota below this amount */
static const u64 min_cfs_rq_runtime = 1 * NSEC_PER_MSEC;
/* minimum remaining period time to redistribute slack quota */
static const u64 min_bandwidth_expiration = 2 * NSEC_PER_MSEC;
/* how long we wait to gather additional slack before distributing */
static const u64 cfs_bandwidth_slack_period = 5 * NSEC_PER_MSEC;

/*
 * Are we near the end of the current quota period?
 *
 * Requires cfs_b->lock for hrtimer_expires_remaining to be safe against the
 * hrtimer base being cleared by hrtimer_start. In the case of
 * migrate_hrtimers, base is never cleared, so we are fine.
 */
static int runtime_refresh_within(struct cfs_bandwidth *cfs_b, u64 min_expire)
{
	struct hrtimer *refresh_timer = &cfs_b->period_timer;
	u64 remaining;

	/* if the call-back is running a quota refresh is already occurring */
	if (hrtimer_callback_running(refresh_timer))
		return 1;

	/* is a quota refresh about to occur? */
	remaining = ktime_to_ns(hrtimer_expires_remaining(refresh_timer));
	if (remaining < min_expire)
		return 1;

	return 0;
}

static void start_cfs_slack_bandwidth(struct cfs_bandwidth *cfs_b)
{
	u64 min_left = cfs_bandwidth_slack_period + min_bandwidth_expiration;

	/* if there's a quota refresh soon don't bother with slack */
	if (runtime_refresh_within(cfs_b, min_left))
		return;

	hrtimer_start(&cfs_b->slack_timer,
			ns_to_ktime(cfs_bandwidth_slack_period),
			HRTIMER_MODE_REL);
}

/* we know any runtime found here is valid as update_curr() precedes return */
static void __return_cfs_rq_runtime(struct cfs_rq *cfs_rq)
{
	struct cfs_bandwidth *cfs_b = tg_cfs_bandwidth(cfs_rq->tg);
	s64 slack_runtime = cfs_rq->runtime_remaining - min_cfs_rq_runtime;

	if (slack_runtime <= 0)
		return;

	raw_spin_lock(&cfs_b->lock);
	if (cfs_b->quota != RUNTIME_INF &&
	    cfs_rq->runtime_expires == cfs_b->runtime_expires) {
		cfs_b->runtime += slack_runtime;

		/* we are under rq->lock, defer unthrottling using a timer */
		if (cfs_b->runtime > sched_cfs_bandwidth_slice() &&
		    !list_empty(&cfs_b->throttled_cfs_rq))
			start_cfs_slack_bandwidth(cfs_b);
	}
	raw_spin_unlock(&cfs_b->lock);

	/* even if it's not valid for return we don't want to try again */
	cfs_rq->runtime_remaining -= slack_runtime;
}

static __always_inline void return_cfs_rq_runtime(struct cfs_rq *cfs_rq)
{
	if (!cfs_bandwidth_used())
		return;

	if (!cfs_rq->runtime_enabled || cfs_rq->nr_running)
		return;

	__return_cfs_rq_runtime(cfs_rq);
}

/*
 * This is done with a timer (instead of inline with bandwidth return) since
 * it's necessary to juggle rq->locks to unthrottle their respective cfs_rqs.
 */
static void do_sched_cfs_slack_timer(struct cfs_bandwidth *cfs_b)
{
	u64 runtime = 0, slice = sched_cfs_bandwidth_slice();
	u64 expires;

	/* confirm we're still not at a refresh boundary */
	raw_spin_lock(&cfs_b->lock);
	if (cfs_b->distribute_running) {
		raw_spin_unlock(&cfs_b->lock);
		return;
	}

	if (runtime_refresh_within(cfs_b, min_bandwidth_expiration)) {
		raw_spin_unlock(&cfs_b->lock);
		return;
	}

	if (cfs_b->quota != RUNTIME_INF && cfs_b->runtime > slice)
		runtime = cfs_b->runtime;

	expires = cfs_b->runtime_expires;
	if (runtime)
		cfs_b->distribute_running = 1;

	raw_spin_unlock(&cfs_b->lock);

	if (!runtime)
		return;

	runtime = distribute_cfs_runtime(cfs_b, runtime, expires);

	raw_spin_lock(&cfs_b->lock);
	if (expires == cfs_b->runtime_expires)
		cfs_b->runtime -= min(runtime, cfs_b->runtime);
	cfs_b->distribute_running = 0;
	raw_spin_unlock(&cfs_b->lock);
}

/*
 * When a group wakes up we want to make sure that its quota is not already
 * expired/exceeded, otherwise it may be allowed to steal additional ticks of
 * runtime as update_curr() throttling can not not trigger until it's on-rq.
 */
static void check_enqueue_throttle(struct cfs_rq *cfs_rq)
{
	if (!cfs_bandwidth_used())
		return;

	/* an active group must be handled by the update_curr()->put() path */
	if (!cfs_rq->runtime_enabled || cfs_rq->curr)
		return;

	/* ensure the group is not already throttled */
	if (cfs_rq_throttled(cfs_rq))
		return;

	/* update runtime allocation */
	account_cfs_rq_runtime(cfs_rq, 0);
	if (cfs_rq->runtime_remaining <= 0)
		throttle_cfs_rq(cfs_rq);
}

/* conditionally throttle active cfs_rq's from put_prev_entity() */
static bool check_cfs_rq_runtime(struct cfs_rq *cfs_rq)
{
	if (!cfs_bandwidth_used())
		return false;

	if (likely(!cfs_rq->runtime_enabled || cfs_rq->runtime_remaining > 0))
		return false;

	/*
	 * it's possible for a throttled entity to be forced into a running
	 * state (e.g. set_curr_task), in this case we're finished.
	 */
	if (cfs_rq_throttled(cfs_rq))
		return true;

	throttle_cfs_rq(cfs_rq);
	return true;
}

static enum hrtimer_restart sched_cfs_slack_timer(struct hrtimer *timer)
{
	struct cfs_bandwidth *cfs_b =
		container_of(timer, struct cfs_bandwidth, slack_timer);

	do_sched_cfs_slack_timer(cfs_b);

	return HRTIMER_NORESTART;
}

extern const u64 max_cfs_quota_period;

static enum hrtimer_restart sched_cfs_period_timer(struct hrtimer *timer)
{
	struct cfs_bandwidth *cfs_b =
		container_of(timer, struct cfs_bandwidth, period_timer);
	int overrun;
	int idle = 0;
	int count = 0;

	raw_spin_lock(&cfs_b->lock);
	for (;;) {
		overrun = hrtimer_forward_now(timer, cfs_b->period);
		if (!overrun)
			break;

		if (++count > 3) {
			u64 new, old = ktime_to_ns(cfs_b->period);

			new = (old * 147) / 128; /* ~115% */
			new = min(new, max_cfs_quota_period);

			cfs_b->period = ns_to_ktime(new);

			/* since max is 1s, this is limited to 1e9^2, which fits in u64 */
			cfs_b->quota *= new;
			cfs_b->quota = div64_u64(cfs_b->quota, old);

			pr_warn_ratelimited(
        "cfs_period_timer[cpu%d]: period too short, scaling up (new cfs_period_us %lld, cfs_quota_us = %lld)\n",
	                        smp_processor_id(),
	                        div_u64(new, NSEC_PER_USEC),
                                div_u64(cfs_b->quota, NSEC_PER_USEC));

			/* reset count so we don't come right back in here */
			count = 0;
		}

		idle = do_sched_cfs_period_timer(cfs_b, overrun);
	}
	if (idle)
		cfs_b->period_active = 0;
	raw_spin_unlock(&cfs_b->lock);

	return idle ? HRTIMER_NORESTART : HRTIMER_RESTART;
}

void init_cfs_bandwidth(struct cfs_bandwidth *cfs_b)
{
	raw_spin_lock_init(&cfs_b->lock);
	cfs_b->runtime = 0;
	cfs_b->quota = RUNTIME_INF;
	cfs_b->period = ns_to_ktime(default_cfs_period());

	INIT_LIST_HEAD(&cfs_b->throttled_cfs_rq);
	hrtimer_init(&cfs_b->period_timer, CLOCK_MONOTONIC, HRTIMER_MODE_ABS_PINNED);
	cfs_b->period_timer.function = sched_cfs_period_timer;
	hrtimer_init(&cfs_b->slack_timer, CLOCK_MONOTONIC, HRTIMER_MODE_REL);
	cfs_b->slack_timer.function = sched_cfs_slack_timer;
	cfs_b->distribute_running = 0;
}

static void init_cfs_rq_runtime(struct cfs_rq *cfs_rq)
{
	cfs_rq->runtime_enabled = 0;
	INIT_LIST_HEAD(&cfs_rq->throttled_list);
}

void start_cfs_bandwidth(struct cfs_bandwidth *cfs_b)
{
	lockdep_assert_held(&cfs_b->lock);

	if (!cfs_b->period_active) {
		cfs_b->period_active = 1;
		hrtimer_forward_now(&cfs_b->period_timer, cfs_b->period);
		hrtimer_start_expires(&cfs_b->period_timer, HRTIMER_MODE_ABS_PINNED);
	}
}

static void destroy_cfs_bandwidth(struct cfs_bandwidth *cfs_b)
{
	/* init_cfs_bandwidth() was not called */
	if (!cfs_b->throttled_cfs_rq.next)
		return;

	hrtimer_cancel(&cfs_b->period_timer);
	hrtimer_cancel(&cfs_b->slack_timer);
}

static void __maybe_unused update_runtime_enabled(struct rq *rq)
{
	struct cfs_rq *cfs_rq;

	for_each_leaf_cfs_rq(rq, cfs_rq) {
		struct cfs_bandwidth *cfs_b = &cfs_rq->tg->cfs_bandwidth;

		raw_spin_lock(&cfs_b->lock);
		cfs_rq->runtime_enabled = cfs_b->quota != RUNTIME_INF;
		raw_spin_unlock(&cfs_b->lock);
	}
}

static void __maybe_unused unthrottle_offline_cfs_rqs(struct rq *rq)
{
	struct cfs_rq *cfs_rq;

	for_each_leaf_cfs_rq(rq, cfs_rq) {
		if (!cfs_rq->runtime_enabled)
			continue;

		/*
		 * clock_task is not advancing so we just need to make sure
		 * there's some valid quota amount
		 */
		cfs_rq->runtime_remaining = 1;
		/*
		 * Offline rq is schedulable till cpu is completely disabled
		 * in take_cpu_down(), so we prevent new cfs throttling here.
		 */
		cfs_rq->runtime_enabled = 0;

		if (cfs_rq_throttled(cfs_rq))
			unthrottle_cfs_rq(cfs_rq);
	}
}

#else /* CONFIG_CFS_BANDWIDTH */
static inline u64 cfs_rq_clock_task(struct cfs_rq *cfs_rq)
{
	return rq_clock_task(rq_of(cfs_rq));
}

static void account_cfs_rq_runtime(struct cfs_rq *cfs_rq, u64 delta_exec) {}
static bool check_cfs_rq_runtime(struct cfs_rq *cfs_rq) { return false; }
static void check_enqueue_throttle(struct cfs_rq *cfs_rq) {}
static __always_inline void return_cfs_rq_runtime(struct cfs_rq *cfs_rq) {}

static inline int cfs_rq_throttled(struct cfs_rq *cfs_rq)
{
	return 0;
}

static inline int throttled_hierarchy(struct cfs_rq *cfs_rq)
{
	return 0;
}

static inline int throttled_lb_pair(struct task_group *tg,
				    int src_cpu, int dest_cpu)
{
	return 0;
}

void init_cfs_bandwidth(struct cfs_bandwidth *cfs_b) {}

#ifdef CONFIG_FAIR_GROUP_SCHED
static void init_cfs_rq_runtime(struct cfs_rq *cfs_rq) {}
#endif

static inline struct cfs_bandwidth *tg_cfs_bandwidth(struct task_group *tg)
{
	return NULL;
}
static inline void destroy_cfs_bandwidth(struct cfs_bandwidth *cfs_b) {}
static inline void update_runtime_enabled(struct rq *rq) {}
static inline void unthrottle_offline_cfs_rqs(struct rq *rq) {}

#endif /* CONFIG_CFS_BANDWIDTH */

/**************************************************
 * CFS operations on tasks:
 */

#ifdef CONFIG_SCHED_HRTICK
static void hrtick_start_fair(struct rq *rq, struct task_struct *p)
{
	struct sched_entity *se = &p->se;
	struct cfs_rq *cfs_rq = cfs_rq_of(se);

	WARN_ON(task_rq(p) != rq);

	if (cfs_rq->nr_running > 1) {
		u64 slice = sched_slice(cfs_rq, se);
		u64 ran = se->sum_exec_runtime - se->prev_sum_exec_runtime;
		s64 delta = slice - ran;

		if (delta < 0) {
			if (rq->curr == p)
				resched_curr(rq);
			return;
		}
		hrtick_start(rq, delta);
	}
}

/*
 * called from enqueue/dequeue and updates the hrtick when the
 * current task is from our class and nr_running is low enough
 * to matter.
 */
static void hrtick_update(struct rq *rq)
{
	struct task_struct *curr = rq->curr;

	if (!hrtick_enabled(rq) || curr->sched_class != &fair_sched_class)
		return;

	if (cfs_rq_of(&curr->se)->nr_running < sched_nr_latency)
		hrtick_start_fair(rq, curr);
}
#else /* !CONFIG_SCHED_HRTICK */
static inline void
hrtick_start_fair(struct rq *rq, struct task_struct *p)
{
}

static inline void hrtick_update(struct rq *rq)
{
}
#endif

/*
 * The enqueue_task method is called before nr_running is
 * increased. Here we update the fair scheduling stats and
 * then put the task into the rbtree:
 */
static void
enqueue_task_fair(struct rq *rq, struct task_struct *p, int flags)
{
	struct cfs_rq *cfs_rq;
	struct sched_entity *se = &p->se;

	for_each_sched_entity(se) {
		if (se->on_rq)
			break;
		cfs_rq = cfs_rq_of(se);
		enqueue_entity(cfs_rq, se, flags);

		/*
		 * end evaluation on encountering a throttled cfs_rq
		 *
		 * note: in the case of encountering a throttled cfs_rq we will
		 * post the final h_nr_running increment below.
		*/
		if (cfs_rq_throttled(cfs_rq))
			break;
		cfs_rq->h_nr_running++;

		flags = ENQUEUE_WAKEUP;
	}

	for_each_sched_entity(se) {
		cfs_rq = cfs_rq_of(se);
		cfs_rq->h_nr_running++;

		if (cfs_rq_throttled(cfs_rq))
			break;

		update_load_avg(se, 1);
		update_cfs_shares(cfs_rq);
	}

	if (!se) {
		add_nr_running(rq, 1);
		schedtune_enqueue_task(p, cpu_of(rq));
	}

	hrtick_update(rq);
}

static void set_next_buddy(struct sched_entity *se);

/*
 * The dequeue_task method is called before nr_running is
 * decreased. We remove the task from the rbtree and
 * update the fair scheduling stats:
 */
static void dequeue_task_fair(struct rq *rq, struct task_struct *p, int flags)
{
	struct cfs_rq *cfs_rq;
	struct sched_entity *se = &p->se;
	int task_sleep = flags & DEQUEUE_SLEEP;

	for_each_sched_entity(se) {
		cfs_rq = cfs_rq_of(se);
		dequeue_entity(cfs_rq, se, flags);

		/*
		 * end evaluation on encountering a throttled cfs_rq
		 *
		 * note: in the case of encountering a throttled cfs_rq we will
		 * post the final h_nr_running decrement below.
		*/
		if (cfs_rq_throttled(cfs_rq))
			break;
		cfs_rq->h_nr_running--;

		/* Don't dequeue parent if it has other entities besides us */
		if (cfs_rq->load.weight) {
			/*
			 * Bias pick_next to pick a task from this cfs_rq, as
			 * p is sleeping when it is within its sched_slice.
			 */
			if (task_sleep && parent_entity(se))
				set_next_buddy(parent_entity(se));

			/* avoid re-evaluating load for this entity */
			se = parent_entity(se);
			break;
		}
		flags |= DEQUEUE_SLEEP;
	}

	for_each_sched_entity(se) {
		cfs_rq = cfs_rq_of(se);
		cfs_rq->h_nr_running--;

		if (cfs_rq_throttled(cfs_rq))
			break;

		update_load_avg(se, 1);
		update_cfs_shares(cfs_rq);
	}

	if (!se) {
		sub_nr_running(rq, 1);
		schedtune_dequeue_task(p, cpu_of(rq));
	}

	hrtick_update(rq);
}

#ifdef CONFIG_SMP

/*
 * per rq 'load' arrray crap; XXX kill this.
 */

/*
 * The exact cpuload at various idx values, calculated at every tick would be
 * load = (2^idx - 1) / 2^idx * load + 1 / 2^idx * cur_load
 *
 * If a cpu misses updates for n-1 ticks (as it was idle) and update gets called
 * on nth tick when cpu may be busy, then we have:
 * load = ((2^idx - 1) / 2^idx)^(n-1) * load
 * load = (2^idx - 1) / 2^idx) * load + 1 / 2^idx * cur_load
 *
 * decay_load_missed() below does efficient calculation of
 * load = ((2^idx - 1) / 2^idx)^(n-1) * load
 * avoiding 0..n-1 loop doing load = ((2^idx - 1) / 2^idx) * load
 *
 * The calculation is approximated on a 128 point scale.
 * degrade_zero_ticks is the number of ticks after which load at any
 * particular idx is approximated to be zero.
 * degrade_factor is a precomputed table, a row for each load idx.
 * Each column corresponds to degradation factor for a power of two ticks,
 * based on 128 point scale.
 * Example:
 * row 2, col 3 (=12) says that the degradation at load idx 2 after
 * 8 ticks is 12/128 (which is an approximation of exact factor 3^8/4^8).
 *
 * With this power of 2 load factors, we can degrade the load n times
 * by looking at 1 bits in n and doing as many mult/shift instead of
 * n mult/shifts needed by the exact degradation.
 */
#define DEGRADE_SHIFT		7
static const unsigned char
		degrade_zero_ticks[CPU_LOAD_IDX_MAX] = {0, 8, 32, 64, 128};
static const unsigned char
		degrade_factor[CPU_LOAD_IDX_MAX][DEGRADE_SHIFT + 1] = {
					{0, 0, 0, 0, 0, 0, 0, 0},
					{64, 32, 8, 0, 0, 0, 0, 0},
					{96, 72, 40, 12, 1, 0, 0},
					{112, 98, 75, 43, 15, 1, 0},
					{120, 112, 98, 76, 45, 16, 2} };

/*
 * Update cpu_load for any missed ticks, due to tickless idle. The backlog
 * would be when CPU is idle and so we just decay the old load without
 * adding any new load.
 */
static unsigned long
decay_load_missed(unsigned long load, unsigned long missed_updates, int idx)
{
	int j = 0;

	if (!missed_updates)
		return load;

	if (missed_updates >= degrade_zero_ticks[idx])
		return 0;

	if (idx == 1)
		return load >> missed_updates;

	while (missed_updates) {
		if (missed_updates % 2)
			load = (load * degrade_factor[idx][j]) >> DEGRADE_SHIFT;

		missed_updates >>= 1;
		j++;
	}
	return load;
}

/*
 * Update rq->cpu_load[] statistics. This function is usually called every
 * scheduler tick (TICK_NSEC). With tickless idle this will not be called
 * every tick. We fix it up based on jiffies.
 */
static void __update_cpu_load(struct rq *this_rq, unsigned long this_load,
			      unsigned long pending_updates)
{
	int i, scale;

	this_rq->nr_load_updates++;

	/* Update our load: */
	this_rq->cpu_load[0] = this_load; /* Fasttrack for idx 0 */
	for (i = 1, scale = 2; i < CPU_LOAD_IDX_MAX; i++, scale += scale) {
		unsigned long old_load, new_load;

		/* scale is effectively 1 << i now, and >> i divides by scale */

		old_load = this_rq->cpu_load[i];
		old_load = decay_load_missed(old_load, pending_updates - 1, i);
		new_load = this_load;
		/*
		 * Round up the averaging division if load is increasing. This
		 * prevents us from getting stuck on 9 if the load is 10, for
		 * example.
		 */
		if (new_load > old_load)
			new_load += scale - 1;

		this_rq->cpu_load[i] = (old_load * (scale - 1) + new_load) >> i;
	}

	sched_avg_update(this_rq);
}

/* Used instead of source_load when we know the type == 0 */
static unsigned long weighted_cpuload(const int cpu)
{
	return cfs_rq_runnable_load_avg(&cpu_rq(cpu)->cfs);
}

#ifdef CONFIG_NO_HZ_COMMON
/*
 * There is no sane way to deal with nohz on smp when using jiffies because the
 * cpu doing the jiffies update might drift wrt the cpu doing the jiffy reading
 * causing off-by-one errors in observed deltas; {0,2} instead of {1,1}.
 *
 * Therefore we cannot use the delta approach from the regular tick since that
 * would seriously skew the load calculation. However we'll make do for those
 * updates happening while idle (nohz_idle_balance) or coming out of idle
 * (tick_nohz_idle_exit).
 *
 * This means we might still be one tick off for nohz periods.
 */

/*
 * Called from nohz_idle_balance() to update the load ratings before doing the
 * idle balance.
 */
static void update_idle_cpu_load(struct rq *this_rq)
{
	unsigned long curr_jiffies = READ_ONCE(jiffies);
	unsigned long load = weighted_cpuload(cpu_of(this_rq));
	unsigned long pending_updates;

	/*
	 * bail if there's load or we're actually up-to-date.
	 */
	if (load || curr_jiffies == this_rq->last_load_update_tick)
		return;

	pending_updates = curr_jiffies - this_rq->last_load_update_tick;
	this_rq->last_load_update_tick = curr_jiffies;

	__update_cpu_load(this_rq, load, pending_updates);
}

/*
 * Called from tick_nohz_idle_exit() -- try and fix up the ticks we missed.
 */
void update_cpu_load_nohz(void)
{
	struct rq *this_rq = this_rq();
	unsigned long curr_jiffies = READ_ONCE(jiffies);
	unsigned long pending_updates;

	if (curr_jiffies == this_rq->last_load_update_tick)
		return;

	raw_spin_lock(&this_rq->lock);
	pending_updates = curr_jiffies - this_rq->last_load_update_tick;
	if (pending_updates) {
		this_rq->last_load_update_tick = curr_jiffies;
		/*
		 * We were idle, this means load 0, the current load might be
		 * !0 due to remote wakeups and the sort.
		 */
		__update_cpu_load(this_rq, 0, pending_updates);
	}
	raw_spin_unlock(&this_rq->lock);
}
#endif /* CONFIG_NO_HZ */

/*
 * Called from scheduler_tick()
 */
void update_cpu_load_active(struct rq *this_rq)
{
	unsigned long load = weighted_cpuload(cpu_of(this_rq));
	/*
	 * See the mess around update_idle_cpu_load() / update_cpu_load_nohz().
	 */
	this_rq->last_load_update_tick = jiffies;
	__update_cpu_load(this_rq, load, 1);
}

/*
 * Return a low guess at the load of a migration-source cpu weighted
 * according to the scheduling class and "nice" value.
 *
 * We want to under-estimate the load of migration sources, to
 * balance conservatively.
 */
static unsigned long source_load(int cpu, int type)
{
	struct rq *rq = cpu_rq(cpu);
	unsigned long total = weighted_cpuload(cpu);

	if (type == 0 || !sched_feat(LB_BIAS))
		return total;

	return min(rq->cpu_load[type-1], total);
}

/*
 * Return a high guess at the load of a migration-target cpu weighted
 * according to the scheduling class and "nice" value.
 */
static unsigned long target_load(int cpu, int type)
{
	struct rq *rq = cpu_rq(cpu);
	unsigned long total = weighted_cpuload(cpu);

	if (type == 0 || !sched_feat(LB_BIAS))
		return total;

	return max(rq->cpu_load[type-1], total);
}

static unsigned long capacity_of(int cpu)
{
	return cpu_rq(cpu)->cpu_capacity;
}

#ifndef CONFIG_SCHED_USE_FLUID_RT
static unsigned long capacity_orig_of(int cpu)
{
	return cpu_rq(cpu)->cpu_capacity_orig;
}
#endif

static unsigned long cpu_avg_load_per_task(int cpu)
{
	struct rq *rq = cpu_rq(cpu);
	unsigned long nr_running = READ_ONCE(rq->cfs.h_nr_running);
	unsigned long load_avg = weighted_cpuload(cpu);

	if (nr_running)
		return load_avg / nr_running;

	return 0;
}

static void record_wakee(struct task_struct *p)
{
	/*
	 * Rough decay (wiping) for cost saving, don't worry
	 * about the boundary, really active task won't care
	 * about the loss.
	 */
	if (time_after(jiffies, current->wakee_flip_decay_ts + HZ)) {
		current->wakee_flips >>= 1;
		current->wakee_flip_decay_ts = jiffies;
	}

	if (current->last_wakee != p) {
		current->last_wakee = p;
		current->wakee_flips++;
	}
}

static void task_waking_fair(struct task_struct *p)
{
	struct sched_entity *se = &p->se;
	struct cfs_rq *cfs_rq = cfs_rq_of(se);
	u64 min_vruntime;

#ifndef CONFIG_64BIT
	u64 min_vruntime_copy;

	do {
		min_vruntime_copy = cfs_rq->min_vruntime_copy;
		smp_rmb();
		min_vruntime = cfs_rq->min_vruntime;
	} while (min_vruntime != min_vruntime_copy);
#else
	min_vruntime = cfs_rq->min_vruntime;
#endif

	se->vruntime -= min_vruntime;
	record_wakee(p);
}

#ifdef CONFIG_FAIR_GROUP_SCHED
/*
 * effective_load() calculates the load change as seen from the root_task_group
 *
 * Adding load to a group doesn't make a group heavier, but can cause movement
 * of group shares between cpus. Assuming the shares were perfectly aligned one
 * can calculate the shift in shares.
 *
 * Calculate the effective load difference if @wl is added (subtracted) to @tg
 * on this @cpu and results in a total addition (subtraction) of @wg to the
 * total group weight.
 *
 * Given a runqueue weight distribution (rw_i) we can compute a shares
 * distribution (s_i) using:
 *
 *   s_i = rw_i / \Sum rw_j						(1)
 *
 * Suppose we have 4 CPUs and our @tg is a direct child of the root group and
 * has 7 equal weight tasks, distributed as below (rw_i), with the resulting
 * shares distribution (s_i):
 *
 *   rw_i = {   2,   4,   1,   0 }
 *   s_i  = { 2/7, 4/7, 1/7,   0 }
 *
 * As per wake_affine() we're interested in the load of two CPUs (the CPU the
 * task used to run on and the CPU the waker is running on), we need to
 * compute the effect of waking a task on either CPU and, in case of a sync
 * wakeup, compute the effect of the current task going to sleep.
 *
 * So for a change of @wl to the local @cpu with an overall group weight change
 * of @wl we can compute the new shares distribution (s'_i) using:
 *
 *   s'_i = (rw_i + @wl) / (@wg + \Sum rw_j)				(2)
 *
 * Suppose we're interested in CPUs 0 and 1, and want to compute the load
 * differences in waking a task to CPU 0. The additional task changes the
 * weight and shares distributions like:
 *
 *   rw'_i = {   3,   4,   1,   0 }
 *   s'_i  = { 3/8, 4/8, 1/8,   0 }
 *
 * We can then compute the difference in effective weight by using:
 *
 *   dw_i = S * (s'_i - s_i)						(3)
 *
 * Where 'S' is the group weight as seen by its parent.
 *
 * Therefore the effective change in loads on CPU 0 would be 5/56 (3/8 - 2/7)
 * times the weight of the group. The effect on CPU 1 would be -4/56 (4/8 -
 * 4/7) times the weight of the group.
 */
static long effective_load(struct task_group *tg, int cpu, long wl, long wg)
{
	struct sched_entity *se = tg->se[cpu];

	if (!tg->parent)	/* the trivial, non-cgroup case */
		return wl;

	for_each_sched_entity(se) {
		long w, W;

		tg = se->my_q->tg;

		/*
		 * W = @wg + \Sum rw_j
		 */
		W = wg + calc_tg_weight(tg, se->my_q);

		/*
		 * w = rw_i + @wl
		 */
		w = cfs_rq_load_avg(se->my_q) + wl;

		/*
		 * wl = S * s'_i; see (2)
		 */
		if (W > 0 && w < W)
			wl = (w * (long)tg->shares) / W;
		else
			wl = tg->shares;

		/*
		 * Per the above, wl is the new se->load.weight value; since
		 * those are clipped to [MIN_SHARES, ...) do so now. See
		 * calc_cfs_shares().
		 */
		if (wl < MIN_SHARES)
			wl = MIN_SHARES;

		/*
		 * wl = dw_i = S * (s'_i - s_i); see (3)
		 */
		wl -= se->avg.load_avg;

		/*
		 * Recursively apply this logic to all parent groups to compute
		 * the final effective load change on the root group. Since
		 * only the @tg group gets extra weight, all parent groups can
		 * only redistribute existing shares. @wl is the shift in shares
		 * resulting from this level per the above.
		 */
		wg = 0;
	}

	return wl;
}
#else

static long effective_load(struct task_group *tg, int cpu, long wl, long wg)
{
	return wl;
}

#endif

/*
 * Detect M:N waker/wakee relationships via a switching-frequency heuristic.
 * A waker of many should wake a different task than the one last awakened
 * at a frequency roughly N times higher than one of its wakees.  In order
 * to determine whether we should let the load spread vs consolodating to
 * shared cache, we look for a minimum 'flip' frequency of llc_size in one
 * partner, and a factor of lls_size higher frequency in the other.  With
 * both conditions met, we can be relatively sure that the relationship is
 * non-monogamous, with partner count exceeding socket size.  Waker/wakee
 * being client/server, worker/dispatcher, interrupt source or whatever is
 * irrelevant, spread criteria is apparent partner count exceeds socket size.
 */
static int wake_wide(struct task_struct *p)
{
	unsigned int master = current->wakee_flips;
	unsigned int slave = p->wakee_flips;
	int factor = this_cpu_read(sd_llc_size);

	if (master < slave)
		swap(master, slave);
	if (slave < factor || master < slave * factor)
		return 0;
	return 1;
}

static int wake_affine(struct sched_domain *sd, struct task_struct *p, int sync)
{
	s64 this_load, load;
	s64 this_eff_load, prev_eff_load;
	int idx, this_cpu, prev_cpu;
	struct task_group *tg;
	unsigned long weight;
	int balanced;

	idx	  = sd->wake_idx;
	this_cpu  = smp_processor_id();
	prev_cpu  = task_cpu(p);
	load	  = source_load(prev_cpu, idx);
	this_load = target_load(this_cpu, idx);

	/*
	 * If sync wakeup then subtract the (maximum possible)
	 * effect of the currently running task from the load
	 * of the current CPU:
	 */
	if (sync) {
		tg = task_group(current);
		weight = current->se.avg.load_avg;

		this_load += effective_load(tg, this_cpu, -weight, -weight);
		load += effective_load(tg, prev_cpu, 0, -weight);
	}

	tg = task_group(p);
	weight = p->se.avg.load_avg;

	/*
	 * In low-load situations, where prev_cpu is idle and this_cpu is idle
	 * due to the sync cause above having dropped this_load to 0, we'll
	 * always have an imbalance, but there's really nothing you can do
	 * about that, so that's good too.
	 *
	 * Otherwise check if either cpus are near enough in load to allow this
	 * task to be woken on this_cpu.
	 */
	this_eff_load = 100;
	this_eff_load *= capacity_of(prev_cpu);

	prev_eff_load = 100 + (sd->imbalance_pct - 100) / 2;
	prev_eff_load *= capacity_of(this_cpu);

	if (this_load > 0) {
		this_eff_load *= this_load +
			effective_load(tg, this_cpu, weight, weight);

		prev_eff_load *= load + effective_load(tg, prev_cpu, 0, weight);
	}

	balanced = this_eff_load <= prev_eff_load;

	schedstat_inc(p, se.statistics.nr_wakeups_affine_attempts);

	if (!balanced)
		return 0;

	schedstat_inc(sd, ttwu_move_affine);
	schedstat_inc(p, se.statistics.nr_wakeups_affine);

	return 1;
}

static inline unsigned long task_util(struct task_struct *p)
{
	return p->se.avg.util_avg;
}

#ifdef CONFIG_CPU_FREQ_GOV_SCHEDUTIL
static unsigned int capacity_margin = 1280; /* ~20% margin */
static inline unsigned long boosted_task_util(struct task_struct *task);

static inline bool __task_fits(struct task_struct *p, int cpu, int util)
{
	unsigned long capacity = capacity_of(cpu);

	util += boosted_task_util(p);

	return (capacity * 1024) > (util * capacity_margin);
}

static inline bool task_fits_max(struct task_struct *p, int cpu)
{
	return __task_fits(p, cpu, 0);
}

static int cpu_util(int cpu);

static inline bool task_fits_spare(struct task_struct *p, int cpu)
{
	return __task_fits(p, cpu, cpu_util(cpu));
}
#endif

/*
 * find_idlest_group finds and returns the least busy CPU group within the
 * domain.
 */
static struct sched_group *
find_idlest_group(struct sched_domain *sd, struct task_struct *p,
		  int this_cpu, int sd_flag)
{
	struct sched_group *idlest = NULL, *group = sd->groups;
	unsigned long min_load = ULONG_MAX, this_load = 0;
	int load_idx = sd->forkexec_idx;
	int imbalance = 100 + (sd->imbalance_pct-100)/2;
#ifdef CONFIG_CPU_FREQ_GOV_SCHEDUTIL
	struct sched_group *fit_group = NULL;
	unsigned long fit_capacity = ULONG_MAX;
#endif

	if (sd_flag & SD_BALANCE_WAKE)
		load_idx = sd->wake_idx;

	do {
		unsigned long load, avg_load;
		int local_group;
		int i;

		/* Skip over this group if it has no CPUs allowed */
		if (!cpumask_intersects(sched_group_cpus(group),
					tsk_cpus_allowed(p)))
			continue;

		local_group = cpumask_test_cpu(this_cpu,
					       sched_group_cpus(group));

		/* Tally up the load of all CPUs in the group */
		avg_load = 0;

		for_each_cpu(i, sched_group_cpus(group)) {
			/* Bias balancing toward cpus of our domain */
			if (local_group)
				load = source_load(i, load_idx);
			else
				load = target_load(i, load_idx);

			avg_load += load;
#ifdef CONFIG_CPU_FREQ_GOV_SCHEDUTIL
			/*
			 * Look for most energy-efficient group that can fit
			 * that can fit the task.
			 */
			if (capacity_of(i) < fit_capacity && task_fits_spare(p, i)) {
				fit_capacity = capacity_of(i);
				fit_group = group;
			}
#endif
		}

		/* Adjust by relative CPU capacity of the group */
		avg_load = (avg_load * SCHED_CAPACITY_SCALE) / group->sgc->capacity;

		if (local_group) {
			this_load = avg_load;
		} else if (avg_load < min_load) {
			min_load = avg_load;
			idlest = group;
		}
	} while (group = group->next, group != sd->groups);

#ifdef CONFIG_CPU_FREQ_GOV_SCHEDUTIL
	if (fit_group)
		return fit_group;
#endif

	if (!idlest || 100*this_load < imbalance*min_load)
		return NULL;
	return idlest;
}

/*
 * find_idlest_cpu - find the idlest cpu among the cpus in group.
 */
static int
find_idlest_cpu(struct sched_group *group, struct task_struct *p, int this_cpu)
{
	unsigned long load, min_load = ULONG_MAX;
	unsigned int min_exit_latency = UINT_MAX;
	u64 latest_idle_timestamp = 0;
	int least_loaded_cpu = this_cpu;
	int shallowest_idle_cpu = -1;
	int i;

	/* Traverse only the allowed CPUs */
	for_each_cpu_and(i, sched_group_cpus(group), tsk_cpus_allowed(p)) {
#ifdef CONFIG_CPU_FREQ_GOV_SCHEDUTIL
		if (task_fits_spare(p, i)) {
#else
		if (idle_cpu(i)) {
#endif
			struct rq *rq = cpu_rq(i);
			struct cpuidle_state *idle = idle_get_state(rq);
			if (idle && idle->exit_latency < min_exit_latency) {
				/*
				 * We give priority to a CPU whose idle state
				 * has the smallest exit latency irrespective
				 * of any idle timestamp.
				 */
				min_exit_latency = idle->exit_latency;
				latest_idle_timestamp = rq->idle_stamp;
				shallowest_idle_cpu = i;
#ifdef CONFIG_CPU_FREQ_GOV_SCHEDUTIL
			} else if (idle_cpu(i) &&
				   (!idle || idle->exit_latency == min_exit_latency) &&
#else
			} else if ((!idle || idle->exit_latency == min_exit_latency) &&
#endif
				   rq->idle_stamp > latest_idle_timestamp) {
				/*
				 * If equal or no active idle state, then
				 * the most recently idled CPU might have
				 * a warmer cache.
				 */
				latest_idle_timestamp = rq->idle_stamp;
				shallowest_idle_cpu = i;
#ifdef CONFIG_CPU_FREQ_GOV_SCHEDUTIL
			} else if (shallowest_idle_cpu == -1) {
				/*
				 * If we haven't found an idle CPU yet
				 * pick a non-idle one that can fit the task as
				 * fallback.
				 */
				shallowest_idle_cpu = i;
#endif
			}
		} else if (shallowest_idle_cpu == -1) {
			load = weighted_cpuload(i);
			if (load < min_load || (load == min_load && i == this_cpu)) {
				min_load = load;
				least_loaded_cpu = i;
			}
		}
	}

	return shallowest_idle_cpu != -1 ? shallowest_idle_cpu : least_loaded_cpu;
}

/*
 * Try and locate an idle CPU in the sched_domain.
 */
static int select_idle_sibling(struct task_struct *p, int target)
{
	struct sched_domain *sd;
	struct sched_group *sg;
	int i = task_cpu(p);

	if (idle_cpu(target))
		return target;

	/*
	 * If the prevous cpu is cache affine and idle, don't be stupid.
	 */
	if (i != target && cpus_share_cache(i, target) && idle_cpu(i))
		return i;

	/*
	 * Otherwise, iterate the domains and find an elegible idle cpu.
	 */
	sd = rcu_dereference(per_cpu(sd_llc, target));
	for_each_lower_domain(sd) {
		sg = sd->groups;
		do {
			if (!cpumask_intersects(sched_group_cpus(sg),
						tsk_cpus_allowed(p)))
				goto next;

			for_each_cpu(i, sched_group_cpus(sg)) {
				if (i == target || !idle_cpu(i))
					goto next;
			}

			target = cpumask_first_and(sched_group_cpus(sg),
					tsk_cpus_allowed(p));
			goto done;
next:
			sg = sg->next;
		} while (sg != sd->groups);
	}
done:
	return target;
}

#ifdef CONFIG_SCHED_HMP
/*
 * Heterogenous multiprocessor (HMP) optimizations
 *
 * The cpu types are distinguished using a list of hmp_domains
 * which each represent one cpu type using a cpumask.
 * The list is assumed ordered by compute capacity with the
 * fastest domain first.
 */
DEFINE_PER_CPU(struct hmp_domain *, hmp_cpu_domain);
static const int hmp_max_tasks=5;

extern void __init arch_get_hmp_domains(struct list_head *hmp_domains_list);

/* Setup hmp_domains */
static int __init hmp_cpu_mask_setup(void)
{
	char buf[64];
	struct hmp_domain *domain;
	struct list_head *pos;
	int dc, cpu;

	pr_debug("Initializing HMP scheduler:\n");

	/* Initialize hmp_domains using platform code */
	arch_get_hmp_domains(&hmp_domains);
	if (list_empty(&hmp_domains)) {
		pr_debug("HMP domain list is empty!\n");
		return 0;
	}

	/* Print hmp_domains */
	dc = 0;
	list_for_each(pos, &hmp_domains) {
		domain = list_entry(pos, struct hmp_domain, hmp_domains);
		// HACK : temporarily commented out : cpulist_scnprintf(buf, 64, &domain->possible_cpus);
		pr_debug("  HMP domain %d: %s\n", dc, buf);

		for_each_cpu(cpu, &(domain->possible_cpus)) {
			per_cpu(hmp_cpu_domain, cpu) = domain;
		}
		dc++;
	}

	return 1;
}

static struct hmp_domain *hmp_get_hmp_domain_for_cpu(int cpu)
{
	struct hmp_domain *domain;
	struct list_head *pos;

	list_for_each(pos, &hmp_domains) {
		domain = list_entry(pos, struct hmp_domain, hmp_domains);
		if(cpumask_test_cpu(cpu, &domain->possible_cpus))
			return domain;
	}
	return NULL;
}

static void hmp_online_cpu(int cpu)
{
	struct hmp_domain *domain = hmp_get_hmp_domain_for_cpu(cpu);

	if(domain)
		cpumask_set_cpu(cpu, &domain->cpus);
}

static void hmp_offline_cpu(int cpu)
{
	struct hmp_domain *domain = hmp_get_hmp_domain_for_cpu(cpu);

	if(domain)
		cpumask_clear_cpu(cpu, &domain->cpus);
}

/* must hold runqueue lock for queue se is currently on */

static struct sched_entity *hmp_get_heaviest_task(struct sched_entity* se, int migrate_up)
{
	int num_tasks = hmp_max_tasks;
	struct sched_entity *max_se = se;
	unsigned long int max_ratio = se->avg.hmp_load_avg;
	const struct cpumask *hmp_target_mask = NULL;

	if (migrate_up) {
		struct hmp_domain *hmp;
		if(hmp_cpu_is_fastest(cpu_of(se->cfs_rq->rq)))
			return max_se;

		hmp = hmp_faster_domain(cpu_of(se->cfs_rq->rq));
		hmp_target_mask = &hmp->cpus;
	}

	/* The currently running task is not on the runqueue */
	se = __pick_first_entity(cfs_rq_of(se));

	while(num_tasks && se) {
		if (entity_is_task(se)) {
			if(se->avg.hmp_load_avg > max_ratio &&
					(hmp_target_mask &&
					 cpumask_intersects(hmp_target_mask,
						 tsk_cpus_allowed(task_of(se))))) {
				max_se = se;
				max_ratio = se->avg.hmp_load_avg;
			}
		}
		se = __pick_next_entity(se);
		num_tasks--;
	}
	return max_se;
}

static struct sched_entity *hmp_get_lightest_task(struct sched_entity* se, int migrate_down)
{
	int num_tasks = hmp_max_tasks;
	struct sched_entity *min_se = se;
	unsigned long int min_ratio = ULONG_MAX;
	const struct cpumask *hmp_target_mask = NULL;

	if (migrate_down) {
		struct hmp_domain *hmp;
		if(hmp_cpu_is_slowest(cpu_of(se->cfs_rq->rq)))
			return min_se;

		hmp = hmp_slower_domain(cpu_of(se->cfs_rq->rq));
		hmp_target_mask = &hmp->cpus;
	}

	/* The currently running task is not on the runqueue */
	se = __pick_first_entity(cfs_rq_of(se));

	while(num_tasks && se) {
		if (entity_is_task(se)) {
			if(se->avg.hmp_load_avg < min_ratio &&
					(hmp_target_mask &&
					 cpumask_intersects(hmp_target_mask,
						 tsk_cpus_allowed(task_of(se))))) {
				min_se = se;
				min_ratio = se->avg.load_avg;
			}
		}
		se = __pick_next_entity(se);
		num_tasks--;
	}
	return min_se;
}

/*
 * hmp_up_prio: Only up migrate task with high priority (<hmp_up_prio)
 * hmp_next_up_threshold: Delay before next up migration (1024 ~= 1 ms)
 * hmp_next_down_threshold: Delay before next down migration (1024 ~= 1 ms)
 */
static int hmp_boostpulse_duration = 1000000; /* microseconds */
static u64 hmp_boostpulse_endtime;
static int hmp_boost_val;
static int hmp_family_boost_val;
static int hmp_semiboost_val;
static int hmp_boostpulse;
static int hmp_active_down_migration;
static int hmp_aggressive_up_migration;
static int hmp_aggressive_yield;
#ifdef CONFIG_SCHED_HMP_SELECTIVE_BOOST_WITH_NITP
static int hmp_selective_boost_val;
#endif
static DEFINE_RAW_SPINLOCK(hmp_boost_lock);
static DEFINE_RAW_SPINLOCK(hmp_family_boost_lock);
static DEFINE_RAW_SPINLOCK(hmp_semiboost_lock);
static DEFINE_RAW_SPINLOCK(hmp_sysfs_lock);
#ifdef CONFIG_SCHED_HMP_SELECTIVE_BOOST_WITH_NITP
static DEFINE_RAW_SPINLOCK(hmp_selective_boost_lock);
#endif

#define BOOT_BOOST_DURATION 40000000 /* microseconds */
#define YIELD_CORRECTION_TIME 10000000 /* nanoseconds */

unsigned int hmp_next_up_threshold = 4096;
unsigned int hmp_next_down_threshold = 4096;

static inline int hmp_boost(void)
{
	u64 now = ktime_to_us(ktime_get());
	int ret;

	if (hmp_boost_val || now < hmp_boostpulse_endtime)
		ret = 1;
	else
		ret = 0;

	return ret;
}

static inline int hmp_family_boost(void)
{
	if (hmp_family_boost_val)
		return 1;
	return 0;
}

static inline int hmp_semiboost(void)
{
	if (hmp_semiboost_val)
		return 1;
	return 0;
}

#ifdef CONFIG_SCHED_HMP_SELECTIVE_BOOST_WITH_NITP
static inline int hmp_selective_boost(void)
{
	if (hmp_selective_boost_val)
		return 1;
	return 0;
}
#endif

static unsigned int hmp_up_migration(int cpu, int *target_cpu, struct sched_entity *se);
static unsigned int hmp_down_migration(int cpu, struct sched_entity *se);
static inline unsigned int hmp_domain_min_load(struct hmp_domain *hmpd,
						int *min_cpu, struct cpumask *affinity);
#ifdef CONFIG_SCHED_HMP_SELECTIVE_BOOST_WITH_NITP
static int hmp_selective_migration(int prev_cpu, struct sched_entity *se);
#endif

/* Check if cpu is in fastest hmp_domain */
static inline unsigned int hmp_cpu_is_fastest(int cpu)
{
	struct list_head *pos;

	pos = &hmp_cpu_domain(cpu)->hmp_domains;
	return pos == hmp_domains.next;
}

/* Check if cpu is in slowest hmp_domain */
static inline unsigned int hmp_cpu_is_slowest(int cpu)
{
	struct list_head *pos;

	pos = &hmp_cpu_domain(cpu)->hmp_domains;
	return list_is_last(pos, &hmp_domains);
}

/* Next (slower) hmp_domain relative to cpu */
static inline struct hmp_domain *hmp_slower_domain(int cpu)
{
	struct list_head *pos;

	pos = &hmp_cpu_domain(cpu)->hmp_domains;
	return list_entry(pos->next, struct hmp_domain, hmp_domains);
}

/* Previous (faster) hmp_domain relative to cpu */
static inline struct hmp_domain *hmp_faster_domain(int cpu)
{
	struct list_head *pos;

	if (hmp_cpu_is_fastest(cpu))
		return hmp_cpu_domain(cpu);

	pos = &hmp_cpu_domain(cpu)->hmp_domains;

	return list_entry(pos->prev, struct hmp_domain, hmp_domains);
}

/*
 * Selects a cpu in previous (faster) hmp_domain
 */
static inline unsigned int hmp_select_faster_cpu(struct task_struct *tsk,
						int cpu, int *lowest_ratio)
{
	int lowest_cpu = NR_CPUS;
	struct hmp_domain *hmp;
	if (hmp_cpu_is_fastest(cpu))
		hmp = hmp_cpu_domain(cpu);
	else
		hmp = hmp_faster_domain(cpu);

	*lowest_ratio = hmp_domain_min_load(hmp, &lowest_cpu,
			tsk_cpus_allowed(tsk));

	return lowest_cpu;
}

/*
 * Selects a cpu in next (slower) hmp_domain
 * Note that cpumask_any_and() returns the first cpu in the cpumask
 */
static inline unsigned int hmp_select_slower_cpu(struct task_struct *tsk,
							int cpu)
{
	int lowest_cpu=NR_CPUS;
	struct hmp_domain *hmp;
	__always_unused int lowest_ratio;

	if (hmp_cpu_is_slowest(cpu))
		hmp = hmp_cpu_domain(cpu);
	else
		hmp = hmp_slower_domain(cpu);

	lowest_ratio = hmp_domain_min_load(hmp, &lowest_cpu,
			tsk_cpus_allowed(tsk));

	return lowest_cpu;
}

#if defined(CONFIG_CPU_FREQ_GOV_SCHEDUTIL) && defined(CONFIG_SCHED_HMP)
/* Load of migrated task is fitted into target cluster */
static inline void hmp_load_compensation(struct sched_entity *se, u64 compst_ratio)
{
	se->avg.load_avg = se->avg.load_avg * compst_ratio >> SCHED_CAPACITY_SHIFT;
	se->avg.load_sum = se->avg.load_sum * compst_ratio >> SCHED_CAPACITY_SHIFT;
	se->avg.util_avg = se->avg.util_avg * compst_ratio >> SCHED_CAPACITY_SHIFT;
	se->avg.util_sum = se->avg.util_sum * compst_ratio >> SCHED_CAPACITY_SHIFT;
	se->avg.hmp_load_avg = se->avg.hmp_load_avg * compst_ratio >> SCHED_CAPACITY_SHIFT;
	se->avg.hmp_load_sum = se->avg.hmp_load_sum * compst_ratio >> SCHED_CAPACITY_SHIFT;

	trace_sched_hmp_migration_compensation(se->avg.load_avg,
				se->avg.util_avg, se->avg.hmp_load_avg);
}

/* Compensate load of migrated task when up/down-migration happned */
static inline void hmp_load_migration(struct sched_entity * se,
							int src, int dst)
{
	u64 compst_ratio = 0;

	/* To Check whether dst cpu is one of the src cluster or not */
	if (cpumask_test_cpu(dst, cpu_coregroup_mask(src)))
		return;

	compst_ratio = hmp_cpu_is_fastest(dst) ? hmp_up_compst_ratio
					       : hmp_down_compst_ratio;

	hmp_load_compensation(se, compst_ratio);
}
#endif

static inline void hmp_next_up_delay(struct sched_entity *se, int cpu)
{
	/* hack - always use clock from first online CPU */
	u64 now = cpu_rq(cpumask_first(cpu_online_mask))->clock_task;
	se->avg.hmp_last_up_migration = now;
	se->avg.hmp_last_down_migration = 0;
	cpu_rq(cpu)->hmp_last_up_migration = now;
	cpu_rq(cpu)->hmp_last_down_migration = 0;
}

static inline void hmp_next_down_delay(struct sched_entity *se, int cpu)
{
	/* hack - always use clock from first online CPU */
	u64 now = cpu_rq(cpumask_first(cpu_online_mask))->clock_task;
	se->avg.hmp_last_down_migration = now;
	se->avg.hmp_last_up_migration = 0;
	cpu_rq(cpu)->hmp_last_up_migration = now;
	cpu_rq(cpu)->hmp_last_down_migration = 0;
}

#ifdef CONFIG_HMP_VARIABLE_SCALE
/*
 * Heterogenous multiprocessor (HMP) optimizations
 *
 * These functions allow to change the growing speed of the hmp_load_ratio
 * by default it goes from 0 to 0.5 in LOAD_AVG_PERIOD = 32ms
 * This can now be changed with /sys/kernel/hmp/load_avg_period_ms.
 *
 * These functions also allow to change the up and down threshold of HMP
 * using /sys/kernel/hmp/{up,down}_threshold.
 * Both must be between 0 and 1023. The threshold that is compared
 * to the hmp_load_ratio is up_threshold/1024 and down_threshold/1024.
 *
 * For instance, if load_avg_period = 64 and up_threshold = 512, an idle
 * task with a load of 0 will reach the threshold after 64ms of busy loop.
 *
 * Changing load_avg_periods_ms has the same effect than changing the
 * default scaling factor Y=1002/1024 in the hmp_load_ratio computation to
 * (1002/1024.0)^(LOAD_AVG_PERIOD/load_avg_period_ms), but the last one
 * could trigger overflows.
 * For instance, with Y = 1023/1024 in __update_task_entity_contrib()
 * "contrib = se->avg.runnable_avg_sum * scale_load_down(se->load.weight);"
 * could be overflowed for a weight > 2^12 even is the load_avg_contrib
 * should still be a 32bits result. This would not happen by multiplicating
 * delta time by 1/22 and setting load_avg_period_ms = 706.
 */


/*
 * By scaling the delta time it end-up increasing or decrease the
 * growing speed of the per entity hmp_load_ratio
 * The scale factor hmp_data.multiplier is a fixed point
 * number: (32-HMP_VARIABLE_SCALE_SHIFT).HMP_VARIABLE_SCALE_SHIFT
 */
static u64 hmp_variable_scale_convert(u64 delta)
{
	u64 high = delta >> 32ULL;
	u64 low = delta & 0xffffffffULL;

	if (hmp_semiboost()) {
		low *= hmp_data.semiboost_multiplier;
		high *= hmp_data.semiboost_multiplier;
	} else {
		low *= hmp_data.multiplier;
		high *= hmp_data.multiplier;
	}
	return (low >> HMP_VARIABLE_SCALE_SHIFT)
			+ (high << (32ULL - HMP_VARIABLE_SCALE_SHIFT));
}

static u64 hmp_rq_variable_scale_convert(u64 delta)
{
	u64 high = delta >> 32ULL;
	u64 low = delta & 0xffffffffULL;

	low *= hmp_data.rq_multiplier;
	high *= hmp_data.rq_multiplier;

	return (low >> HMP_VARIABLE_SCALE_SHIFT)
			+ (high << (32ULL - HMP_VARIABLE_SCALE_SHIFT));
}

static ssize_t hmp_show(struct kobject *kobj,
				struct attribute *attr, char *buf)
{
	ssize_t ret = 0;
	struct hmp_global_attr *hmp_attr =
		container_of(attr, struct hmp_global_attr, attr);
	int temp = *(hmp_attr->value);
	if (hmp_attr->to_sysfs != NULL)
		temp = hmp_attr->to_sysfs(temp);
	ret = sprintf(buf, "%d\n", temp);
	return ret;
}

static ssize_t hmp_store(struct kobject *a, struct attribute *attr,
				const char *buf, size_t count)
{
	int temp;
	ssize_t ret = count;
	struct hmp_global_attr *hmp_attr =
		container_of(attr, struct hmp_global_attr, attr);
	char *str = vmalloc(count + 1);
	if (str == NULL)
		return -ENOMEM;
	memcpy(str, buf, count);
	str[count] = 0;
	if (sscanf(str, "%d", &temp) < 1)
		ret = -EINVAL;
	else {
		if (hmp_attr->from_sysfs != NULL) {
			temp = hmp_attr->from_sysfs(temp);
			if (temp < 0)
				ret = temp;
		} else {
			*(hmp_attr->value) = temp;
		}
	}
	vfree(str);
	return ret;
}

static int hmp_period_to_sysfs(int value)
{
	return (LOAD_AVG_PERIOD << HMP_VARIABLE_SCALE_SHIFT) / value;
}

static int hmp_period_from_sysfs(int value)
{
	hmp_data.multiplier = (LOAD_AVG_PERIOD << HMP_VARIABLE_SCALE_SHIFT) / value;
	return 0;
}

static int hmp_semiboost_period_from_sysfs(int value)
{
	hmp_data.semiboost_multiplier = (LOAD_AVG_PERIOD << HMP_VARIABLE_SCALE_SHIFT) / value;
	return 0;
}

/* max value for threshold is 1024 */
static int hmp_up_threshold_from_sysfs(int value)
{
	if ((value > 1024) || (value < 0))
		return -EINVAL;

	hmp_up_threshold = value;

	return 0;
}

static int hmp_semiboost_up_threshold_from_sysfs(int value)
{
	if ((value > 1024) || (value < 0))
		return -EINVAL;

	hmp_semiboost_up_threshold = value;

	return 0;
}

static int hmp_down_threshold_from_sysfs(int value)
{
	unsigned long flags;
	int ret = 0;
	raw_spin_lock_irqsave(&hmp_sysfs_lock, flags);

	if ((value > 1024) || (value < 0)) {
		ret = -EINVAL;
	} else {
		hmp_down_threshold = value;
#ifdef CONFIG_SCHED_HMP_TASK_BASED_SOFTLANDING
		hmp_tbsoftlanding.threshold = hmp_down_threshold / 2;
		hmp_tbsoftlanding_update_thr();
#endif
	}

	raw_spin_unlock_irqrestore(&hmp_sysfs_lock, flags);

	return ret;
}

static int hmp_semiboost_down_threshold_from_sysfs(int value)
{
	if ((value > 1024) || (value < 0))
		return -EINVAL;

	hmp_semiboost_down_threshold = value;

	return 0;
}

static int hmp_boostpulse_from_sysfs(int value)
{
	unsigned long flags;
	u64 boostpulse_endtime = ktime_to_us(ktime_get()) + hmp_boostpulse_duration;

	raw_spin_lock_irqsave(&hmp_boost_lock, flags);
	if (boostpulse_endtime > hmp_boostpulse_endtime)
		hmp_boostpulse_endtime = boostpulse_endtime;
	raw_spin_unlock_irqrestore(&hmp_boost_lock, flags);

	return 0;
}

static int hmp_boostpulse_duration_from_sysfs(int duration)
{
	if (duration < 0)
		return -EINVAL;

	hmp_boostpulse_duration = duration;

	return 0;
}

static int hmp_boost_from_sysfs(int value)
{
	unsigned long flags;
	int ret = 0;

	raw_spin_lock_irqsave(&hmp_boost_lock, flags);
	if (value == 1)
		hmp_boost_val++;
	else if (value == 0)
		if (hmp_boost_val >= 1)
			hmp_boost_val--;
		else
			ret = -EINVAL;
	else
		ret = -EINVAL;
	raw_spin_unlock_irqrestore(&hmp_boost_lock, flags);

	return ret;
}

static int hmp_family_boost_from_sysfs(int value)
{
	unsigned long flags;
	int ret = 0;

	raw_spin_lock_irqsave(&hmp_family_boost_lock, flags);
	if (value == 1 || value == 0)
		hmp_family_boost_val = value;
	else
		ret = -EINVAL;
	raw_spin_unlock_irqrestore(&hmp_family_boost_lock, flags);

	return ret;
}

static int hmp_semiboost_from_sysfs(int value)
{
	unsigned long flags;
	int ret = 0;

	raw_spin_lock_irqsave(&hmp_semiboost_lock, flags);
	if (value == 1)
		hmp_semiboost_val++;
	else if (value == 0)
		if (hmp_semiboost_val >= 1)
			hmp_semiboost_val--;
		else
			ret = -EINVAL;
	else
		ret = -EINVAL;
	raw_spin_unlock_irqrestore(&hmp_semiboost_lock, flags);

	return ret;
}

static int hmp_active_dm_from_sysfs(int value)
{
	unsigned long flags;
	int ret = 0;

	raw_spin_lock_irqsave(&hmp_sysfs_lock, flags);
	if (value == 1)
		hmp_active_down_migration++;
	else if (value == 0)
		if (hmp_active_down_migration >= 1)
			hmp_active_down_migration--;
		else
			ret = -EINVAL;
	else
		ret = -EINVAL;
	raw_spin_unlock_irqrestore(&hmp_sysfs_lock, flags);

	return ret;
}

static int hmp_aggressive_up_migration_from_sysfs(int value)
{
	unsigned long flags;
	int ret = 0;

	raw_spin_lock_irqsave(&hmp_sysfs_lock, flags);
	if (value == 1)
		hmp_aggressive_up_migration++;
	else if (value == 0)
		if (hmp_aggressive_up_migration >= 1)
			hmp_aggressive_up_migration--;
		else
			ret = -EINVAL;
	else
		ret = -EINVAL;
	raw_spin_unlock_irqrestore(&hmp_sysfs_lock, flags);

	return ret;
}

static int hmp_aggressive_yield_from_sysfs(int value)
{
	unsigned long flags;
	int ret = 0;

	raw_spin_lock_irqsave(&hmp_sysfs_lock, flags);
	if (value == 1)
		hmp_aggressive_yield++;
	else if (value == 0)
		if (hmp_aggressive_yield >= 1)
			hmp_aggressive_yield--;
		else
			ret = -EINVAL;
	else
		ret = -EINVAL;
	raw_spin_unlock_irqrestore(&hmp_sysfs_lock, flags);

	return ret;
}

#ifdef CONFIG_SCHED_HMP_TASK_BASED_SOFTLANDING
static int hmp_tbsoftlanding_enabled_sysfs(int value)
{
	int lv;

	if (value > 0) {
		hmp_tbsoftlanding.enabled = 1;
		pr_info("hmp_tbsoftlanding is enabled\n");
	} else {
		hmp_tbsoftlanding.enabled = 0;
		for (lv = 0; lv < TBSL_LV_END; lv++)
			pm_qos_update_request(&hmp_tbsoftlanding.data[lv].pm_qos, 0);

		pr_info("hmp_tbsoftlanding is disabled\n");
	}

	return 0;
}

static int hmp_tbsoftlanding_timeout_sysfs(int value)
{
	int lv;

	if (value > 0) {
		hmp_tbsoftlanding.timeout = value;
	} else {
		hmp_tbsoftlanding.timeout = 0;
		hmp_tbsoftlanding.enabled = 0;

		for (lv = 0; lv < TBSL_LV_END; lv++)
			pm_qos_update_request(&hmp_tbsoftlanding.data[lv].pm_qos, 0);

		pr_info("hmp_tbsoftlanding is disabled\n");
	}

	return 0;
}

static int hmp_tbsoftlanding_high_freq_sysfs(int value)
{
	int ret = 0;

	if (value >= 0) {
		hmp_tbsoftlanding.data[TBSL_LV_HIGH].freq = value;
	} else {
		pr_info("enter invalid value\n");
		ret = -EINVAL;
	}

	return ret;
}

static int hmp_tbsoftlanding_mid_freq_sysfs(int value)
{
	int ret = 0;

	if (value >= 0) {
		hmp_tbsoftlanding.data[TBSL_LV_MID].freq = value;
	} else {
		pr_info("enter invalid value\n");
		ret = -EINVAL;
	}

	return ret;
}

static int hmp_tbsoftlanding_low_freq_sysfs(int value)
{
	int ret = 0;

	if (value >= 0) {
		hmp_tbsoftlanding.data[TBSL_LV_LOW].freq = value;
	} else {
		pr_info("enter invalid value\n");
		ret = -EINVAL;
	}

	return ret;
}

static int hmp_tbsoftlanding_threshold_sysfs(int value)
{
	unsigned long flags;
	int ret = 0;

	raw_spin_lock_irqsave(&hmp_sysfs_lock, flags);

	if (value > 0 && value < 1024 && value < hmp_down_threshold) {
		hmp_tbsoftlanding.threshold = value;
		hmp_tbsoftlanding_update_thr();
	} else {
		pr_info("enter invalid value\n");
		ret = -EINVAL;
	}

	raw_spin_unlock_irqrestore(&hmp_sysfs_lock, flags);

	return ret;
}
#endif

#ifdef CONFIG_SCHED_HMP_SELECTIVE_BOOST_WITH_NITP
static int hmp_selective_boost_from_sysfs(int value)
{
	unsigned long flags;
	int ret = 0;

	raw_spin_lock_irqsave(&hmp_selective_boost_lock, flags);
	if (value == 1)
		hmp_selective_boost_val++;
	else if (value == 0)
		if (hmp_selective_boost_val >= 1)
			hmp_selective_boost_val--;
		else
			ret = -EINVAL;
	else
		ret = -EINVAL;
	raw_spin_unlock_irqrestore(&hmp_selective_boost_lock, flags);
	

	return ret;
}
#endif

int set_hmp_boost(int enable)
{
	return hmp_boost_from_sysfs(enable);
}

int set_hmp_family_boost(int enable)
{
	return hmp_family_boost_from_sysfs(enable);
}

int set_hmp_semiboost(int enable)
{
	return hmp_semiboost_from_sysfs(enable);
}

int set_hmp_boostpulse(int duration)
{
	unsigned long flags;
	u64 boostpulse_endtime;

	if (duration < 0)
		return -EINVAL;

	boostpulse_endtime = ktime_to_us(ktime_get()) + duration;

	raw_spin_lock_irqsave(&hmp_boost_lock, flags);
	if (boostpulse_endtime > hmp_boostpulse_endtime)
		hmp_boostpulse_endtime = boostpulse_endtime;
	raw_spin_unlock_irqrestore(&hmp_boost_lock, flags);

	return 0;
}

int set_active_down_migration(int enable)
{
	return hmp_active_dm_from_sysfs(enable);
}

int set_hmp_aggressive_up_migration(int enable)
{
	return hmp_aggressive_up_migration_from_sysfs(enable);
}

int set_hmp_aggressive_yield(int enable)
{
	return hmp_aggressive_yield_from_sysfs(enable);
}

int get_hmp_boost(void)
{
	return hmp_boost();
}

int get_hmp_semiboost(void)
{
	return hmp_semiboost();
}

int set_hmp_up_threshold(int value)
{
	return hmp_up_threshold_from_sysfs(value);
}

int set_hmp_down_threshold(int value)
{
	return hmp_down_threshold_from_sysfs(value);
}
/* packing value must be non-negative */
static int hmp_packing_enable_from_sysfs(int value)
{
	if (value < 0 || value > 1)
		return -1;

	hmp_packing_enabled = value;
	return value;
}

static int hmp_packing_threshold_from_sysfs(int value)
{
	if (value < 0 || value > 1023)
		return -1;

	hmp_packing_threshold = value;
	return value;
}

#ifdef CONFIG_SCHED_HMP_SELECTIVE_BOOST_WITH_NITP
int set_hmp_selective_boost(int enable)
{
	return hmp_selective_boost_from_sysfs(enable);
}

int get_hmp_selective_boost(void)
{
	return hmp_selective_boost();
}
#endif

#ifdef CONFIG_HMP_FREQUENCY_INVARIANT_SCALE
/* freqinvar control is only 0,1 off/on */
static int hmp_freqinvar_from_sysfs(int value)
{
	if (value < 0 || value > 1)
		return -1;
	return value;
}
#endif
static void hmp_attr_add(
	const char *name,
	int *value,
	int (*to_sysfs)(int),
	int (*from_sysfs)(int))
{
	int i = 0;
	while (hmp_data.attributes[i] != NULL) {
		i++;
		if (i >= HMP_DATA_SYSFS_MAX)
			return;
	}
	hmp_data.attr[i].attr.mode = 0644;
	hmp_data.attr[i].show = hmp_show;
	hmp_data.attr[i].store = hmp_store;
	hmp_data.attr[i].attr.name = name;
	hmp_data.attr[i].value = value;
	hmp_data.attr[i].to_sysfs = to_sysfs;
	hmp_data.attr[i].from_sysfs = from_sysfs;
	hmp_data.attributes[i] = &hmp_data.attr[i].attr;
	hmp_data.attributes[i + 1] = NULL;
}

static int hmp_attr_init(void)
{
	int ret;

	hmp_attr_add("load_avg_period_ms",
		&hmp_data.multiplier,
		hmp_period_to_sysfs,
		hmp_period_from_sysfs);
	hmp_attr_add("up_threshold",
		&hmp_up_threshold,
		NULL,
		hmp_up_threshold_from_sysfs);
	hmp_attr_add("down_threshold",
		&hmp_down_threshold,
		NULL,
		hmp_down_threshold_from_sysfs);

	hmp_attr_add("sb_load_avg_period_ms",
		&hmp_data.semiboost_multiplier,
		hmp_period_to_sysfs,
		hmp_semiboost_period_from_sysfs);
	hmp_attr_add("sb_up_threshold",
		&hmp_semiboost_up_threshold,
		NULL,
		hmp_semiboost_up_threshold_from_sysfs);
	hmp_attr_add("sb_down_threshold",
		&hmp_semiboost_down_threshold,
		NULL,
		hmp_semiboost_down_threshold_from_sysfs);
	hmp_attr_add("semiboost",
		&hmp_semiboost_val,
		NULL,
		hmp_semiboost_from_sysfs);

	hmp_attr_add("boostpulse",
		&hmp_boostpulse,
		NULL,
		hmp_boostpulse_from_sysfs);
	hmp_attr_add("boostpulse_duration",
		&hmp_boostpulse_duration,
		NULL,
		hmp_boostpulse_duration_from_sysfs);
	hmp_attr_add("boost",
		&hmp_boost_val,
		NULL,
		hmp_boost_from_sysfs);
#ifdef CONFIG_SCHED_HMP_SELECTIVE_BOOST_WITH_NITP
	hmp_attr_add("selective_boost",
		&hmp_selective_boost_val,
		NULL,
		hmp_selective_boost_from_sysfs);
#endif
	hmp_attr_add("family_boost",
		&hmp_family_boost_val,
		NULL,
		hmp_family_boost_from_sysfs);

	hmp_attr_add("active_down_migration",
		&hmp_active_down_migration,
		NULL,
		hmp_active_dm_from_sysfs);

	hmp_attr_add("aggressive_up_migration",
		&hmp_aggressive_up_migration,
		NULL,
		hmp_aggressive_up_migration_from_sysfs);

	hmp_attr_add("aggressive_yield",
		&hmp_aggressive_yield,
		NULL,
		hmp_aggressive_yield_from_sysfs);

#ifdef CONFIG_SCHED_HMP_TASK_BASED_SOFTLANDING
	hmp_attr_add("down_compensation_enabled",
		&hmp_tbsoftlanding.enabled,
		NULL,
		hmp_tbsoftlanding_enabled_sysfs);

	hmp_attr_add("down_compensation_timeout",
		&hmp_tbsoftlanding.timeout,
		NULL,
		hmp_tbsoftlanding_timeout_sysfs);

	hmp_attr_add("down_compensation_high_freq",
		&hmp_tbsoftlanding.data[TBSL_LV_HIGH].freq,
		NULL,
		hmp_tbsoftlanding_high_freq_sysfs);

	hmp_attr_add("down_compensation_mid_freq",
		&hmp_tbsoftlanding.data[TBSL_LV_MID].freq,
		NULL,
		hmp_tbsoftlanding_mid_freq_sysfs);

	hmp_attr_add("down_compensation_low_freq",
		&hmp_tbsoftlanding.data[TBSL_LV_LOW].freq,
		NULL,
		hmp_tbsoftlanding_low_freq_sysfs);

	hmp_attr_add("down_compensation_threshold",
		&hmp_tbsoftlanding.threshold,
		NULL,
		hmp_tbsoftlanding_threshold_sysfs);
#endif

	hmp_attr_add("packing_enable",
		&hmp_packing_enabled,
		NULL,
		hmp_packing_enable_from_sysfs);
	hmp_attr_add("packing_threshold",
		&hmp_packing_threshold,
		NULL,
		hmp_packing_threshold_from_sysfs);

#ifdef CONFIG_HMP_FREQUENCY_INVARIANT_SCALE
	/* default frequency-invariant scaling ON */
	hmp_data.freqinvar_load_scale_enabled = 1;
	hmp_attr_add("frequency_invariant_load_scale",
		&hmp_data.freqinvar_load_scale_enabled,
		NULL,
		hmp_freqinvar_from_sysfs);
#endif
	hmp_data.attr_group.name = "hmp";
	hmp_data.attr_group.attrs = hmp_data.attributes;
	ret = sysfs_create_group(kernel_kobj,
		&hmp_data.attr_group);
	return 0;
}
late_initcall(hmp_attr_init);
#endif /* CONFIG_HMP_VARIABLE_SCALE */


/*
 * return the load of the lowest-loaded CPU in a given HMP domain
 * min_cpu optionally points to an int to receive the CPU.
 * affinity optionally points to a cpumask containing the
 * CPUs to be considered. note:
 *	+ min_cpu = NR_CPUS only if no CPUs are in the set of
 *	  affinity && hmp_domain cpus
 *	+ min_cpu will always otherwise equal one of the CPUs in
 *	  the hmp domain
 *	+ when more than one CPU has the same load, the one which
 *	  is least-recently-disturbed by an HMP migration will be
 *	  selected
 *	+ if all CPUs are equally loaded or idle and the times are
 *	  all the same, the first in the set will be used
 *	+ if affinity is not set, cpu_online_mask is used
 */
static inline unsigned int hmp_domain_min_load(struct hmp_domain *hmpd,
						int *min_cpu, struct cpumask *affinity)
{
	unsigned long load, min_load = ULONG_MAX;
	unsigned int min_exit_latency = UINT_MAX;
	int least_loaded_cpu = NR_CPUS;
	int shallowest_idle_cpu = -1;
	int i;
	struct cpumask temp_cpumask;
	u64 curr_last_migration;
	u64 min_target_last_migration = ULLONG_MAX;

	/*
	 * only look at CPUs allowed if specified,
	 * always consider online CPUs in the right HMP domain
	 */
	cpumask_and(&temp_cpumask, &hmpd->cpus, cpu_online_mask);
	if (affinity)
		cpumask_and(&temp_cpumask, &temp_cpumask, affinity);


	/* Traverse only the allowed CPUs */
	rcu_read_lock();
	for_each_cpu(i, &temp_cpumask) {
		struct rq *rq = cpu_rq(i);
		if (idle_cpu(i)) {
			struct cpuidle_state *idle = idle_get_state(rq);
			if (idle && idle->exit_latency < min_exit_latency) {
				/*
				 * We give priority to a CPU whose idle state
				 * has the smallest exit latency irrespective
				 * of any idle timestamp.
				 */
				min_exit_latency = idle->exit_latency;
				shallowest_idle_cpu = i;
				min_load = 0;
			} else if (!idle || idle->exit_latency == min_exit_latency) {
				/*
				 * If equal or no active idle state, then
				 * the most earlier migrated CPU wins the CPU
				 * This is to spread migration load between
				 * members of a domain more evenly when the
				 * domain is fully loaded.
				 */
				curr_last_migration = rq->hmp_last_down_migration ?
					rq->hmp_last_down_migration : rq->hmp_last_up_migration;

				if ((curr_last_migration < min_target_last_migration) ||
					(shallowest_idle_cpu != -1)) {

					shallowest_idle_cpu = i;
					min_load = 0;
				}
			}
		} else if (shallowest_idle_cpu == -1) {
			load = weighted_cpuload(i);
			curr_last_migration = rq->hmp_last_down_migration ?
				rq->hmp_last_down_migration : rq->hmp_last_up_migration;

			if ((load < min_load) ||
				((load == min_load) && (curr_last_migration < min_target_last_migration))) {
				min_load = load;
				least_loaded_cpu = i;
			}
		}
	}
	rcu_read_unlock();

	if(min_cpu) {
		if(shallowest_idle_cpu != -1)
			*min_cpu = shallowest_idle_cpu;
		else
			*min_cpu = least_loaded_cpu;
	}

	return min_load;
}

#define RQ_IDLE_PERIOD	NSEC_PER_SEC / HZ

static unsigned long __maybe_unused hmp_domain_sum_load(struct hmp_domain *hmpd)
{
	int cpu;
	unsigned long sum = 0;
	unsigned long load;

	for_each_cpu(cpu, &hmpd->cpus) {
		load = cpu_rq(cpu)->cfs.sysload_avg_ratio;
		sum += load;
	}

	return sum;
}

static inline unsigned int hmp_domain_nr_running(struct hmp_domain *hmpd)
{
	int cpu;
	unsigned int nr = 0;

	for_each_cpu(cpu, &hmpd->cpus) {
		nr += cpu_rq(cpu)->cfs.h_nr_running;
	}

	return nr;
}

/*
 * Calculate the task starvation
 * This is the ratio of actually running time vs. runnable time.
 * If the two are equal the task is getting the cpu time it needs or
 * it is alone on the cpu and the cpu is fully utilized.
 */
/*
 * If the cpu capacity is realized appropriate to the arch.
 * hmp_load_sum must be multiplied by cpu_capacity
 * currently, util_sum is decayed accumulation of running time
 *	multiplied by SCHED_CAPACITY_SCALE (same with NICE_0_LOAD)
 */
static inline unsigned int hmp_task_starvation(struct sched_entity *se)
{
	u32 starvation;

	starvation = se->avg.util_sum;
	starvation /= (se->avg.load_sum + 1);

	return scale_load(starvation);
}

static inline unsigned int hmp_offload_down(int cpu, struct sched_entity *se)
{
	int min_usage;
	int dest_cpu = NR_CPUS;

	if (hmp_cpu_is_slowest(cpu) || hmp_aggressive_up_migration)
		return NR_CPUS;

	/* Is there an idle CPU in the current domain */
	min_usage = hmp_domain_min_load(hmp_cpu_domain(cpu), NULL, NULL);
	if (min_usage == 0){
		trace_sched_hmp_offload_abort(cpu,min_usage,"load");
		return NR_CPUS;
	}

	/* Is the task alone on the cpu? */
	if (cpu_rq(cpu)->cfs.h_nr_running < 2) {
		trace_sched_hmp_offload_abort(cpu,cpu_rq(cpu)->cfs.h_nr_running,"nr_running");
		return NR_CPUS;
	}

	/* Is the task actually starving? */
	if (hmp_task_starvation(se) > 768) /* <25% waiting */ {
		trace_sched_hmp_offload_abort(cpu,hmp_task_starvation(se),"starvation");
		return NR_CPUS;
	}

	/* Does the slower domain have any idle CPUs? */
	min_usage = hmp_domain_min_load(hmp_slower_domain(cpu), &dest_cpu,
			tsk_cpus_allowed(task_of(se)));

	if (min_usage == 0){
		trace_sched_hmp_offload_succeed(cpu, dest_cpu);
		return dest_cpu;
	} else {
		trace_sched_hmp_offload_abort(cpu, min_usage, "slowdomain");
	}
	return NR_CPUS;
}

static int hmp_is_family_in_fastest_domain(struct task_struct *p)
{
	struct task_struct *thread_p;

<<<<<<< HEAD
	list_for_each_entry(thread_p, &p->thread_group, thread_group) {
		struct sched_entity *thread_se = &thread_p->se;
		if (thread_se->avg.hmp_load_avg >= hmp_down_threshold &&
				hmp_cpu_is_fastest(task_cpu(thread_p))) {
			return thread_p->pid;
		}
=======
	WRITE_ONCE(cfs_rq->h_load_next, NULL);
	for_each_sched_entity(se) {
		cfs_rq = cfs_rq_of(se);
		WRITE_ONCE(cfs_rq->h_load_next, se);
		if (cfs_rq->last_h_load_update == now)
			break;
>>>>>>> 0f654c12
	}
	return 0;
}

static inline unsigned int hmp_best_little_cpu(struct task_struct *tsk,
		int cpu) {
	int lowest_cpu;
	int lowest_ratio;
	struct hmp_domain *hmp;
	struct cpumask allowed_hmp_cpus;

<<<<<<< HEAD
	if (hmp_cpu_is_slowest(cpu))
		hmp = hmp_cpu_domain(cpu);
	else
		hmp = hmp_slower_domain(cpu);
=======
	while ((se = READ_ONCE(cfs_rq->h_load_next)) != NULL) {
		load = cfs_rq->h_load;
		load = div64_ul(load * se->avg.load_avg,
			cfs_rq_load_avg(cfs_rq) + 1);
		cfs_rq = group_cfs_rq(se);
		cfs_rq->h_load = load;
		cfs_rq->last_h_load_update = now;
	}
}
>>>>>>> 0f654c12

#ifdef CONFIG_SCHED_SKIP_CORE_SELECTION_MASK
	cpumask_xor(&allowed_hmp_cpus, &hmp->cpus,
			&hmp->cpumask_skip);
#else
	cpumask_copy(&allowed_hmp_cpus, &hmp->cpus);
#endif
	cpumask_and(&allowed_hmp_cpus, &allowed_hmp_cpus,
			tsk_cpus_allowed(tsk));

	lowest_ratio = hmp_domain_min_load(hmp, &lowest_cpu,
			&allowed_hmp_cpus);
	if (lowest_ratio < hmp_packing_threshold)
		return lowest_cpu;

	return hmp_select_slower_cpu(tsk, cpu);
}
#else
int set_hmp_boost(int enable)
{
	pr_err("It doesn't support the HMP boost\n");

	return 0;
}
#endif /* CONFIG_SCHED_HMP */

#ifndef CONFIG_SCHED_USE_FLUID_RT
/*
 * cpu_util returns the amount of capacity of a CPU that is used by CFS
 * tasks. The unit of the return value must be the one of capacity so we can
 * compare the utilization with the capacity of the CPU that is available for
 * CFS task (ie cpu_capacity).
 *
 * cfs_rq.avg.util_avg is the sum of running time of runnable tasks plus the
 * recent utilization of currently non-runnable tasks on a CPU. It represents
 * the amount of utilization of a CPU in the range [0..capacity_orig] where
 * capacity_orig is the cpu_capacity available at the highest frequency
 * (arch_scale_freq_capacity()).
 * The utilization of a CPU converges towards a sum equal to or less than the
 * current capacity (capacity_curr <= capacity_orig) of the CPU because it is
 * the running time on this CPU scaled by capacity_curr.
 *
 * Nevertheless, cfs_rq.avg.util_avg can be higher than capacity_curr or even
 * higher than capacity_orig because of unfortunate rounding in
 * cfs.avg.util_avg or just after migrating tasks and new task wakeups until
 * the average stabilizes with the new running time. We need to check that the
 * utilization stays within the range of [0..capacity_orig] and cap it if
 * necessary. Without utilization capping, a group could be seen as overloaded
 * (CPU0 utilization at 121% + CPU1 utilization at 80%) whereas CPU1 has 20% of
 * available capacity. We allow utilization to overshoot capacity_curr (but not
 * capacity_orig) as it useful for predicting the capacity required after task
 * migrations (scheduler-driven DVFS).
 */
static int cpu_util(int cpu)
{
	unsigned long util = cpu_rq(cpu)->cfs.avg.util_avg;
	unsigned long capacity = capacity_orig_of(cpu);

	return (util >= capacity) ? capacity : util;
}
#endif
/*
 * select_task_rq_fair: Select target runqueue for the waking task in domains
 * that have the 'sd_flag' flag set. In practice, this is SD_BALANCE_WAKE,
 * SD_BALANCE_FORK, or SD_BALANCE_EXEC.
 *
 * Balances load by selecting the idlest cpu in the idlest group, or under
 * certain conditions an idle sibling cpu if the domain has SD_WAKE_AFFINE set.
 *
 * Returns the target cpu number.
 *
 * preempt must be disabled.
 */
static int
select_task_rq_fair(struct task_struct *p, int prev_cpu, int sd_flag, int wake_flags)
{
	struct sched_domain *tmp, *affine_sd = NULL, *sd = NULL;
	int cpu = smp_processor_id();
	int new_cpu = prev_cpu;
	int want_affine = 0;
	int sync = wake_flags & WF_SYNC;
#ifdef CONFIG_SCHED_HMP
	int thread_pid;
#endif

	if (sd_flag & SD_BALANCE_WAKE)
#ifdef CONFIG_CPU_FREQ_GOV_SCHEDUTIL
		want_affine = !wake_wide(p) && task_fits_max(p, cpu) &&
			      cpumask_test_cpu(cpu, tsk_cpus_allowed(p));
#else
		want_affine = !wake_wide(p) && cpumask_test_cpu(cpu, tsk_cpus_allowed(p));
#endif

	rcu_read_lock();
	for_each_domain(cpu, tmp) {
		if (!(tmp->flags & SD_LOAD_BALANCE))
			break;

		/*
		 * If both cpu and prev_cpu are part of this domain,
		 * cpu is a valid SD_WAKE_AFFINE target.
		 */
		if (want_affine && (tmp->flags & SD_WAKE_AFFINE) &&
		    cpumask_test_cpu(prev_cpu, sched_domain_span(tmp))) {
			affine_sd = tmp;
			break;
		}

		if (tmp->flags & sd_flag)
			sd = tmp;
		else if (!want_affine)
			break;
	}

	if (affine_sd) {
		sd = NULL; /* Prefer wake_affine over balance flags */
		if (cpu != prev_cpu && wake_affine(affine_sd, p, sync))
			new_cpu = cpu;
	}

	if (!sd) {
		if (sd_flag & SD_BALANCE_WAKE) /* XXX always ? */
			new_cpu = select_idle_sibling(p, new_cpu);

	} else while (sd) {
		struct sched_group *group;
		int weight;

		if (!(sd->flags & sd_flag)) {
			sd = sd->child;
			continue;
		}

		group = find_idlest_group(sd, p, cpu, sd_flag);
		if (!group) {
			sd = sd->child;
			continue;
		}

		new_cpu = find_idlest_cpu(group, p, cpu);
		if (new_cpu == -1 || new_cpu == cpu) {
			/* Now try balancing at a lower domain level of cpu */
			sd = sd->child;
			continue;
		}

		/* Now try balancing at a lower domain level of new_cpu */
		cpu = new_cpu;
		weight = sd->span_weight;
		sd = NULL;
		for_each_domain(cpu, tmp) {
			if (weight <= tmp->span_weight)
				break;
			if (tmp->flags & sd_flag)
				sd = tmp;
		}
		/* while loop will break here if sd == NULL */
	}
	rcu_read_unlock();

#ifdef CONFIG_SCHED_HMP
	if (hmp_family_boost() && p->parent && p->parent->pid > 2) {
		int lowest_ratio = 0;
		thread_pid = hmp_is_family_in_fastest_domain(p->group_leader);
		if (thread_pid) {
			if (hmp_cpu_is_slowest(prev_cpu)) {
				/* hmp_domain_min_load only returns 0 for an
				 * idle CPU or 1023 for any partly-busy one.
				 * Be explicit about requirement for an idle CPU.
				 */
				trace_sched_hmp_migrate(p, thread_pid, HMP_MIGRATE_INFORM);
				new_cpu = hmp_select_faster_cpu(p, prev_cpu, &lowest_ratio);
				if (lowest_ratio == 0) {
					hmp_next_up_delay(&p->se, new_cpu);
					trace_sched_hmp_migrate(p, new_cpu, HMP_MIGRATE_FAMILY);
					return new_cpu;
				}
				/* failed to perform HMP fork balance, use normal balance */
				new_cpu = prev_cpu;
			} else {
				/* Make sure that the task stays in its previous hmp domain */
				trace_sched_hmp_migrate(p, thread_pid, HMP_MIGRATE_INFORM);
				new_cpu = hmp_select_faster_cpu(p, prev_cpu, &lowest_ratio);
				trace_sched_hmp_migrate(p, new_cpu, HMP_MIGRATE_FAMILY);

				return new_cpu;
			}

		}
	}

	prev_cpu = task_cpu(p);

	if (hmp_up_migration(prev_cpu, &new_cpu, &p->se)) {
		hmp_next_up_delay(&p->se, new_cpu);
		trace_sched_hmp_migrate(p, new_cpu, HMP_MIGRATE_WAKEUP);
		return new_cpu;
	}
#ifdef CONFIG_SCHED_HMP_SELECTIVE_BOOST_WITH_NITP
	if(!hmp_boost() && hmp_selective_boost()) {
		int cpu;
		
		cpu = hmp_selective_migration(prev_cpu, &p->se);
		if (cpu < NR_CPUS) {
			new_cpu = cpu;

			/* just copied from hmp_down_migration() below
			 * to follow up original boost scheme without cpu selection parts.
			 * in this case, condition changed a little bit from original because
			 * we should do hmp_next_down_delay() and others when a task whose
			 * prev_cpu is fastest allocates slowest cpu in turn.
			 */
			if (new_cpu < NR_CPUS 
				&& hmp_cpu_is_fastest(prev_cpu)
				&& hmp_cpu_is_slowest(new_cpu)) {
				hmp_next_down_delay(&p->se, new_cpu);
	#ifdef CONFIG_SCHED_HMP_TASK_BASED_SOFTLANDING
				/*
				 * if load_avg_ratio is higher than hmp_tbsoftlanding.threshold,
				 * request pm_qos to slower domain for performance compensation
				 */
				if (hmp_tbsoftlanding.enabled &&
					p->se.avg.hmp_load_avg >= hmp_tbsoftlanding.threshold) {
					hmp_do_tbsoftlanding(new_cpu, p->se.avg.hmp_load_avg);
					trace_sched_hmp_task_based_softlanding(p, new_cpu,
					HMP_MIGRATE_WAKEUP, p->se.avg.hmp_load_avg);
				}
	#endif
				trace_sched_hmp_migrate(p, new_cpu, HMP_MIGRATE_WAKEUP);
			}

			return new_cpu;		
		}
	}
#endif
	if (hmp_down_migration(prev_cpu, &p->se)) {
		new_cpu = hmp_best_little_cpu(p, prev_cpu);
		/*
		 * we might have no suitable CPU
		 * in which case new_cpu == NR_CPUS
		 */
		if (new_cpu < NR_CPUS && new_cpu != prev_cpu) {
			hmp_next_down_delay(&p->se, new_cpu);
#ifdef CONFIG_SCHED_HMP_TASK_BASED_SOFTLANDING
			if (hmp_cpu_is_slowest(prev_cpu) && hmp_cpu_is_slowest(new_cpu)) {
				trace_sched_hmp_migrate(p, new_cpu, HMP_MIGRATE_WAKEUP);
				return new_cpu;
			}

			/*
			 * if load_avg_ratio is higher than hmp_tbsoftlanding.threshold,
			 * request pm_qos to slower domain for performance compensation
			 */
			if (hmp_tbsoftlanding.enabled &&
				p->se.avg.hmp_load_avg >= hmp_tbsoftlanding.threshold) {
				hmp_do_tbsoftlanding(new_cpu, p->se.avg.hmp_load_avg);
				trace_sched_hmp_task_based_softlanding(p, new_cpu,
				HMP_MIGRATE_WAKEUP, p->se.avg.hmp_load_avg);
			}
#endif
			trace_sched_hmp_migrate(p, new_cpu, HMP_MIGRATE_WAKEUP);
			return new_cpu;
		}
	}
	/* Make sure that the task stays in its previous hmp domain */
	if (!cpumask_test_cpu(new_cpu, &hmp_cpu_domain(task_cpu(p))->cpus))
		return task_cpu(p);
#endif

	return new_cpu;
}

/*
 * Called immediately before a task is migrated to a new cpu; task_cpu(p) and
 * cfs_rq_of(p) references at time of call are still valid and identify the
 * previous cpu.  However, the caller only guarantees p->pi_lock is held; no
 * other assumptions, including the state of rq->lock, should be made.
 */
static void migrate_task_rq_fair(struct task_struct *p, int next_cpu)
{
	/*
	 * We are supposed to update the task to "current" time, then its up to date
	 * and ready to go to new CPU/cfs_rq. But we have difficulty in getting
	 * what current time is, so simply throw away the out-of-date time. This
	 * will result in the wakee task is less decayed, but giving the wakee more
	 * load sounds not bad.
	 */
	remove_entity_load_avg(&p->se);

	/* Tell new CPU we are migrated */
	p->se.avg.last_update_time = 0;

	/* We have migrated, no longer consider this task hot */
	p->se.exec_start = 0;

#if defined(CONFIG_CPU_FREQ_GOV_SCHEDUTIL) && defined(CONFIG_SCHED_HMP)
	/* To prevent performance drop, fit load of task to next_cpu */
	hmp_load_migration(&p->se, task_cpu(p), next_cpu);
#endif
}

static void task_dead_fair(struct task_struct *p)
{
	remove_entity_load_avg(&p->se);
}
#endif /* CONFIG_SMP */

static unsigned long
wakeup_gran(struct sched_entity *curr, struct sched_entity *se)
{
	unsigned long gran = sysctl_sched_wakeup_granularity;

	/*
	 * Since its curr running now, convert the gran from real-time
	 * to virtual-time in his units.
	 *
	 * By using 'se' instead of 'curr' we penalize light tasks, so
	 * they get preempted easier. That is, if 'se' < 'curr' then
	 * the resulting gran will be larger, therefore penalizing the
	 * lighter, if otoh 'se' > 'curr' then the resulting gran will
	 * be smaller, again penalizing the lighter task.
	 *
	 * This is especially important for buddies when the leftmost
	 * task is higher priority than the buddy.
	 */
	return calc_delta_fair(gran, se);
}

/*
 * Should 'se' preempt 'curr'.
 *
 *             |s1
 *        |s2
 *   |s3
 *         g
 *      |<--->|c
 *
 *  w(c, s1) = -1
 *  w(c, s2) =  0
 *  w(c, s3) =  1
 *
 */
static int
wakeup_preempt_entity(struct sched_entity *curr, struct sched_entity *se)
{
	s64 gran, vdiff = curr->vruntime - se->vruntime;

	if (vdiff <= 0)
		return -1;

	gran = wakeup_gran(curr, se);
	if (vdiff > gran)
		return 1;

	return 0;
}

static void set_last_buddy(struct sched_entity *se)
{
	if (entity_is_task(se) && unlikely(task_of(se)->policy == SCHED_IDLE))
		return;

	for_each_sched_entity(se)
		cfs_rq_of(se)->last = se;
}

static void set_next_buddy(struct sched_entity *se)
{
	if (entity_is_task(se) && unlikely(task_of(se)->policy == SCHED_IDLE))
		return;

	for_each_sched_entity(se)
		cfs_rq_of(se)->next = se;
}

static void set_skip_buddy(struct sched_entity *se)
{
	for_each_sched_entity(se)
		cfs_rq_of(se)->skip = se;
}

/*
 * Preempt the current task with a newly woken task if needed:
 */
static void check_preempt_wakeup(struct rq *rq, struct task_struct *p, int wake_flags)
{
	struct task_struct *curr = rq->curr;
	struct sched_entity *se = &curr->se, *pse = &p->se;
	struct cfs_rq *cfs_rq = task_cfs_rq(curr);
	int scale = cfs_rq->nr_running >= sched_nr_latency;
	int next_buddy_marked = 0;

	if (unlikely(se == pse))
		return;

	/*
	 * This is possible from callers such as attach_tasks(), in which we
	 * unconditionally check_prempt_curr() after an enqueue (which may have
	 * lead to a throttle).  This both saves work and prevents false
	 * next-buddy nomination below.
	 */
	if (unlikely(throttled_hierarchy(cfs_rq_of(pse))))
		return;

	if (sched_feat(NEXT_BUDDY) && scale && !(wake_flags & WF_FORK)) {
		set_next_buddy(pse);
		next_buddy_marked = 1;
	}

	/*
	 * We can come here with TIF_NEED_RESCHED already set from new task
	 * wake up path.
	 *
	 * Note: this also catches the edge-case of curr being in a throttled
	 * group (e.g. via set_curr_task), since update_curr() (in the
	 * enqueue of curr) will have resulted in resched being set.  This
	 * prevents us from potentially nominating it as a false LAST_BUDDY
	 * below.
	 */
	if (test_tsk_need_resched(curr))
		return;

	/* Idle tasks are by definition preempted by non-idle tasks. */
	if (unlikely(curr->policy == SCHED_IDLE) &&
	    likely(p->policy != SCHED_IDLE))
		goto preempt;

	/*
	 * Batch and idle tasks do not preempt non-idle tasks (their preemption
	 * is driven by the tick):
	 */
	if (unlikely(p->policy != SCHED_NORMAL) || !sched_feat(WAKEUP_PREEMPTION))
		return;

	find_matching_se(&se, &pse);
	update_curr(cfs_rq_of(se));
	BUG_ON(!pse);
	if (wakeup_preempt_entity(se, pse) == 1) {
		/*
		 * Bias pick_next to pick the sched entity that is
		 * triggering this preemption.
		 */
		if (!next_buddy_marked)
			set_next_buddy(pse);
		goto preempt;
	}

	return;

preempt:
	resched_curr(rq);
	/*
	 * Only set the backward buddy when the current task is still
	 * on the rq. This can happen when a wakeup gets interleaved
	 * with schedule on the ->pre_schedule() or idle_balance()
	 * point, either of which can * drop the rq lock.
	 *
	 * Also, during early boot the idle thread is in the fair class,
	 * for obvious reasons its a bad idea to schedule back to it.
	 */
	if (unlikely(!se->on_rq || curr == rq->idle))
		return;

	if (sched_feat(LAST_BUDDY) && scale && entity_is_task(se))
		set_last_buddy(se);
}

static struct task_struct *
pick_next_task_fair(struct rq *rq, struct task_struct *prev)
{
	struct cfs_rq *cfs_rq = &rq->cfs;
	struct sched_entity *se;
	struct task_struct *p;
	int new_tasks;

again:
#ifdef CONFIG_FAIR_GROUP_SCHED
	if (!cfs_rq->nr_running)
		goto idle;

	if (prev->sched_class != &fair_sched_class)
		goto simple;

	/*
	 * Because of the set_next_buddy() in dequeue_task_fair() it is rather
	 * likely that a next task is from the same cgroup as the current.
	 *
	 * Therefore attempt to avoid putting and setting the entire cgroup
	 * hierarchy, only change the part that actually changes.
	 */

	do {
		struct sched_entity *curr = cfs_rq->curr;

		/*
		 * Since we got here without doing put_prev_entity() we also
		 * have to consider cfs_rq->curr. If it is still a runnable
		 * entity, update_curr() will update its vruntime, otherwise
		 * forget we've ever seen it.
		 */
		if (curr) {
			if (curr->on_rq)
				update_curr(cfs_rq);
			else
				curr = NULL;

			/*
			 * This call to check_cfs_rq_runtime() will do the
			 * throttle and dequeue its entity in the parent(s).
			 * Therefore the 'simple' nr_running test will indeed
			 * be correct.
			 */
			if (unlikely(check_cfs_rq_runtime(cfs_rq)))
				goto simple;
		}

		se = pick_next_entity(cfs_rq, curr);
		cfs_rq = group_cfs_rq(se);
	} while (cfs_rq);

	p = task_of(se);

	/*
	 * Since we haven't yet done put_prev_entity and if the selected task
	 * is a different task than we started out with, try and touch the
	 * least amount of cfs_rqs.
	 */
	if (prev != p) {
		struct sched_entity *pse = &prev->se;

		while (!(cfs_rq = is_same_group(se, pse))) {
			int se_depth = se->depth;
			int pse_depth = pse->depth;

			if (se_depth <= pse_depth) {
				put_prev_entity(cfs_rq_of(pse), pse);
				pse = parent_entity(pse);
			}
			if (se_depth >= pse_depth) {
				set_next_entity(cfs_rq_of(se), se);
				se = parent_entity(se);
			}
		}

		put_prev_entity(cfs_rq, pse);
		set_next_entity(cfs_rq, se);
	}

	if (hrtick_enabled(rq))
		hrtick_start_fair(rq, p);

	return p;
simple:
	cfs_rq = &rq->cfs;
#endif

	if (!cfs_rq->nr_running)
		goto idle;

	put_prev_task(rq, prev);

	do {
		se = pick_next_entity(cfs_rq, NULL);
		set_next_entity(cfs_rq, se);
		cfs_rq = group_cfs_rq(se);
	} while (cfs_rq);

	p = task_of(se);

	if (hrtick_enabled(rq))
		hrtick_start_fair(rq, p);

	return p;

idle:
	/*
	 * This is OK, because current is on_cpu, which avoids it being picked
	 * for load-balance and preemption/IRQs are still disabled avoiding
	 * further scheduler activity on it and we're being very careful to
	 * re-start the picking loop.
	 */
	lockdep_unpin_lock(&rq->lock);
	new_tasks = idle_balance(rq);
	lockdep_pin_lock(&rq->lock);
	/*
	 * Because idle_balance() releases (and re-acquires) rq->lock, it is
	 * possible for any higher priority task to appear. In that case we
	 * must re-start the pick_next_entity() loop.
	 */
	if (new_tasks < 0)
		return RETRY_TASK;

	if (new_tasks > 0)
		goto again;

	return NULL;
}

/*
 * Account for a descheduled task:
 */
static void put_prev_task_fair(struct rq *rq, struct task_struct *prev)
{
	struct sched_entity *se = &prev->se;
	struct cfs_rq *cfs_rq;

	for_each_sched_entity(se) {
		cfs_rq = cfs_rq_of(se);
		put_prev_entity(cfs_rq, se);
	}
}

/*
 * sched_yield() is very simple
 *
 * The magic of dealing with the ->skip buddy is in pick_next_entity.
 */
static void yield_task_fair(struct rq *rq)
{
	struct task_struct *curr = rq->curr;
	struct cfs_rq *cfs_rq = task_cfs_rq(curr);
	struct sched_entity *se = &curr->se;

	/*
	 * Are we the only task in the tree?
	 */
	if (unlikely(rq->nr_running == 1))
		return;

	clear_buddies(cfs_rq, se);

	if (curr->policy != SCHED_BATCH) {
		update_rq_clock(rq);

#ifdef CONFIG_SCHED_HMP
		if (hmp_aggressive_yield && cfs_rq->curr)
			cfs_rq->curr->exec_start -= YIELD_CORRECTION_TIME;
#endif
		/*
		 * Update run-time statistics of the 'current'.
		 */
		update_curr(cfs_rq);
		/*
		 * Tell update_rq_clock() that we've just updated,
		 * so we don't do microscopic update in schedule()
		 * and double the fastpath cost.
		 */
		rq_clock_skip_update(rq, true);
	}

	set_skip_buddy(se);
}

static bool yield_to_task_fair(struct rq *rq, struct task_struct *p, bool preempt)
{
	struct sched_entity *se = &p->se;

	/* throttled hierarchies are not runnable */
	if (!se->on_rq || throttled_hierarchy(cfs_rq_of(se)))
		return false;

	/* Tell the scheduler that we'd really like pse to run next. */
	set_next_buddy(se);

	yield_task_fair(rq);

	return true;
}

#ifdef CONFIG_SMP
/**************************************************
 * Fair scheduling class load-balancing methods.
 *
 * BASICS
 *
 * The purpose of load-balancing is to achieve the same basic fairness the
 * per-cpu scheduler provides, namely provide a proportional amount of compute
 * time to each task. This is expressed in the following equation:
 *
 *   W_i,n/P_i == W_j,n/P_j for all i,j                               (1)
 *
 * Where W_i,n is the n-th weight average for cpu i. The instantaneous weight
 * W_i,0 is defined as:
 *
 *   W_i,0 = \Sum_j w_i,j                                             (2)
 *
 * Where w_i,j is the weight of the j-th runnable task on cpu i. This weight
 * is derived from the nice value as per prio_to_weight[].
 *
 * The weight average is an exponential decay average of the instantaneous
 * weight:
 *
 *   W'_i,n = (2^n - 1) / 2^n * W_i,n + 1 / 2^n * W_i,0               (3)
 *
 * C_i is the compute capacity of cpu i, typically it is the
 * fraction of 'recent' time available for SCHED_OTHER task execution. But it
 * can also include other factors [XXX].
 *
 * To achieve this balance we define a measure of imbalance which follows
 * directly from (1):
 *
 *   imb_i,j = max{ avg(W/C), W_i/C_i } - min{ avg(W/C), W_j/C_j }    (4)
 *
 * We them move tasks around to minimize the imbalance. In the continuous
 * function space it is obvious this converges, in the discrete case we get
 * a few fun cases generally called infeasible weight scenarios.
 *
 * [XXX expand on:
 *     - infeasible weights;
 *     - local vs global optima in the discrete case. ]
 *
 *
 * SCHED DOMAINS
 *
 * In order to solve the imbalance equation (4), and avoid the obvious O(n^2)
 * for all i,j solution, we create a tree of cpus that follows the hardware
 * topology where each level pairs two lower groups (or better). This results
 * in O(log n) layers. Furthermore we reduce the number of cpus going up the
 * tree to only the first of the previous level and we decrease the frequency
 * of load-balance at each level inv. proportional to the number of cpus in
 * the groups.
 *
 * This yields:
 *
 *     log_2 n     1     n
 *   \Sum       { --- * --- * 2^i } = O(n)                            (5)
 *     i = 0      2^i   2^i
 *                               `- size of each group
 *         |         |     `- number of cpus doing load-balance
 *         |         `- freq
 *         `- sum over all levels
 *
 * Coupled with a limit on how many tasks we can migrate every balance pass,
 * this makes (5) the runtime complexity of the balancer.
 *
 * An important property here is that each CPU is still (indirectly) connected
 * to every other cpu in at most O(log n) steps:
 *
 * The adjacency matrix of the resulting graph is given by:
 *
 *             log_2 n
 *   A_i,j = \Union     (i % 2^k == 0) && i / 2^(k+1) == j / 2^(k+1)  (6)
 *             k = 0
 *
 * And you'll find that:
 *
 *   A^(log_2 n)_i,j != 0  for all i,j                                (7)
 *
 * Showing there's indeed a path between every cpu in at most O(log n) steps.
 * The task movement gives a factor of O(m), giving a convergence complexity
 * of:
 *
 *   O(nm log n),  n := nr_cpus, m := nr_tasks                        (8)
 *
 *
 * WORK CONSERVING
 *
 * In order to avoid CPUs going idle while there's still work to do, new idle
 * balancing is more aggressive and has the newly idle cpu iterate up the domain
 * tree itself instead of relying on other CPUs to bring it work.
 *
 * This adds some complexity to both (5) and (8) but it reduces the total idle
 * time.
 *
 * [XXX more?]
 *
 *
 * CGROUPS
 *
 * Cgroups make a horror show out of (2), instead of a simple sum we get:
 *
 *                                s_k,i
 *   W_i,0 = \Sum_j \Prod_k w_k * -----                               (9)
 *                                 S_k
 *
 * Where
 *
 *   s_k,i = \Sum_j w_i,j,k  and  S_k = \Sum_i s_k,i                 (10)
 *
 * w_i,j,k is the weight of the j-th runnable task in the k-th cgroup on cpu i.
 *
 * The big problem is S_k, its a global sum needed to compute a local (W_i)
 * property.
 *
 * [XXX write more on how we solve this.. _after_ merging pjt's patches that
 *      rewrite all of this once again.]
 */

static unsigned long __read_mostly max_load_balance_interval = HZ/10;

enum fbq_type { regular, remote, all };

#define LBF_ALL_PINNED	0x01
#define LBF_NEED_BREAK	0x02
#define LBF_DST_PINNED  0x04
#define LBF_SOME_PINNED	0x08

struct lb_env {
	struct sched_domain	*sd;

	struct rq		*src_rq;
	int			src_cpu;

	int			dst_cpu;
	struct rq		*dst_rq;

	struct cpumask		*dst_grpmask;
	int			new_dst_cpu;
	enum cpu_idle_type	idle;
	long			imbalance;
	/* The set of CPUs under consideration for load-balancing */
	struct cpumask		*cpus;

	unsigned int		flags;

	unsigned int		loop;
	unsigned int		loop_break;
	unsigned int		loop_max;

	enum fbq_type		fbq_type;
	struct list_head	tasks;
};

#ifdef CONFIG_SCHED_HMP
#ifdef MOVETASK_ONEPATH
/*
 * move_task - move a task from one runqueue to another runqueue.
 * Both runqueues must be locked.
 */
static void move_task(struct task_struct *p, struct lb_env *env)
{
	deactivate_task(env->src_rq, p, 0);
	set_task_cpu(p, env->dst_cpu);
	activate_task(env->dst_rq, p, 0);
	check_preempt_curr(env->dst_rq, p, 0);
}
#endif
#endif

/*
 * Is this task likely cache-hot:
 */
static int task_hot(struct task_struct *p, struct lb_env *env)
{
	s64 delta;

	lockdep_assert_held(&env->src_rq->lock);

	if (p->sched_class != &fair_sched_class)
		return 0;

	if (unlikely(p->policy == SCHED_IDLE))
		return 0;

	/*
	 * Buddy candidates are cache hot:
	 */
	if (sched_feat(CACHE_HOT_BUDDY) && env->dst_rq->nr_running &&
			(&p->se == cfs_rq_of(&p->se)->next ||
			 &p->se == cfs_rq_of(&p->se)->last))
		return 1;

	if (sysctl_sched_migration_cost == -1)
		return 1;
	if (sysctl_sched_migration_cost == 0)
		return 0;

	delta = rq_clock_task(env->src_rq) - p->se.exec_start;

	return delta < (s64)sysctl_sched_migration_cost;
}

#ifdef CONFIG_NUMA_BALANCING
/*
 * Returns 1, if task migration degrades locality
 * Returns 0, if task migration improves locality i.e migration preferred.
 * Returns -1, if task migration is not affected by locality.
 */
static int migrate_degrades_locality(struct task_struct *p, struct lb_env *env)
{
	struct numa_group *numa_group = rcu_dereference(p->numa_group);
	unsigned long src_faults, dst_faults;
	int src_nid, dst_nid;

	if (!static_branch_likely(&sched_numa_balancing))
		return -1;

	if (!p->numa_faults || !(env->sd->flags & SD_NUMA))
		return -1;

	src_nid = cpu_to_node(env->src_cpu);
	dst_nid = cpu_to_node(env->dst_cpu);

	if (src_nid == dst_nid)
		return -1;

	/* Migrating away from the preferred node is always bad. */
	if (src_nid == p->numa_preferred_nid) {
		if (env->src_rq->nr_running > env->src_rq->nr_preferred_running)
			return 1;
		else
			return -1;
	}

	/* Encourage migration to the preferred node. */
	if (dst_nid == p->numa_preferred_nid)
		return 0;

	if (numa_group) {
		src_faults = group_faults(p, src_nid);
		dst_faults = group_faults(p, dst_nid);
	} else {
		src_faults = task_faults(p, src_nid);
		dst_faults = task_faults(p, dst_nid);
	}

	return dst_faults < src_faults;
}

#else
static inline int migrate_degrades_locality(struct task_struct *p,
					     struct lb_env *env)
{
	return -1;
}
#endif

/*
 * can_migrate_task - may task p from runqueue rq be migrated to this_cpu?
 */
static
int can_migrate_task(struct task_struct *p, struct lb_env *env)
{
	int tsk_cache_hot;

	lockdep_assert_held(&env->src_rq->lock);

	/*
	 * We do not migrate tasks that are:
	 * 1) throttled_lb_pair, or
	 * 2) cannot be migrated to this CPU due to cpus_allowed, or
	 * 3) running (obviously), or
	 * 4) are cache-hot on their current CPU.
	 */
	if (throttled_lb_pair(task_group(p), env->src_cpu, env->dst_cpu))
		return 0;

	if (!cpumask_test_cpu(env->dst_cpu, tsk_cpus_allowed(p))) {
		int cpu;

		schedstat_inc(p, se.statistics.nr_failed_migrations_affine);

		env->flags |= LBF_SOME_PINNED;

		/*
		 * Remember if this task can be migrated to any other cpu in
		 * our sched_group. We may want to revisit it if we couldn't
		 * meet load balance goals by pulling other tasks on src_cpu.
		 *
		 * Also avoid computing new_dst_cpu if we have already computed
		 * one in current iteration.
		 */
		if (!env->dst_grpmask || (env->flags & LBF_DST_PINNED))
			return 0;

		/* Prevent to re-select dst_cpu via env's cpus */
		for_each_cpu_and(cpu, env->dst_grpmask, env->cpus) {
			if (cpumask_test_cpu(cpu, tsk_cpus_allowed(p))) {
				env->flags |= LBF_DST_PINNED;
				env->new_dst_cpu = cpu;
				break;
			}
		}

		return 0;
	}

	/* Record that we found atleast one task that could run on dst_cpu */
	env->flags &= ~LBF_ALL_PINNED;

	if (task_running(env->src_rq, p)) {
		schedstat_inc(p, se.statistics.nr_failed_migrations_running);
		return 0;
	}

	/*
	 * Aggressive migration if:
	 * 1) destination numa is preferred
	 * 2) task is cache cold, or
	 * 3) too many balance attempts have failed.
	 */
	tsk_cache_hot = migrate_degrades_locality(p, env);
	if (tsk_cache_hot == -1)
		tsk_cache_hot = task_hot(p, env);

	if (tsk_cache_hot <= 0 ||
	    env->sd->nr_balance_failed > env->sd->cache_nice_tries) {
		if (tsk_cache_hot == 1) {
			schedstat_inc(env->sd, lb_hot_gained[env->idle]);
			schedstat_inc(p, se.statistics.nr_forced_migrations);
		}
		return 1;
	}

	schedstat_inc(p, se.statistics.nr_failed_migrations_hot);
	return 0;
}

/*
 * detach_task() -- detach the task for the migration specified in env
 */
static void detach_task(struct task_struct *p, struct lb_env *env)
{
	lockdep_assert_held(&env->src_rq->lock);

	deactivate_task(env->src_rq, p, 0);
	p->on_rq = TASK_ON_RQ_MIGRATING;
	set_task_cpu(p, env->dst_cpu);
}

/*
 * detach_one_task() -- tries to dequeue exactly one task from env->src_rq, as
 * part of active balancing operations within "domain".
 *
 * Returns a task if successful and NULL otherwise.
 */
static struct task_struct *detach_one_task(struct lb_env *env)
{
	struct task_struct *p, *n;

	lockdep_assert_held(&env->src_rq->lock);

	list_for_each_entry_safe(p, n, &env->src_rq->cfs_tasks, se.group_node) {
		if (!can_migrate_task(p, env))
			continue;

		detach_task(p, env);

		/*
		 * Right now, this is only the second place where
		 * lb_gained[env->idle] is updated (other is detach_tasks)
		 * so we can safely collect stats here rather than
		 * inside detach_tasks().
		 */
		schedstat_inc(env->sd, lb_gained[env->idle]);
		return p;
	}
	return NULL;
}

#ifndef MOVETASK_ONEPATH
static int hmp_can_migrate_task(struct task_struct *p, struct lb_env *env);
/*
 * detach_specific_task() -- tries to dequeue a specific task from env->src_rq, as
 * part of active balancing operations within "domain".
 *
 * Returns 1 if successful and 0 otherwise.
 */
static int detach_specific_task(struct lb_env *env, struct task_struct *pm)
{
	struct task_struct *p, *n;

	lockdep_assert_held(&env->src_rq->lock);

	list_for_each_entry_safe(p, n, &env->src_rq->cfs_tasks, se.group_node) {
		if (throttled_lb_pair(task_group(p), env->src_rq->cpu,
					env->dst_cpu))
			continue;

		if (!hmp_can_migrate_task(p, env))
			continue;

		/* Check if we found the right task */
		if (p != pm)
			continue;

		detach_task(p, env);

		/*
		 * Right now, this is only the second place where
		 * lb_gained[env->idle] is updated (other is detach_tasks)
		 * so we can safely collect stats here rather than
		 * inside detach_tasks().
		 */
		schedstat_inc(env->sd, lb_gained[env->idle]);
		return 1;
	}
	return 0;
}
#endif

static const unsigned int sched_nr_migrate_break = 32;

/*
 * detach_tasks() -- tries to detach up to imbalance weighted load from
 * busiest_rq, as part of a balancing operation within domain "sd".
 *
 * Returns number of detached tasks if successful and 0 otherwise.
 */
static int detach_tasks(struct lb_env *env)
{
	struct list_head *tasks = &env->src_rq->cfs_tasks;
	struct task_struct *p;
	unsigned long load;
	int detached = 0;

	lockdep_assert_held(&env->src_rq->lock);

	if (env->imbalance <= 0)
		return 0;

	while (!list_empty(tasks)) {
		/*
		 * We don't want to steal all, otherwise we may be treated likewise,
		 * which could at worst lead to a livelock crash.
		 */
		if (env->idle != CPU_NOT_IDLE && env->src_rq->nr_running <= 1)
			break;

		p = list_first_entry(tasks, struct task_struct, se.group_node);

		env->loop++;
		/* We've more or less seen every task there is, call it quits */
		if (env->loop > env->loop_max)
			break;

		/* take a breather every nr_migrate tasks */
		if (env->loop > env->loop_break) {
			env->loop_break += sched_nr_migrate_break;
			env->flags |= LBF_NEED_BREAK;
			break;
		}

		if (!can_migrate_task(p, env))
			goto next;

		load = task_h_load(p);

		if (sched_feat(LB_MIN) && load < 16 && !env->sd->nr_balance_failed)
			goto next;

		if ((load / 2) > env->imbalance)
			goto next;

		detach_task(p, env);
		list_add(&p->se.group_node, &env->tasks);

		detached++;
		env->imbalance -= load;

#ifdef CONFIG_PREEMPT
		/*
		 * NEWIDLE balancing is a source of latency, so preemptible
		 * kernels will stop after the first task is detached to minimize
		 * the critical section.
		 */
		if (env->idle == CPU_NEWLY_IDLE)
			break;
#endif

		/*
		 * We only want to steal up to the prescribed amount of
		 * weighted load.
		 */
		if (env->imbalance <= 0)
			break;

		continue;
next:
		list_move_tail(&p->se.group_node, tasks);
	}

	/*
	 * Right now, this is one of only two places we collect this stat
	 * so we can safely collect detach_one_task() stats here rather
	 * than inside detach_one_task().
	 */
	schedstat_add(env->sd, lb_gained[env->idle], detached);

	return detached;
}

/*
 * attach_task() -- attach the task detached by detach_task() to its new rq.
 */
static void attach_task(struct rq *rq, struct task_struct *p)
{
	lockdep_assert_held(&rq->lock);

	BUG_ON(task_rq(p) != rq);
	p->on_rq = TASK_ON_RQ_QUEUED;
	activate_task(rq, p, 0);
	check_preempt_curr(rq, p, 0);
}

/*
 * attach_one_task() -- attaches the task returned from detach_one_task() to
 * its new rq.
 */
static void attach_one_task(struct rq *rq, struct task_struct *p)
{
	raw_spin_lock(&rq->lock);
	attach_task(rq, p);
	raw_spin_unlock(&rq->lock);
}

/*
 * attach_tasks() -- attaches all tasks detached by detach_tasks() to their
 * new rq.
 */
static void attach_tasks(struct lb_env *env)
{
	struct list_head *tasks = &env->tasks;
	struct task_struct *p;

	raw_spin_lock(&env->dst_rq->lock);

	while (!list_empty(tasks)) {
		p = list_first_entry(tasks, struct task_struct, se.group_node);
		list_del_init(&p->se.group_node);

		attach_task(env->dst_rq, p);
	}

	raw_spin_unlock(&env->dst_rq->lock);
}

#ifdef CONFIG_FAIR_GROUP_SCHED
static void update_blocked_averages(int cpu)
{
	struct rq *rq = cpu_rq(cpu);
	struct cfs_rq *cfs_rq;
	unsigned long flags;

	raw_spin_lock_irqsave(&rq->lock, flags);
	update_rq_clock(rq);

	/*
	 * Iterates the task_group tree in a bottom up fashion, see
	 * list_add_leaf_cfs_rq() for details.
	 */
	for_each_leaf_cfs_rq(rq, cfs_rq) {
		/* throttled entities do not contribute to load */
		if (throttled_hierarchy(cfs_rq))
			continue;

		if (update_cfs_rq_load_avg(cfs_rq_clock_task(cfs_rq), cfs_rq, true))
			update_tg_load_avg(cfs_rq, 0);
	}

	raw_spin_unlock_irqrestore(&rq->lock, flags);
}

/*
 * Compute the hierarchical load factor for cfs_rq and all its ascendants.
 * This needs to be done in a top-down fashion because the load of a child
 * group is a fraction of its parents load.
 */
static void update_cfs_rq_h_load(struct cfs_rq *cfs_rq)
{
	struct rq *rq = rq_of(cfs_rq);
	struct sched_entity *se = cfs_rq->tg->se[cpu_of(rq)];
	unsigned long now = jiffies;
	unsigned long load;

	if (cfs_rq->last_h_load_update == now)
		return;

	cfs_rq->h_load_next = NULL;
	for_each_sched_entity(se) {
		cfs_rq = cfs_rq_of(se);
		cfs_rq->h_load_next = se;
		if (cfs_rq->last_h_load_update == now)
			break;
	}

	if (!se) {
		cfs_rq->h_load = cfs_rq_load_avg(cfs_rq);
		cfs_rq->last_h_load_update = now;
	}

	while ((se = cfs_rq->h_load_next) != NULL) {
		load = cfs_rq->h_load;
		load = div64_ul(load * se->avg.load_avg,
			cfs_rq_load_avg(cfs_rq) + 1);
		cfs_rq = group_cfs_rq(se);
		cfs_rq->h_load = load;
		cfs_rq->last_h_load_update = now;
	}
}

static unsigned long task_h_load(struct task_struct *p)
{
	struct cfs_rq *cfs_rq = task_cfs_rq(p);

	update_cfs_rq_h_load(cfs_rq);
	return div64_ul(p->se.avg.load_avg * cfs_rq->h_load,
			cfs_rq_load_avg(cfs_rq) + 1);
}
#else
static inline void update_blocked_averages(int cpu)
{
	struct rq *rq = cpu_rq(cpu);
	struct cfs_rq *cfs_rq = &rq->cfs;
	unsigned long flags;

	raw_spin_lock_irqsave(&rq->lock, flags);
	update_rq_clock(rq);
	update_cfs_rq_load_avg(cfs_rq_clock_task(cfs_rq), cfs_rq, true);
	raw_spin_unlock_irqrestore(&rq->lock, flags);
}

static unsigned long task_h_load(struct task_struct *p)
{
	return p->se.avg.load_avg;
}
#endif

/********** Helpers for find_busiest_group ************************/

enum group_type {
	group_other = 0,
	group_imbalanced,
	group_overloaded,
};

/*
 * sg_lb_stats - stats of a sched_group required for load_balancing
 */
struct sg_lb_stats {
	unsigned long avg_load; /*Avg load across the CPUs of the group */
	unsigned long group_load; /* Total load over the CPUs of the group */
	unsigned long sum_weighted_load; /* Weighted load of group's tasks */
	unsigned long load_per_task;
	unsigned long group_capacity;
	unsigned long group_util; /* Total utilization of the group */
	unsigned int sum_nr_running; /* Nr tasks running in the group */
	unsigned int idle_cpus;
	unsigned int group_weight;
	enum group_type group_type;
	int group_no_capacity;
#ifdef CONFIG_NUMA_BALANCING
	unsigned int nr_numa_running;
	unsigned int nr_preferred_running;
#endif
};

/*
 * sd_lb_stats - Structure to store the statistics of a sched_domain
 *		 during load balancing.
 */
struct sd_lb_stats {
	struct sched_group *busiest;	/* Busiest group in this sd */
	struct sched_group *local;	/* Local group in this sd */
	unsigned long total_load;	/* Total load of all groups in sd */
	unsigned long total_capacity;	/* Total capacity of all groups in sd */
	unsigned long avg_load;	/* Average load across all groups in sd */

	struct sg_lb_stats busiest_stat;/* Statistics of the busiest group */
	struct sg_lb_stats local_stat;	/* Statistics of the local group */
};

static inline void init_sd_lb_stats(struct sd_lb_stats *sds)
{
	/*
	 * Skimp on the clearing to avoid duplicate work. We can avoid clearing
	 * local_stat because update_sg_lb_stats() does a full clear/assignment.
	 * We must however clear busiest_stat::avg_load because
	 * update_sd_pick_busiest() reads this before assignment.
	 */
	*sds = (struct sd_lb_stats){
		.busiest = NULL,
		.local = NULL,
		.total_load = 0UL,
		.total_capacity = 0UL,
		.busiest_stat = {
			.avg_load = 0UL,
			.sum_nr_running = 0,
			.group_type = group_other,
		},
	};
}

/**
 * get_sd_load_idx - Obtain the load index for a given sched domain.
 * @sd: The sched_domain whose load_idx is to be obtained.
 * @idle: The idle status of the CPU for whose sd load_idx is obtained.
 *
 * Return: The load index.
 */
static inline int get_sd_load_idx(struct sched_domain *sd,
					enum cpu_idle_type idle)
{
	int load_idx;

	switch (idle) {
	case CPU_NOT_IDLE:
		load_idx = sd->busy_idx;
		break;

	case CPU_NEWLY_IDLE:
		load_idx = sd->newidle_idx;
		break;
	default:
		load_idx = sd->idle_idx;
		break;
	}

	return load_idx;
}

static unsigned long scale_rt_capacity(int cpu)
{
	struct rq *rq = cpu_rq(cpu);
	u64 used;

	used = rq->rt.avg.util_avg;

	if (likely(used < SCHED_CAPACITY_SCALE))
		return SCHED_CAPACITY_SCALE - used;

	return 1;
}

static void update_cpu_capacity(struct sched_domain *sd, int cpu)
{
	unsigned long capacity = arch_scale_cpu_capacity(sd, cpu);
	struct sched_group *sdg = sd->groups;

	cpu_rq(cpu)->cpu_capacity_orig = capacity;

	capacity *= scale_rt_capacity(cpu);
	capacity >>= SCHED_CAPACITY_SHIFT;

	if (!capacity)
		capacity = 1;

	cpu_rq(cpu)->cpu_capacity = capacity;
	sdg->sgc->capacity = capacity;
}

void update_group_capacity(struct sched_domain *sd, int cpu)
{
	struct sched_domain *child = sd->child;
	struct sched_group *group, *sdg = sd->groups;
	unsigned long capacity;
	unsigned long interval;

	interval = msecs_to_jiffies(sd->balance_interval);
	interval = clamp(interval, 1UL, max_load_balance_interval);
	sdg->sgc->next_update = jiffies + interval;

	if (!child) {
		update_cpu_capacity(sd, cpu);
		return;
	}

	capacity = 0;

	if (child->flags & SD_OVERLAP) {
		/*
		 * SD_OVERLAP domains cannot assume that child groups
		 * span the current group.
		 */

		for_each_cpu(cpu, sched_group_cpus(sdg)) {
			struct sched_group_capacity *sgc;
			struct rq *rq = cpu_rq(cpu);

			/*
			 * build_sched_domains() -> init_sched_groups_capacity()
			 * gets here before we've attached the domains to the
			 * runqueues.
			 *
			 * Use capacity_of(), which is set irrespective of domains
			 * in update_cpu_capacity().
			 *
			 * This avoids capacity from being 0 and
			 * causing divide-by-zero issues on boot.
			 */
			if (unlikely(!rq->sd)) {
				capacity += capacity_of(cpu);
				continue;
			}

			sgc = rq->sd->groups->sgc;
			capacity += sgc->capacity;
		}
	} else  {
		/*
		 * !SD_OVERLAP domains can assume that child groups
		 * span the current group.
		 */

		group = child->groups;
		do {
			capacity += group->sgc->capacity;
			group = group->next;
		} while (group != child->groups);
	}

	sdg->sgc->capacity = capacity;
}

/*
 * Check whether the capacity of the rq has been noticeably reduced by side
 * activity. The imbalance_pct is used for the threshold.
 * Return true is the capacity is reduced
 */
static inline int
check_cpu_capacity(struct rq *rq, struct sched_domain *sd)
{
	return ((rq->cpu_capacity * sd->imbalance_pct) <
				(rq->cpu_capacity_orig * 100));
}

/*
 * Group imbalance indicates (and tries to solve) the problem where balancing
 * groups is inadequate due to tsk_cpus_allowed() constraints.
 *
 * Imagine a situation of two groups of 4 cpus each and 4 tasks each with a
 * cpumask covering 1 cpu of the first group and 3 cpus of the second group.
 * Something like:
 *
 * 	{ 0 1 2 3 } { 4 5 6 7 }
 * 	        *     * * *
 *
 * If we were to balance group-wise we'd place two tasks in the first group and
 * two tasks in the second group. Clearly this is undesired as it will overload
 * cpu 3 and leave one of the cpus in the second group unused.
 *
 * The current solution to this issue is detecting the skew in the first group
 * by noticing the lower domain failed to reach balance and had difficulty
 * moving tasks due to affinity constraints.
 *
 * When this is so detected; this group becomes a candidate for busiest; see
 * update_sd_pick_busiest(). And calculate_imbalance() and
 * find_busiest_group() avoid some of the usual balance conditions to allow it
 * to create an effective group imbalance.
 *
 * This is a somewhat tricky proposition since the next run might not find the
 * group imbalance and decide the groups need to be balanced again. A most
 * subtle and fragile situation.
 */

static inline int sg_imbalanced(struct sched_group *group)
{
	return group->sgc->imbalance;
}

/*
 * group_has_capacity returns true if the group has spare capacity that could
 * be used by some tasks.
 * We consider that a group has spare capacity if the  * number of task is
 * smaller than the number of CPUs or if the utilization is lower than the
 * available capacity for CFS tasks.
 * For the latter, we use a threshold to stabilize the state, to take into
 * account the variance of the tasks' load and to return true if the available
 * capacity in meaningful for the load balancer.
 * As an example, an available capacity of 1% can appear but it doesn't make
 * any benefit for the load balance.
 */
static inline bool
group_has_capacity(struct lb_env *env, struct sg_lb_stats *sgs)
{
	if (sgs->sum_nr_running < sgs->group_weight)
		return true;

	if ((sgs->group_capacity * 100) >
			(sgs->group_util * env->sd->imbalance_pct))
		return true;

	return false;
}

/*
 *  group_is_overloaded returns true if the group has more tasks than it can
 *  handle.
 *  group_is_overloaded is not equals to !group_has_capacity because a group
 *  with the exact right number of tasks, has no more spare capacity but is not
 *  overloaded so both group_has_capacity and group_is_overloaded return
 *  false.
 */
static inline bool
group_is_overloaded(struct lb_env *env, struct sg_lb_stats *sgs)
{
	if (sgs->sum_nr_running <= sgs->group_weight)
		return false;

	if ((sgs->group_capacity * 100) <
			(sgs->group_util * env->sd->imbalance_pct))
		return true;

	return false;
}

static inline enum
group_type group_classify(struct sched_group *group,
			  struct sg_lb_stats *sgs)
{
	if (sgs->group_no_capacity)
		return group_overloaded;

	if (sg_imbalanced(group))
		return group_imbalanced;

	return group_other;
}

/**
 * update_sg_lb_stats - Update sched_group's statistics for load balancing.
 * @env: The load balancing environment.
 * @group: sched_group whose statistics are to be updated.
 * @load_idx: Load index of sched_domain of this_cpu for load calc.
 * @local_group: Does group contain this_cpu.
 * @sgs: variable to hold the statistics for this group.
 * @overload: Indicate more than one runnable task for any CPU.
 */
static inline void update_sg_lb_stats(struct lb_env *env,
			struct sched_group *group, int load_idx,
			int local_group, struct sg_lb_stats *sgs,
			bool *overload)
{
	unsigned long load;
	int i;

	memset(sgs, 0, sizeof(*sgs));

	for_each_cpu_and(i, sched_group_cpus(group), env->cpus) {
		struct rq *rq = cpu_rq(i);

		/* Bias balancing toward cpus of our domain */
		if (local_group)
			load = target_load(i, load_idx);
		else
			load = source_load(i, load_idx);

		sgs->group_load += load;
		sgs->group_util += cpu_util(i);
		sgs->sum_nr_running += rq->cfs.h_nr_running;

		if (rq->nr_running > 1)
			*overload = true;

#ifdef CONFIG_NUMA_BALANCING
		sgs->nr_numa_running += rq->nr_numa_running;
		sgs->nr_preferred_running += rq->nr_preferred_running;
#endif
		sgs->sum_weighted_load += weighted_cpuload(i);
		if (idle_cpu(i))
			sgs->idle_cpus++;
	}

	/* Adjust by relative CPU capacity of the group */
	sgs->group_capacity = group->sgc->capacity;
	sgs->avg_load = (sgs->group_load*SCHED_CAPACITY_SCALE) / sgs->group_capacity;

	if (sgs->sum_nr_running)
		sgs->load_per_task = sgs->sum_weighted_load / sgs->sum_nr_running;

	sgs->group_weight = group->group_weight;

	sgs->group_no_capacity = group_is_overloaded(env, sgs);
	sgs->group_type = group_classify(group, sgs);
}

/**
 * update_sd_pick_busiest - return 1 on busiest group
 * @env: The load balancing environment.
 * @sds: sched_domain statistics
 * @sg: sched_group candidate to be checked for being the busiest
 * @sgs: sched_group statistics
 *
 * Determine if @sg is a busier group than the previously selected
 * busiest group.
 *
 * Return: %true if @sg is a busier group than the previously selected
 * busiest group. %false otherwise.
 */
static bool update_sd_pick_busiest(struct lb_env *env,
				   struct sd_lb_stats *sds,
				   struct sched_group *sg,
				   struct sg_lb_stats *sgs)
{
	struct sg_lb_stats *busiest = &sds->busiest_stat;

	if (sgs->group_type > busiest->group_type)
		return true;

	if (sgs->group_type < busiest->group_type)
		return false;

	if (sgs->avg_load <= busiest->avg_load)
		return false;

	/* This is the busiest node in its class. */
	if (!(env->sd->flags & SD_ASYM_PACKING))
		return true;

	/*
	 * ASYM_PACKING needs to move all the work to the lowest
	 * numbered CPUs in the group, therefore mark all groups
	 * higher than ourself as busy.
	 */
	if (sgs->sum_nr_running && env->dst_cpu < group_first_cpu(sg)) {
		if (!sds->busiest)
			return true;

		if (group_first_cpu(sds->busiest) > group_first_cpu(sg))
			return true;
	}

	return false;
}

#ifdef CONFIG_NUMA_BALANCING
static inline enum fbq_type fbq_classify_group(struct sg_lb_stats *sgs)
{
	if (sgs->sum_nr_running > sgs->nr_numa_running)
		return regular;
	if (sgs->sum_nr_running > sgs->nr_preferred_running)
		return remote;
	return all;
}

static inline enum fbq_type fbq_classify_rq(struct rq *rq)
{
	if (rq->nr_running > rq->nr_numa_running)
		return regular;
	if (rq->nr_running > rq->nr_preferred_running)
		return remote;
	return all;
}
#else
static inline enum fbq_type fbq_classify_group(struct sg_lb_stats *sgs)
{
	return all;
}

static inline enum fbq_type fbq_classify_rq(struct rq *rq)
{
	return regular;
}
#endif /* CONFIG_NUMA_BALANCING */

/**
 * update_sd_lb_stats - Update sched_domain's statistics for load balancing.
 * @env: The load balancing environment.
 * @sds: variable to hold the statistics for this sched_domain.
 */
static inline void update_sd_lb_stats(struct lb_env *env, struct sd_lb_stats *sds)
{
	struct sched_domain *child = env->sd->child;
	struct sched_group *sg = env->sd->groups;
	struct sg_lb_stats tmp_sgs;
	int load_idx, prefer_sibling = 0;
	bool overload = false;

	if (child && child->flags & SD_PREFER_SIBLING)
		prefer_sibling = 1;

	load_idx = get_sd_load_idx(env->sd, env->idle);

	do {
		struct sg_lb_stats *sgs = &tmp_sgs;
		int local_group;

		local_group = cpumask_test_cpu(env->dst_cpu, sched_group_cpus(sg));
		if (local_group) {
			sds->local = sg;
			sgs = &sds->local_stat;

			if (env->idle != CPU_NEWLY_IDLE ||
			    time_after_eq(jiffies, sg->sgc->next_update))
				update_group_capacity(env->sd, env->dst_cpu);
		}

		update_sg_lb_stats(env, sg, load_idx, local_group, sgs,
						&overload);

		if (local_group)
			goto next_group;

		/*
		 * In case the child domain prefers tasks go to siblings
		 * first, lower the sg capacity so that we'll try
		 * and move all the excess tasks away. We lower the capacity
		 * of a group only if the local group has the capacity to fit
		 * these excess tasks. The extra check prevents the case where
		 * you always pull from the heaviest group when it is already
		 * under-utilized (possible with a large weight task outweighs
		 * the tasks on the system).
		 */
		if (prefer_sibling && sds->local &&
		    group_has_capacity(env, &sds->local_stat) &&
		    (sgs->sum_nr_running > 1)) {
			sgs->group_no_capacity = 1;
			sgs->group_type = group_classify(sg, sgs);
		}

		if (update_sd_pick_busiest(env, sds, sg, sgs)) {
			sds->busiest = sg;
			sds->busiest_stat = *sgs;
		}

next_group:
		/* Now, start updating sd_lb_stats */
		sds->total_load += sgs->group_load;
		sds->total_capacity += sgs->group_capacity;

		sg = sg->next;
	} while (sg != env->sd->groups);

	if (env->sd->flags & SD_NUMA)
		env->fbq_type = fbq_classify_group(&sds->busiest_stat);

	if (!env->sd->parent) {
		/* update overload indicator if we are at root domain */
		if (env->dst_rq->rd->overload != overload)
			env->dst_rq->rd->overload = overload;
	}

}

/**
 * check_asym_packing - Check to see if the group is packed into the
 *			sched doman.
 *
 * This is primarily intended to used at the sibling level.  Some
 * cores like POWER7 prefer to use lower numbered SMT threads.  In the
 * case of POWER7, it can move to lower SMT modes only when higher
 * threads are idle.  When in lower SMT modes, the threads will
 * perform better since they share less core resources.  Hence when we
 * have idle threads, we want them to be the higher ones.
 *
 * This packing function is run on idle threads.  It checks to see if
 * the busiest CPU in this domain (core in the P7 case) has a higher
 * CPU number than the packing function is being run on.  Here we are
 * assuming lower CPU number will be equivalent to lower a SMT thread
 * number.
 *
 * Return: 1 when packing is required and a task should be moved to
 * this CPU.  The amount of the imbalance is returned in *imbalance.
 *
 * @env: The load balancing environment.
 * @sds: Statistics of the sched_domain which is to be packed
 */
static int check_asym_packing(struct lb_env *env, struct sd_lb_stats *sds)
{
	int busiest_cpu;

	if (!(env->sd->flags & SD_ASYM_PACKING))
		return 0;

	if (!sds->busiest)
		return 0;

	busiest_cpu = group_first_cpu(sds->busiest);
	if (env->dst_cpu > busiest_cpu)
		return 0;

	env->imbalance = DIV_ROUND_CLOSEST(
		sds->busiest_stat.avg_load * sds->busiest_stat.group_capacity,
		SCHED_CAPACITY_SCALE);

	return 1;
}

/**
 * fix_small_imbalance - Calculate the minor imbalance that exists
 *			amongst the groups of a sched_domain, during
 *			load balancing.
 * @env: The load balancing environment.
 * @sds: Statistics of the sched_domain whose imbalance is to be calculated.
 */
static inline
void fix_small_imbalance(struct lb_env *env, struct sd_lb_stats *sds)
{
	unsigned long tmp, capa_now = 0, capa_move = 0;
	unsigned int imbn = 2;
	unsigned long scaled_busy_load_per_task;
	struct sg_lb_stats *local, *busiest;

	local = &sds->local_stat;
	busiest = &sds->busiest_stat;

	if (!local->sum_nr_running)
		local->load_per_task = cpu_avg_load_per_task(env->dst_cpu);
	else if (busiest->load_per_task > local->load_per_task)
		imbn = 1;

	scaled_busy_load_per_task =
		(busiest->load_per_task * SCHED_CAPACITY_SCALE) /
		busiest->group_capacity;

	if (busiest->avg_load + scaled_busy_load_per_task >=
	    local->avg_load + (scaled_busy_load_per_task * imbn)) {
		env->imbalance = busiest->load_per_task;
		return;
	}

	/*
	 * OK, we don't have enough imbalance to justify moving tasks,
	 * however we may be able to increase total CPU capacity used by
	 * moving them.
	 */

	capa_now += busiest->group_capacity *
			min(busiest->load_per_task, busiest->avg_load);
	capa_now += local->group_capacity *
			min(local->load_per_task, local->avg_load);
	capa_now /= SCHED_CAPACITY_SCALE;

	/* Amount of load we'd subtract */
	if (busiest->avg_load > scaled_busy_load_per_task) {
		capa_move += busiest->group_capacity *
			    min(busiest->load_per_task,
				busiest->avg_load - scaled_busy_load_per_task);
	}

	/* Amount of load we'd add */
	if (busiest->avg_load * busiest->group_capacity <
	    busiest->load_per_task * SCHED_CAPACITY_SCALE) {
		tmp = (busiest->avg_load * busiest->group_capacity) /
		      local->group_capacity;
	} else {
		tmp = (busiest->load_per_task * SCHED_CAPACITY_SCALE) /
		      local->group_capacity;
	}
	capa_move += local->group_capacity *
		    min(local->load_per_task, local->avg_load + tmp);
	capa_move /= SCHED_CAPACITY_SCALE;

	/* Move if we gain throughput */
	if (capa_move > capa_now)
		env->imbalance = busiest->load_per_task;
}

/**
 * calculate_imbalance - Calculate the amount of imbalance present within the
 *			 groups of a given sched_domain during load balance.
 * @env: load balance environment
 * @sds: statistics of the sched_domain whose imbalance is to be calculated.
 */
static inline void calculate_imbalance(struct lb_env *env, struct sd_lb_stats *sds)
{
	unsigned long max_pull, load_above_capacity = ~0UL;
	struct sg_lb_stats *local, *busiest;

	local = &sds->local_stat;
	busiest = &sds->busiest_stat;

	if (busiest->group_type == group_imbalanced) {
		/*
		 * In the group_imb case we cannot rely on group-wide averages
		 * to ensure cpu-load equilibrium, look at wider averages. XXX
		 */
		busiest->load_per_task =
			min(busiest->load_per_task, sds->avg_load);
	}

	/*
	 * In the presence of smp nice balancing, certain scenarios can have
	 * max load less than avg load(as we skip the groups at or below
	 * its cpu_capacity, while calculating max_load..)
	 */
	if (busiest->avg_load <= sds->avg_load ||
	    local->avg_load >= sds->avg_load) {
		env->imbalance = 0;
		return fix_small_imbalance(env, sds);
	}

	/*
	 * If there aren't any idle cpus, avoid creating some.
	 */
	if (busiest->group_type == group_overloaded &&
	    local->group_type   == group_overloaded) {
		load_above_capacity = busiest->sum_nr_running *
					SCHED_LOAD_SCALE;
		if (load_above_capacity > busiest->group_capacity)
			load_above_capacity -= busiest->group_capacity;
		else
			load_above_capacity = ~0UL;
	}

	/*
	 * We're trying to get all the cpus to the average_load, so we don't
	 * want to push ourselves above the average load, nor do we wish to
	 * reduce the max loaded cpu below the average load. At the same time,
	 * we also don't want to reduce the group load below the group capacity
	 * (so that we can implement power-savings policies etc). Thus we look
	 * for the minimum possible imbalance.
	 */
	max_pull = min(busiest->avg_load - sds->avg_load, load_above_capacity);

	/* How much load to actually move to equalise the imbalance */
	env->imbalance = min(
		max_pull * busiest->group_capacity,
		(sds->avg_load - local->avg_load) * local->group_capacity
	) / SCHED_CAPACITY_SCALE;

	/*
	 * if *imbalance is less than the average load per runnable task
	 * there is no guarantee that any tasks will be moved so we'll have
	 * a think about bumping its value to force at least one task to be
	 * moved
	 */
	if (env->imbalance < busiest->load_per_task)
		return fix_small_imbalance(env, sds);
}

/******* find_busiest_group() helpers end here *********************/

/**
 * find_busiest_group - Returns the busiest group within the sched_domain
 * if there is an imbalance. If there isn't an imbalance, and
 * the user has opted for power-savings, it returns a group whose
 * CPUs can be put to idle by rebalancing those tasks elsewhere, if
 * such a group exists.
 *
 * Also calculates the amount of weighted load which should be moved
 * to restore balance.
 *
 * @env: The load balancing environment.
 *
 * Return:	- The busiest group if imbalance exists.
 *		- If no imbalance and user has opted for power-savings balance,
 *		   return the least loaded group whose CPUs can be
 *		   put to idle by rebalancing its tasks onto our group.
 */
static struct sched_group *find_busiest_group(struct lb_env *env)
{
	struct sg_lb_stats *local, *busiest;
	struct sd_lb_stats sds;

	init_sd_lb_stats(&sds);

	/*
	 * Compute the various statistics relavent for load balancing at
	 * this level.
	 */
	update_sd_lb_stats(env, &sds);
	local = &sds.local_stat;
	busiest = &sds.busiest_stat;

	/* ASYM feature bypasses nice load balance check */
	if ((env->idle == CPU_IDLE || env->idle == CPU_NEWLY_IDLE) &&
	    check_asym_packing(env, &sds))
		return sds.busiest;

	/* There is no busy sibling group to pull tasks from */
	if (!sds.busiest || busiest->sum_nr_running == 0)
		goto out_balanced;

	sds.avg_load = (SCHED_CAPACITY_SCALE * sds.total_load)
						/ sds.total_capacity;

	/*
	 * If the busiest group is imbalanced the below checks don't
	 * work because they assume all things are equal, which typically
	 * isn't true due to cpus_allowed constraints and the like.
	 */
	if (busiest->group_type == group_imbalanced)
		goto force_balance;

	/* SD_BALANCE_NEWIDLE trumps SMP nice when underutilized */
	if (env->idle == CPU_NEWLY_IDLE && group_has_capacity(env, local) &&
	    busiest->group_no_capacity)
		goto force_balance;

	/*
	 * If the local group is busier than the selected busiest group
	 * don't try and pull any tasks.
	 */
	if (local->avg_load >= busiest->avg_load)
		goto out_balanced;

	/*
	 * Don't pull any tasks if this group is already above the domain
	 * average load.
	 */
	if (local->avg_load >= sds.avg_load)
		goto out_balanced;

	if (env->idle == CPU_IDLE) {
		/*
		 * This cpu is idle. If the busiest group is not overloaded
		 * and there is no imbalance between this and busiest group
		 * wrt idle cpus, it is balanced. The imbalance becomes
		 * significant if the diff is greater than 1 otherwise we
		 * might end up to just move the imbalance on another group
		 */
		if ((busiest->group_type != group_overloaded) &&
				(local->idle_cpus <= (busiest->idle_cpus + 1)))
			goto out_balanced;
	} else {
		/*
		 * In the CPU_NEWLY_IDLE, CPU_NOT_IDLE cases, use
		 * imbalance_pct to be conservative.
		 */
		if (100 * busiest->avg_load <=
				env->sd->imbalance_pct * local->avg_load)
			goto out_balanced;
	}

force_balance:
	/* Looks like there is an imbalance. Compute it */
	calculate_imbalance(env, &sds);
	return sds.busiest;

out_balanced:
	env->imbalance = 0;
	return NULL;
}

/*
 * find_busiest_queue - find the busiest runqueue among the cpus in group.
 */
static struct rq *find_busiest_queue(struct lb_env *env,
				     struct sched_group *group)
{
	struct rq *busiest = NULL, *rq;
	unsigned long busiest_load = 0, busiest_capacity = 1;
	int i;

	for_each_cpu_and(i, sched_group_cpus(group), env->cpus) {
		unsigned long capacity, wl;
		enum fbq_type rt;

		rq = cpu_rq(i);
		rt = fbq_classify_rq(rq);

		/*
		 * We classify groups/runqueues into three groups:
		 *  - regular: there are !numa tasks
		 *  - remote:  there are numa tasks that run on the 'wrong' node
		 *  - all:     there is no distinction
		 *
		 * In order to avoid migrating ideally placed numa tasks,
		 * ignore those when there's better options.
		 *
		 * If we ignore the actual busiest queue to migrate another
		 * task, the next balance pass can still reduce the busiest
		 * queue by moving tasks around inside the node.
		 *
		 * If we cannot move enough load due to this classification
		 * the next pass will adjust the group classification and
		 * allow migration of more tasks.
		 *
		 * Both cases only affect the total convergence complexity.
		 */
		if (rt > env->fbq_type)
			continue;

		capacity = capacity_of(i);

		wl = weighted_cpuload(i);

		/*
		 * When comparing with imbalance, use weighted_cpuload()
		 * which is not scaled with the cpu capacity.
		 */

		if (rq->nr_running == 1 && wl > env->imbalance &&
		    !check_cpu_capacity(rq, env->sd))
			continue;

		/*
		 * For the load comparisons with the other cpu's, consider
		 * the weighted_cpuload() scaled with the cpu capacity, so
		 * that the load can be moved away from the cpu that is
		 * potentially running at a lower capacity.
		 *
		 * Thus we're looking for max(wl_i / capacity_i), crosswise
		 * multiplication to rid ourselves of the division works out
		 * to: wl_i * capacity_j > wl_j * capacity_i;  where j is
		 * our previous maximum.
		 */
		if (wl * busiest_capacity > busiest_load * capacity) {
			busiest_load = wl;
			busiest_capacity = capacity;
			busiest = rq;
		}
	}

	return busiest;
}

/*
 * Max backoff if we encounter pinned tasks. Pretty arbitrary value, but
 * so long as it is large enough.
 */
#define MAX_PINNED_INTERVAL	512

/* Working cpumask for load_balance and load_balance_newidle. */
DEFINE_PER_CPU(cpumask_var_t, load_balance_mask);

static int need_active_balance(struct lb_env *env)
{
	struct sched_domain *sd = env->sd;

	if (env->idle == CPU_NEWLY_IDLE) {

		/*
		 * ASYM_PACKING needs to force migrate tasks from busy but
		 * higher numbered CPUs in order to pack all tasks in the
		 * lowest numbered CPUs.
		 */
		if ((sd->flags & SD_ASYM_PACKING) && env->src_cpu > env->dst_cpu)
			return 1;
	}

	/*
	 * The dst_cpu is idle and the src_cpu CPU has only 1 CFS task.
	 * It's worth migrating the task if the src_cpu's capacity is reduced
	 * because of other sched_class or IRQs if more capacity stays
	 * available on dst_cpu.
	 */
	if ((env->idle != CPU_NOT_IDLE) &&
	    (env->src_rq->cfs.h_nr_running == 1)) {
		if ((check_cpu_capacity(env->src_rq, sd)) &&
		    (capacity_of(env->src_cpu)*sd->imbalance_pct < capacity_of(env->dst_cpu)*100))
			return 1;
	}

	return unlikely(sd->nr_balance_failed > sd->cache_nice_tries+2);
}

static int active_load_balance_cpu_stop(void *data);

static int should_we_balance(struct lb_env *env)
{
	struct sched_group *sg = env->sd->groups;
	struct cpumask *sg_cpus, *sg_mask;
	int cpu, balance_cpu = -1;

	/*
	 * In the newly idle case, we will allow all the cpu's
	 * to do the newly idle load balance.
	 */
	if (env->idle == CPU_NEWLY_IDLE)
		return 1;

	sg_cpus = sched_group_cpus(sg);
	sg_mask = sched_group_mask(sg);
	/* Try to find first idle cpu */
	for_each_cpu_and(cpu, sg_cpus, env->cpus) {
		if (!cpumask_test_cpu(cpu, sg_mask) || !idle_cpu(cpu))
			continue;

		balance_cpu = cpu;
		break;
	}

	if (balance_cpu == -1)
		balance_cpu = group_balance_cpu(sg);

	/*
	 * First idle cpu or the first cpu(busiest) in this sched group
	 * is eligible for doing load balancing at this and above domains.
	 */
	return balance_cpu == env->dst_cpu;
}

/*
 * Check this_cpu to ensure it is balanced within domain. Attempt to move
 * tasks if there is an imbalance.
 */
static int load_balance(int this_cpu, struct rq *this_rq,
			struct sched_domain *sd, enum cpu_idle_type idle,
			int *continue_balancing)
{
	int ld_moved, cur_ld_moved, active_balance = 0;
	struct sched_domain *sd_parent = sd->parent;
	struct sched_group *group;
	struct rq *busiest;
	unsigned long flags;
	struct cpumask *cpus = this_cpu_cpumask_var_ptr(load_balance_mask);

	struct lb_env env = {
		.sd		= sd,
		.dst_cpu	= this_cpu,
		.dst_rq		= this_rq,
		.dst_grpmask    = sched_group_cpus(sd->groups),
		.idle		= idle,
		.loop_break	= sched_nr_migrate_break,
		.cpus		= cpus,
		.fbq_type	= all,
		.tasks		= LIST_HEAD_INIT(env.tasks),
	};

	/*
	 * For NEWLY_IDLE load_balancing, we don't need to consider
	 * other cpus in our group
	 */
	if (idle == CPU_NEWLY_IDLE)
		env.dst_grpmask = NULL;

	cpumask_copy(cpus, cpu_active_mask);

	schedstat_inc(sd, lb_count[idle]);

redo:
	if (!should_we_balance(&env)) {
		*continue_balancing = 0;
		goto out_balanced;
	}

	group = find_busiest_group(&env);
	if (!group) {
		schedstat_inc(sd, lb_nobusyg[idle]);
		goto out_balanced;
	}

	busiest = find_busiest_queue(&env, group);
	if (!busiest) {
		schedstat_inc(sd, lb_nobusyq[idle]);
		goto out_balanced;
	}

	BUG_ON(busiest == env.dst_rq);

	schedstat_add(sd, lb_imbalance[idle], env.imbalance);

	env.src_cpu = busiest->cpu;
	env.src_rq = busiest;

	ld_moved = 0;
	if (busiest->nr_running > 1) {
		/*
		 * Attempt to move tasks. If find_busiest_group has found
		 * an imbalance but busiest->nr_running <= 1, the group is
		 * still unbalanced. ld_moved simply stays zero, so it is
		 * correctly treated as an imbalance.
		 */
		env.flags |= LBF_ALL_PINNED;
		env.loop_max  = min(sysctl_sched_nr_migrate, busiest->nr_running);

more_balance:
		raw_spin_lock_irqsave(&busiest->lock, flags);

		/*
		 * cur_ld_moved - load moved in current iteration
		 * ld_moved     - cumulative load moved across iterations
		 */
		cur_ld_moved = detach_tasks(&env);

		/*
		 * We've detached some tasks from busiest_rq. Every
		 * task is masked "TASK_ON_RQ_MIGRATING", so we can safely
		 * unlock busiest->lock, and we are able to be sure
		 * that nobody can manipulate the tasks in parallel.
		 * See task_rq_lock() family for the details.
		 */

		raw_spin_unlock(&busiest->lock);

		if (cur_ld_moved) {
			attach_tasks(&env);
			ld_moved += cur_ld_moved;
		}

		local_irq_restore(flags);

		if (env.flags & LBF_NEED_BREAK) {
			env.flags &= ~LBF_NEED_BREAK;
			goto more_balance;
		}

		/*
		 * Revisit (affine) tasks on src_cpu that couldn't be moved to
		 * us and move them to an alternate dst_cpu in our sched_group
		 * where they can run. The upper limit on how many times we
		 * iterate on same src_cpu is dependent on number of cpus in our
		 * sched_group.
		 *
		 * This changes load balance semantics a bit on who can move
		 * load to a given_cpu. In addition to the given_cpu itself
		 * (or a ilb_cpu acting on its behalf where given_cpu is
		 * nohz-idle), we now have balance_cpu in a position to move
		 * load to given_cpu. In rare situations, this may cause
		 * conflicts (balance_cpu and given_cpu/ilb_cpu deciding
		 * _independently_ and at _same_ time to move some load to
		 * given_cpu) causing exceess load to be moved to given_cpu.
		 * This however should not happen so much in practice and
		 * moreover subsequent load balance cycles should correct the
		 * excess load moved.
		 */
		if ((env.flags & LBF_DST_PINNED) && env.imbalance > 0) {

			/* Prevent to re-select dst_cpu via env's cpus */
			cpumask_clear_cpu(env.dst_cpu, env.cpus);

			env.dst_rq	 = cpu_rq(env.new_dst_cpu);
			env.dst_cpu	 = env.new_dst_cpu;
			env.flags	&= ~LBF_DST_PINNED;
			env.loop	 = 0;
			env.loop_break	 = sched_nr_migrate_break;

			/*
			 * Go back to "more_balance" rather than "redo" since we
			 * need to continue with same src_cpu.
			 */
			goto more_balance;
		}

		/*
		 * We failed to reach balance because of affinity.
		 */
		if (sd_parent) {
			int *group_imbalance = &sd_parent->groups->sgc->imbalance;

			if ((env.flags & LBF_SOME_PINNED) && env.imbalance > 0)
				*group_imbalance = 1;
		}

		/* All tasks on this runqueue were pinned by CPU affinity */
		if (unlikely(env.flags & LBF_ALL_PINNED)) {
			cpumask_clear_cpu(cpu_of(busiest), cpus);
			if (!cpumask_empty(cpus)) {
				env.loop = 0;
				env.loop_break = sched_nr_migrate_break;
				goto redo;
			}
			goto out_all_pinned;
		}
	}

	if (!ld_moved) {
		schedstat_inc(sd, lb_failed[idle]);
		/*
		 * Increment the failure counter only on periodic balance.
		 * We do not want newidle balance, which can be very
		 * frequent, pollute the failure counter causing
		 * excessive cache_hot migrations and active balances.
		 */
		if (idle != CPU_NEWLY_IDLE)
			sd->nr_balance_failed++;

		if (need_active_balance(&env)) {
			raw_spin_lock_irqsave(&busiest->lock, flags);

			/* don't kick the active_load_balance_cpu_stop,
			 * if the curr task on busiest cpu can't be
			 * moved to this_cpu
			 */
			if (!cpumask_test_cpu(this_cpu,
					tsk_cpus_allowed(busiest->curr))) {
				raw_spin_unlock_irqrestore(&busiest->lock,
							    flags);
				env.flags |= LBF_ALL_PINNED;
				goto out_one_pinned;
			}

			/*
			 * ->active_balance synchronizes accesses to
			 * ->active_balance_work.  Once set, it's cleared
			 * only after active load balance is finished.
			 */
			if (!busiest->active_balance) {
				busiest->active_balance = 1;
				busiest->push_cpu = this_cpu;
				active_balance = 1;
			}
			raw_spin_unlock_irqrestore(&busiest->lock, flags);

			if (active_balance) {
				stop_one_cpu_nowait(cpu_of(busiest),
					active_load_balance_cpu_stop, busiest,
					&busiest->active_balance_work);
			}

			/*
			 * We've kicked active balancing, reset the failure
			 * counter.
			 */
			sd->nr_balance_failed = sd->cache_nice_tries+1;
		}
	} else
		sd->nr_balance_failed = 0;

	if (likely(!active_balance)) {
		/* We were unbalanced, so reset the balancing interval */
		sd->balance_interval = sd->min_interval;
	} else {
		/*
		 * If we've begun active balancing, start to back off. This
		 * case may not be covered by the all_pinned logic if there
		 * is only 1 task on the busy runqueue (because we don't call
		 * detach_tasks).
		 */
		if (sd->balance_interval < sd->max_interval)
			sd->balance_interval *= 2;
	}

	goto out;

out_balanced:
	/*
	 * We reach balance although we may have faced some affinity
	 * constraints. Clear the imbalance flag if it was set.
	 */
	if (sd_parent) {
		int *group_imbalance = &sd_parent->groups->sgc->imbalance;

		if (*group_imbalance)
			*group_imbalance = 0;
	}

out_all_pinned:
	/*
	 * We reach balance because all tasks are pinned at this level so
	 * we can't migrate them. Let the imbalance flag set so parent level
	 * can try to migrate them.
	 */
	schedstat_inc(sd, lb_balanced[idle]);

	sd->nr_balance_failed = 0;

out_one_pinned:
	/* tune up the balancing interval */
	if (((env.flags & LBF_ALL_PINNED) &&
			sd->balance_interval < MAX_PINNED_INTERVAL) ||
			(sd->balance_interval < sd->max_interval))
		sd->balance_interval *= 2;

	ld_moved = 0;
out:
	return ld_moved;
}

static inline unsigned long
get_sd_balance_interval(struct sched_domain *sd, int cpu_busy)
{
	unsigned long interval = sd->balance_interval;

	if (cpu_busy)
		interval *= sd->busy_factor;

	/* scale ms to jiffies */
	interval = msecs_to_jiffies(interval);
	interval = clamp(interval, 1UL, max_load_balance_interval);

	return interval;
}

static inline void
update_next_balance(struct sched_domain *sd, int cpu_busy, unsigned long *next_balance)
{
	unsigned long interval, next;

	interval = get_sd_balance_interval(sd, cpu_busy);
	next = sd->last_balance + interval;

	if (time_after(*next_balance, next))
		*next_balance = next;
}

static unsigned int hmp_idle_pull(int this_cpu);

/*
 * idle_balance is called by schedule() if this_cpu is about to become
 * idle. Attempts to pull tasks from other CPUs.
 */
static int idle_balance(struct rq *this_rq)
{
	unsigned long next_balance = jiffies + HZ;
	int this_cpu = this_rq->cpu;
	struct sched_domain *sd;
	int pulled_task = 0;
	u64 curr_cost = 0;

	idle_enter_fair(this_rq);

	/*
	 * We must set idle_stamp _before_ calling idle_balance(), such that we
	 * measure the duration of idle_balance() as idle time.
	 */
	this_rq->idle_stamp = rq_clock(this_rq);

	if (this_rq->avg_idle < sysctl_sched_migration_cost ||
	    !this_rq->rd->overload) {
		rcu_read_lock();
		sd = rcu_dereference_check_sched_domain(this_rq->sd);
		if (sd)
			update_next_balance(sd, 0, &next_balance);
		rcu_read_unlock();

		goto out;
	}

	raw_spin_unlock(&this_rq->lock);

	update_blocked_averages(this_cpu);
	rcu_read_lock();
	for_each_domain(this_cpu, sd) {
		int continue_balancing = 1;
		u64 t0, domain_cost;

		if (!(sd->flags & SD_LOAD_BALANCE))
			continue;

		if (this_rq->avg_idle < curr_cost + sd->max_newidle_lb_cost) {
			update_next_balance(sd, 0, &next_balance);
			break;
		}

		if (sd->flags & SD_BALANCE_NEWIDLE) {
			t0 = sched_clock_cpu(this_cpu);

			pulled_task = load_balance(this_cpu, this_rq,
						   sd, CPU_NEWLY_IDLE,
						   &continue_balancing);

			domain_cost = sched_clock_cpu(this_cpu) - t0;
			if (domain_cost > sd->max_newidle_lb_cost)
				sd->max_newidle_lb_cost = domain_cost;

			curr_cost += domain_cost;
		}

		update_next_balance(sd, 0, &next_balance);

		/*
		 * Stop searching for tasks to pull if there are
		 * now runnable tasks on this rq.
		 */
		if (pulled_task || this_rq->nr_running > 0)
			break;
	}
	rcu_read_unlock();

	// implement idle pull for HMP
	if (!pulled_task && this_rq->nr_running == 0) {
		pulled_task = hmp_idle_pull(this_cpu);
	}

	raw_spin_lock(&this_rq->lock);

	if (curr_cost > this_rq->max_idle_balance_cost)
		this_rq->max_idle_balance_cost = curr_cost;

	/*
	 * While browsing the domains, we released the rq lock, a task could
	 * have been enqueued in the meantime. Since we're not going idle,
	 * pretend we pulled a task.
	 */
	if (this_rq->cfs.h_nr_running && !pulled_task)
		pulled_task = 1;

out:
	/* Move the next balance forward */
	if (time_after(this_rq->next_balance, next_balance))
		this_rq->next_balance = next_balance;

	/* Is there a task of a high priority class? */
	if (this_rq->nr_running != this_rq->cfs.h_nr_running)
		pulled_task = -1;

	if (pulled_task) {
		idle_exit_fair(this_rq);
		this_rq->idle_stamp = 0;
	}

	return pulled_task;
}

/*
 * active_load_balance_cpu_stop is run by cpu stopper. It pushes
 * running tasks off the busiest CPU onto idle CPUs. It requires at
 * least 1 task to be running on each physical CPU where possible, and
 * avoids physical / logical imbalances.
 */
static int active_load_balance_cpu_stop(void *data)
{
	struct rq *busiest_rq = data;
	int busiest_cpu = cpu_of(busiest_rq);
	int target_cpu = busiest_rq->push_cpu;
	struct rq *target_rq = cpu_rq(target_cpu);
	struct sched_domain *sd;
	struct task_struct *p = NULL;

	raw_spin_lock_irq(&busiest_rq->lock);

	/* make sure the requested cpu hasn't gone down in the meantime */
	if (unlikely(busiest_cpu != smp_processor_id() ||
		     !busiest_rq->active_balance))
		goto out_unlock;

	/* Is there any task to move? */
	if (busiest_rq->nr_running <= 1)
		goto out_unlock;

	/*
	 * This condition is "impossible", if it occurs
	 * we need to fix it. Originally reported by
	 * Bjorn Helgaas on a 128-cpu setup.
	 */
	BUG_ON(busiest_rq == target_rq);

	/* Search for an sd spanning us and the target CPU. */
	rcu_read_lock();
	for_each_domain(target_cpu, sd) {
		if ((sd->flags & SD_LOAD_BALANCE) &&
		    cpumask_test_cpu(busiest_cpu, sched_domain_span(sd)))
				break;
	}

	if (likely(sd)) {
		struct lb_env env = {
			.sd		= sd,
			.dst_cpu	= target_cpu,
			.dst_rq		= target_rq,
			.src_cpu	= busiest_rq->cpu,
			.src_rq		= busiest_rq,
			.idle		= CPU_IDLE,
		};

		schedstat_inc(sd, alb_count);

		p = detach_one_task(&env);
		if (p)
			schedstat_inc(sd, alb_pushed);
		else
			schedstat_inc(sd, alb_failed);
	}
	rcu_read_unlock();
out_unlock:
	busiest_rq->active_balance = 0;
	raw_spin_unlock(&busiest_rq->lock);

	if (p)
		attach_one_task(target_rq, p);

	local_irq_enable();

	return 0;
}

static inline int on_null_domain(struct rq *rq)
{
	return unlikely(!rcu_dereference_sched(rq->sd));
}

#ifdef CONFIG_NO_HZ_COMMON
/*
 * idle load balancing details
 * - When one of the busy CPUs notice that there may be an idle rebalancing
 *   needed, they will kick the idle load balancer, which then does idle
 *   load balancing for all the idle CPUs.
 */
static struct {
	cpumask_var_t idle_cpus_mask;
	atomic_t nr_cpus;
	unsigned long next_balance;     /* in jiffy units */
} nohz ____cacheline_aligned;

static inline int find_new_ilb(int call_cpu)
{
#ifdef CONFIG_SCHED_HMP
	int lowest_cpu;
	int lowest_ratio;
	struct hmp_domain *hmp;
	struct cpumask allowed_hmp_cpus;
	int ilb = cpumask_first(nohz.idle_cpus_mask);

	if (hmp_cpu_is_slowest(call_cpu))
		hmp = hmp_slower_domain(call_cpu);
	else
		hmp = hmp_cpu_domain(call_cpu);

	cpumask_copy(&allowed_hmp_cpus, &hmp->cpus);
#ifdef CONFIG_SCHED_SKIP_CORE_SELECTION_MASK
	cpumask_xor(&allowed_hmp_cpus, &hmp->cpus,
			&hmp->cpumask_skip);

#endif
	lowest_ratio = hmp_domain_min_load(hmp, &lowest_cpu,
			&allowed_hmp_cpus);
	if (lowest_ratio < hmp_packing_threshold) {
		ilb = cpumask_first_and(nohz.idle_cpus_mask, &allowed_hmp_cpus);
	} else {
		/* restrict nohz balancing to occur in the same hmp domain */
		ilb = cpumask_first_and(nohz.idle_cpus_mask,
				&((struct hmp_domain *)hmp_cpu_domain(call_cpu))->cpus);
	}

	if (ilb < nr_cpu_ids && idle_cpu(ilb))
		return ilb;
#endif
	return nr_cpu_ids;
}

/*
 * Kick a CPU to do the nohz balancing, if it is time for it. We pick the
 * nohz_load_balancer CPU (if there is one) otherwise fallback to any idle
 * CPU (if there is one).
 */
static void nohz_balancer_kick(int cpu)
{
	int ilb_cpu;

	nohz.next_balance++;

	ilb_cpu = find_new_ilb(cpu);

	if (ilb_cpu >= nr_cpu_ids)
		return;

	if (test_and_set_bit(NOHZ_BALANCE_KICK, nohz_flags(ilb_cpu)))
		return;
	/*
	 * Use smp_send_reschedule() instead of resched_cpu().
	 * This way we generate a sched IPI on the target cpu which
	 * is idle. And the softirq performing nohz idle load balance
	 * will be run before returning from the IPI.
	 */
	smp_send_reschedule(ilb_cpu);
	return;
}

static inline void nohz_balance_exit_idle(int cpu)
{
	if (unlikely(test_bit(NOHZ_TICK_STOPPED, nohz_flags(cpu)))) {
		/*
		 * Completely isolated CPUs don't ever set, so we must test.
		 */
		if (likely(cpumask_test_cpu(cpu, nohz.idle_cpus_mask))) {
			cpumask_clear_cpu(cpu, nohz.idle_cpus_mask);
			atomic_dec(&nohz.nr_cpus);
		}
		clear_bit(NOHZ_TICK_STOPPED, nohz_flags(cpu));
	}
}

static inline void set_cpu_sd_state_busy(void)
{
	struct sched_domain *sd;
	int cpu = smp_processor_id();

	rcu_read_lock();
	sd = rcu_dereference(per_cpu(sd_busy, cpu));

	if (!sd || !sd->nohz_idle)
		goto unlock;
	sd->nohz_idle = 0;

	atomic_inc(&sd->groups->sgc->nr_busy_cpus);
unlock:
	rcu_read_unlock();
}

void set_cpu_sd_state_idle(void)
{
	struct sched_domain *sd;
	int cpu = smp_processor_id();

	rcu_read_lock();
	sd = rcu_dereference(per_cpu(sd_busy, cpu));

	if (!sd || sd->nohz_idle)
		goto unlock;
	sd->nohz_idle = 1;

	atomic_dec(&sd->groups->sgc->nr_busy_cpus);
unlock:
	rcu_read_unlock();
}

/*
 * This routine will record that the cpu is going idle with tick stopped.
 * This info will be used in performing idle load balancing in the future.
 */
void nohz_balance_enter_idle(int cpu)
{
	/*
	 * If this cpu is going down, then nothing needs to be done.
	 */
	if (!cpu_active(cpu))
		return;

	if (test_bit(NOHZ_TICK_STOPPED, nohz_flags(cpu)))
		return;

	/*
	 * If we're a completely isolated CPU, we don't play.
	 */
	if (on_null_domain(cpu_rq(cpu)))
		return;

	cpumask_set_cpu(cpu, nohz.idle_cpus_mask);
	atomic_inc(&nohz.nr_cpus);
	set_bit(NOHZ_TICK_STOPPED, nohz_flags(cpu));
}

static int sched_ilb_notifier(struct notifier_block *nfb,
					unsigned long action, void *hcpu)
{
	switch (action & ~CPU_TASKS_FROZEN) {
	case CPU_DYING:
		nohz_balance_exit_idle(smp_processor_id());
		return NOTIFY_OK;
	default:
		return NOTIFY_DONE;
	}
}
#endif

static DEFINE_SPINLOCK(balancing);

/*
 * Scale the max load_balance interval with the number of CPUs in the system.
 * This trades load-balance latency on larger machines for less cross talk.
 */
void update_max_interval(void)
{
	max_load_balance_interval = HZ*num_online_cpus()/10;
}

/*
 * It checks each scheduling domain to see if it is due to be balanced,
 * and initiates a balancing operation if so.
 *
 * Balancing parameters are set up in init_sched_domains.
 */
static void rebalance_domains(struct rq *rq, enum cpu_idle_type idle)
{
	int continue_balancing = 1;
	int cpu = rq->cpu;
	unsigned long interval;
	struct sched_domain *sd;
	/* Earliest time when we have to do rebalance again */
	unsigned long next_balance = jiffies + 60*HZ;
	int update_next_balance = 0;
	int need_serialize, need_decay = 0;
	u64 max_cost = 0;

	update_blocked_averages(cpu);

	rcu_read_lock();
	for_each_domain(cpu, sd) {
		/*
		 * Decay the newidle max times here because this is a regular
		 * visit to all the domains. Decay ~1% per second.
		 */
		if (time_after(jiffies, sd->next_decay_max_lb_cost)) {
			sd->max_newidle_lb_cost =
				(sd->max_newidle_lb_cost * 253) / 256;
			sd->next_decay_max_lb_cost = jiffies + HZ;
			need_decay = 1;
		}
		max_cost += sd->max_newidle_lb_cost;

		if (!(sd->flags & SD_LOAD_BALANCE))
			continue;

		/*
		 * Stop the load balance at this level. There is another
		 * CPU in our sched group which is doing load balancing more
		 * actively.
		 */
		if (!continue_balancing) {
			if (need_decay)
				continue;
			break;
		}

		interval = get_sd_balance_interval(sd, idle != CPU_IDLE);

		need_serialize = sd->flags & SD_SERIALIZE;
		if (need_serialize) {
			if (!spin_trylock(&balancing))
				goto out;
		}

		if (time_after_eq(jiffies, sd->last_balance + interval)) {
			if (load_balance(cpu, rq, sd, idle, &continue_balancing)) {
				/*
				 * The LBF_DST_PINNED logic could have changed
				 * env->dst_cpu, so we can't know our idle
				 * state even if we migrated tasks. Update it.
				 */
				idle = idle_cpu(cpu) ? CPU_IDLE : CPU_NOT_IDLE;
			}
			sd->last_balance = jiffies;
			interval = get_sd_balance_interval(sd, idle != CPU_IDLE);
		}
		if (need_serialize)
			spin_unlock(&balancing);
out:
		if (time_after(next_balance, sd->last_balance + interval)) {
			next_balance = sd->last_balance + interval;
			update_next_balance = 1;
		}
	}
	if (need_decay) {
		/*
		 * Ensure the rq-wide value also decays but keep it at a
		 * reasonable floor to avoid funnies with rq->avg_idle.
		 */
		rq->max_idle_balance_cost =
			max((u64)sysctl_sched_migration_cost, max_cost);
	}
	rcu_read_unlock();

	/*
	 * next_balance will be updated only when there is a need.
	 * When the cpu is attached to null domain for ex, it will not be
	 * updated.
	 */
	if (likely(update_next_balance)) {
		rq->next_balance = next_balance;

#ifdef CONFIG_NO_HZ_COMMON
		/*
		 * If this CPU has been elected to perform the nohz idle
		 * balance. Other idle CPUs have already rebalanced with
		 * nohz_idle_balance() and nohz.next_balance has been
		 * updated accordingly. This CPU is now running the idle load
		 * balance for itself and we need to update the
		 * nohz.next_balance accordingly.
		 */
		if ((idle == CPU_IDLE) && time_after(nohz.next_balance, rq->next_balance))
			nohz.next_balance = rq->next_balance;
#endif
	}
}

#ifdef CONFIG_NO_HZ_COMMON
/*
 * In CONFIG_NO_HZ_COMMON case, the idle balance kickee will do the
 * rebalancing for all the cpus for whom scheduler ticks are stopped.
 */
static void nohz_idle_balance(struct rq *this_rq, enum cpu_idle_type idle)
{
	int this_cpu = this_rq->cpu;
	struct rq *rq;
	int balance_cpu;
	/* Earliest time when we have to do rebalance again */
	unsigned long next_balance = jiffies + 60*HZ;
	int update_next_balance = 0;

	if (idle != CPU_IDLE ||
	    !test_bit(NOHZ_BALANCE_KICK, nohz_flags(this_cpu)))
		goto end;

	for_each_cpu(balance_cpu, nohz.idle_cpus_mask) {
		if (balance_cpu == this_cpu || !idle_cpu(balance_cpu))
			continue;

		/*
		 * If this cpu gets work to do, stop the load balancing
		 * work being done for other cpus. Next load
		 * balancing owner will pick it up.
		 */
		if (need_resched())
			break;

		rq = cpu_rq(balance_cpu);

		/*
		 * If time for next balance is due,
		 * do the balance.
		 */
		if (time_after_eq(jiffies, rq->next_balance)) {
			raw_spin_lock_irq(&rq->lock);
			update_rq_clock(rq);
			update_idle_cpu_load(rq);
			raw_spin_unlock_irq(&rq->lock);
			rebalance_domains(rq, CPU_IDLE);
		}

		if (time_after(next_balance, rq->next_balance)) {
			next_balance = rq->next_balance;
			update_next_balance = 1;
		}
	}

	/*
	 * next_balance will be updated only when there is a need.
	 * When the CPU is attached to null domain for ex, it will not be
	 * updated.
	 */
	if (likely(update_next_balance))
		nohz.next_balance = next_balance;
end:
	clear_bit(NOHZ_BALANCE_KICK, nohz_flags(this_cpu));
}

/*
 * Current heuristic for kicking the idle load balancer in the presence
 * of an idle cpu in the system.
 *   - This rq has more than one task.
 *   - This rq has at least one CFS task and the capacity of the CPU is
 *     significantly reduced because of RT tasks or IRQs.
 *   - At parent of LLC scheduler domain level, this cpu's scheduler group has
 *     multiple busy cpu.
 *   - For SD_ASYM_PACKING, if the lower numbered cpu's in the scheduler
 *     domain span are idle.
 */
static inline bool nohz_kick_needed(struct rq *rq)
{
	unsigned long now = jiffies;
	struct sched_domain *sd;
	struct sched_group_capacity *sgc;
	int nr_busy, cpu = rq->cpu;
	bool kick = false;

	if (unlikely(rq->idle_balance))
		return false;

       /*
	* We may be recently in ticked or tickless idle mode. At the first
	* busy tick after returning from idle, we will update the busy stats.
	*/
	set_cpu_sd_state_busy();
	nohz_balance_exit_idle(cpu);

	/*
	 * None are in tickless mode and hence no need for NOHZ idle load
	 * balancing.
	 */
	if (likely(!atomic_read(&nohz.nr_cpus)))
		return false;

	if (time_before(now, nohz.next_balance))
		return false;

#ifdef CONFIG_SCHED_HMP
	/*
	 * Bail out if there are no nohz CPUs in our
	 * HMP domain, since we will move tasks between
	 * domains through wakeup and force balancing
	 * as necessary based upon task load.
	 */
	if (cpumask_first_and(nohz.idle_cpus_mask,
			&((struct hmp_domain *)hmp_cpu_domain(cpu))->cpus) >= nr_cpu_ids)
		return false;
#endif

	if (rq->nr_running >= 2)
		return true;

	rcu_read_lock();
	sd = rcu_dereference(per_cpu(sd_busy, cpu));
	if (sd) {
		sgc = sd->groups->sgc;
		nr_busy = atomic_read(&sgc->nr_busy_cpus);

		if (nr_busy > 1) {
			kick = true;
			goto unlock;
		}

	}

	sd = rcu_dereference(rq->sd);
	if (sd) {
		if ((rq->cfs.h_nr_running >= 1) &&
				check_cpu_capacity(rq, sd)) {
			kick = true;
			goto unlock;
		}
	}

	sd = rcu_dereference(per_cpu(sd_asym, cpu));
	if (sd && (cpumask_first_and(nohz.idle_cpus_mask,
				  sched_domain_span(sd)) < cpu)) {
		kick = true;
		goto unlock;
	}

unlock:
	rcu_read_unlock();
	return kick;
}
#else
static void nohz_idle_balance(struct rq *this_rq, enum cpu_idle_type idle) { }
#endif


#ifdef CONFIG_SCHED_HMP
#ifdef CONFIG_SCHED_HMP_SELECTIVE_BOOST_WITH_NITP
static struct hmp_domain firstboost, secondboost;
static struct hmp_domain logical_nonboost, logical_boost;

static int hmp_selective_migration(int prev_cpu, struct sched_entity *se)
{
	int new_cpu = NR_CPUS;
	int is_boosted_task;
	int min_load = 1, min_cpu;
	struct task_struct *p;

	p = container_of(se, struct task_struct, se);
	is_boosted_task = cpuset_task_is_boosted(p);

	/*
	 * NITP (non-important task packing)
	 * NITP is a kind of boosting scheme to accelerate tasks under 
	 * consideration by decreasing waiting time of the tasks
	 * NITP divides CPUs to 2 groups (logical boost CPU group, logical non-boost
	 * CPU group). When a task wakes up or is newly forked, NITP delivers it
	 * to an non-boost CPU unconditionally not considering load imbalance.
	 * this load imbalance allows boost CPUs a higher chance to be idle state
	 * When an important task allocates this idle CPU, it can execute without
	 * waiting time
	 */
	if (is_boosted_task) {
		if (p->prio <= 110 && cpuset_task_is_pinned(p)) {
			min_load = hmp_domain_min_load(&firstboost,&min_cpu, tsk_cpus_allowed(p));
		} else {
			if (p->prio <= 120)
				min_load = hmp_domain_min_load(&firstboost,&min_cpu, tsk_cpus_allowed(p));

			if (min_load) {
				min_load = hmp_domain_min_load(&secondboost,&min_cpu, tsk_cpus_allowed(p));
				if (min_load)
					min_load = hmp_domain_min_load(&logical_nonboost,&min_cpu, tsk_cpus_allowed(p));
			}
		}
	} else {
		min_load = hmp_domain_min_load(&logical_nonboost,&min_cpu, tsk_cpus_allowed(p));
	}
	new_cpu = min_cpu;

	return new_cpu;
}
#endif

/* Check if task should migrate to a faster cpu */
static unsigned int hmp_up_migration(int cpu, int *target_cpu, struct sched_entity *se)
{
	struct task_struct *p = task_of(se);
	int temp_target_cpu;
	unsigned int up_threshold;
	unsigned int min_load;
	u64 now;
#ifdef CONFIG_SCHED_HMP_SELECTIVE_BOOST_WITH_NITP
	int is_boosted_task =
		cpuset_task_is_boosted(container_of(se, struct task_struct, se));
#endif

	if (hmp_cpu_is_fastest(cpu))
		return 0;

	if (!hmp_boost()) {
#ifdef CONFIG_SCHED_HMP_SELECTIVE_BOOST_WITH_NITP
		if (!hmp_selective_boost() || !is_boosted_task) {
#endif
			if (hmp_semiboost())
				up_threshold = hmp_semiboost_up_threshold;
			else
				up_threshold = hmp_up_threshold;

			if (se->avg.hmp_load_avg < up_threshold)
				return 0;
#ifdef CONFIG_SCHED_HMP_SELECTIVE_BOOST_WITH_NITP
		}
#endif
	}

	/* Let the task load settle before doing another up migration */
	/* hack - always use clock from first online CPU */
	now = cpu_rq(cpumask_first(cpu_online_mask))->clock_task;
	if (((now - se->avg.hmp_last_up_migration) >> 10)
					< hmp_next_up_threshold)
		return 0;

	if (se->avg.last_update_time)
		hp_event_update(se);

	/* hmp_domain_min_load only returns 0 for an
	 * idle CPU.
	 * Be explicit about requirement for an idle CPU.
	 * return value is weighted_cpuload (runnable_load_avg of cfs_rq
	 */
	min_load = hmp_domain_min_load(hmp_faster_domain(cpu),
			&temp_target_cpu, tsk_cpus_allowed(p));

	if (temp_target_cpu != NR_CPUS) {
		if (hmp_aggressive_up_migration) {
			if (target_cpu)
				*target_cpu = temp_target_cpu;
			return 1;
		} else {
			if (min_load == 0) {
				if (target_cpu)
					*target_cpu = temp_target_cpu;
				return 1;
			}
		}
	}

	return 0;
}

/* Check if task should migrate to a slower cpu */
static unsigned int hmp_down_migration(int cpu, struct sched_entity *se)
{
	struct task_struct *p = task_of(se);
	u64 now;

	if (hmp_cpu_is_slowest(cpu)) {
		if (hmp_packing_enabled)
			return 1;
		else
			return 0;
	}

	/* Let the task load settle before doing another down migration */
	now = cpu_rq(cpu)->clock_task;
	if (((now - se->avg.hmp_last_down_migration) >> 10)
					< hmp_next_down_threshold)
		return 0;

	if (hmp_aggressive_up_migration) {
		if (hmp_boost())
			return 0;
	} else {
		if (hmp_domain_min_load(hmp_cpu_domain(cpu), NULL, NULL)) {
			if (hmp_active_down_migration)
				return 1;
		} else if (hmp_boost()) {
			return 0;
		}
	}

	if (cpumask_intersects(&hmp_slower_domain(cpu)->cpus,
					tsk_cpus_allowed(p))) {
		unsigned int down_threshold;

		if (hmp_semiboost())
			down_threshold = hmp_semiboost_down_threshold;
		else
			down_threshold = hmp_down_threshold;

		if (se->avg.hmp_load_avg < down_threshold)
			return 1;
	}
	return 0;
}

/*
 * hmp_can_migrate_task - may task p from runqueue rq be migrated to this_cpu?
 * Ideally this function should be merged with can_migrate_task() to avoid
 * redundant code.
 */
static int hmp_can_migrate_task(struct task_struct *p, struct lb_env *env)
{
	int tsk_cache_hot = 0;

	/*
	 * We do not migrate tasks that are:
	 * 1) running (obviously), or
	 * 2) cannot be migrated to this CPU due to cpus_allowed
	 */
	if (!cpumask_test_cpu(env->dst_cpu, tsk_cpus_allowed(p))) {
		schedstat_inc(p, se.statistics.nr_failed_migrations_affine);
		return 0;
	}
	env->flags &= ~LBF_ALL_PINNED;

	if (task_running(env->src_rq, p)) {
		schedstat_inc(p, se.statistics.nr_failed_migrations_running);
		return 0;
	}

	/*
	 * Aggressive migration if:
	 * 1) task is cache cold, or
	 * 2) too many balance attempts have failed.
	 */

	tsk_cache_hot = task_hot(p, env);
	if (!tsk_cache_hot ||
		env->sd->nr_balance_failed > env->sd->cache_nice_tries) {
#ifdef CONFIG_SCHEDSTATS
		if (tsk_cache_hot) {
			schedstat_inc(env->sd, lb_hot_gained[env->idle]);
			schedstat_inc(p, se.statistics.nr_forced_migrations);
		}
#endif
		return 1;
	}

	return 1;
}

#ifdef MOVETASK_ONEPATH
/*
 * move_specific_task tries to move a specific task.
 * Returns 1 if successful and 0 otherwise.
 * Called with both runqueues locked.
 */
static int move_specific_task(struct lb_env *env, struct task_struct *pm)
{
	struct task_struct *p, *n;

	list_for_each_entry_safe(p, n, &env->src_rq->cfs_tasks, se.group_node) {
		if (throttled_lb_pair(task_group(p), env->src_rq->cpu,
					env->dst_cpu))
			continue;

		if (!hmp_can_migrate_task(p, env))
			continue;
		/* Check if we found the right task */
		if (p != pm)
			continue;

		move_task(p, env);
		/*
		 * Right now, this is only the third place move_task()
		 * is called, so we can safely collect move_task()
		 * stats here rather than inside move_task().
		 */
		schedstat_inc(env->sd, lb_gained[env->idle]);
		return 1;
	}
	return 0;
}
#endif

static ATOMIC_NOTIFIER_HEAD(hmp_task_migration_notifier);

int register_hmp_task_migration_notifier(struct notifier_block *nb)
{
	return atomic_notifier_chain_register(&hmp_task_migration_notifier, nb);
}

static int hmp_up_migration_noti(void)
{
	return atomic_notifier_call_chain(&hmp_task_migration_notifier,
			HMP_UP_MIGRATION, NULL);
}

static int hmp_down_migration_noti(void)
{
	return atomic_notifier_call_chain(&hmp_task_migration_notifier,
			HMP_DOWN_MIGRATION, NULL);
}

/*
 * hmp_active_task_migration_cpu_stop is run by cpu stopper and used to
 * migrate a specific task from one runqueue to another.
 * hmp_force_up_migration uses this to push a currently running task
 * off a runqueue.
 * Based on active_load_balance_stop_cpu and can potentially be merged.
 */
static int hmp_active_task_migration_cpu_stop(void *data)
{
	struct rq *busiest_rq = data;
	struct task_struct *p = busiest_rq->migrate_task;
	int busiest_cpu = cpu_of(busiest_rq);
	int target_cpu = busiest_rq->push_cpu;
	struct rq *target_rq = cpu_rq(target_cpu);
	struct sched_domain *sd;
#ifndef MOVETASK_ONEPATH
	int detached = 0;
#endif
	raw_spin_lock_irq(&busiest_rq->lock);

	if (p->exit_state)
		goto out_unlock;

	/* make sure the requested cpu hasn't gone down in the meantime */
	if (unlikely(busiest_cpu != smp_processor_id() ||
		!busiest_rq->active_balance)) {
		goto out_unlock;
	}
	/* Is there any task to move? */
	if (busiest_rq->nr_running <= 1)
		goto out_unlock;
	/* Task has migrated meanwhile, abort forced migration */
	if (task_rq(p) != busiest_rq)
		goto out_unlock;
	/*
	 * This condition is "impossible", if it occurs
	 * we need to fix it. Originally reported by
	 * Bjorn Helgaas on a 128-cpu setup.
	 */
	BUG_ON(busiest_rq == target_rq);

#ifdef MOVETASK_ONEPATH
	/* move a task from busiest_rq to target_rq */
	double_lock_balance(busiest_rq, target_rq);
#endif
	/* Search for an sd spanning us and the target CPU. */
	rcu_read_lock();
	for_each_domain(target_cpu, sd) {
		if (cpumask_test_cpu(busiest_cpu, sched_domain_span(sd)))
			break;
	}

	if (likely(sd)) {
		struct lb_env env = {
			.sd		= sd,
			.dst_cpu	= target_cpu,
			.dst_rq		= target_rq,
			.src_cpu	= busiest_rq->cpu,
			.src_rq		= busiest_rq,
			.idle		= CPU_IDLE,
		};

		schedstat_inc(sd, alb_count);

#ifdef MOVETASK_ONEPATH
		if (move_specific_task(&env, p)) {
			schedstat_inc(sd, alb_pushed);
			if (hmp_cpu_is_fastest(target_cpu))
				hmp_up_migration_noti();
			else if (hmp_cpu_is_slowest(target_cpu))
				hmp_down_migration_noti();
		} else {
			schedstat_inc(sd, alb_failed);
		}
#else
		detached = detach_specific_task(&env, p);
		if (detached)
			schedstat_inc(sd, alb_pushed);
		else
			schedstat_inc(sd, alb_failed);
#endif
	}
	rcu_read_unlock();
#ifdef MOVETASK_ONEPATH
	double_unlock_balance(busiest_rq, target_rq);
#endif
out_unlock:
	busiest_rq->active_balance = 0;
#ifdef MOVETASK_ONEPATH
	raw_spin_unlock_irq(&busiest_rq->lock);
	put_task_struct(p);
#else
	raw_spin_unlock(&busiest_rq->lock);

	if (detached)
		attach_one_task(target_rq, p);

	if (hmp_cpu_is_fastest(target_cpu))
		hmp_up_migration_noti();
	else if (hmp_cpu_is_slowest(target_cpu))
		hmp_down_migration_noti();

	local_irq_enable();
#endif
	return 0;
}

/*
 * hmp_idle_pull_cpu_stop is run by cpu stopper and used to
 * migrate a specific task from one runqueue to another.
 * hmp_idle_pull uses this to push a currently running task
 * off a runqueue to a faster CPU.
 * Locking is slightly different than usual.
 * Based on active_load_balance_stop_cpu and can potentially be merged.
 */
static int hmp_idle_pull_cpu_stop(void *data)
{
	struct rq *busiest_rq = data;
	struct task_struct *p = busiest_rq->migrate_task;
	int busiest_cpu = cpu_of(busiest_rq);
	int target_cpu = busiest_rq->push_cpu;
	struct rq *target_rq = cpu_rq(target_cpu);
	struct sched_domain *sd;
#ifndef MOVETASK_ONEPATH
	int detached = 0;
#endif

	raw_spin_lock_irq(&busiest_rq->lock);

	if (p->exit_state)
		goto out_unlock;

	/* make sure the requested cpu hasn't gone down in the meantime */
	if (unlikely(busiest_cpu != smp_processor_id() ||
				!busiest_rq->active_balance)) {
		goto out_unlock;
	}
	/* Is there any task to move? */
	if (busiest_rq->nr_running <= 1) {
		goto out_unlock;
	}
	/* Task has migrated meanwhile, abort forced migration */
	if (task_rq(p) != busiest_rq) {
		goto out_unlock;
	}
	/*
	 * This condition is "impossible", if it occurs
	 * we need to fix it. Originally reported by
	 * Bjorn Helgaas on a 128-cpu setup.
	 */
	BUG_ON(busiest_rq == target_rq);

#ifdef MOVETASK_ONEPATH
	/* move a task from busiest_rq to target_rq */
	double_lock_balance(busiest_rq, target_rq);
#endif
	/* Search for an sd spanning us and the target CPU. */
	rcu_read_lock();
	for_each_domain(target_cpu, sd) {
		if (cpumask_test_cpu(busiest_cpu, sched_domain_span(sd)))
			break;
	}
	if (likely(sd)) {
		struct lb_env env = {
			.sd             = sd,
			.dst_cpu        = target_cpu,
			.dst_rq         = target_rq,
			.src_cpu        = busiest_rq->cpu,
			.src_rq         = busiest_rq,
			.idle           = CPU_IDLE,
		};

		schedstat_inc(sd, alb_count);

#ifdef MOVETASK_ONEPATH
		if (move_specific_task(&env, p)) {
			schedstat_inc(sd, alb_pushed);
			hmp_up_migration_noti();
		} else {
			schedstat_inc(sd, alb_failed);
		}
#else
		detached = detach_specific_task(&env, p);
		if (detached)
			schedstat_inc(sd, alb_pushed);
		else
			schedstat_inc(sd, alb_failed);
#endif
	}
	rcu_read_unlock();
#ifdef MOVETASK_ONEPATH
	double_unlock_balance(busiest_rq, target_rq);
#endif
out_unlock:
	busiest_rq->active_balance = 0;
#ifdef MOVETASK_ONEPATH
	raw_spin_unlock_irq(&busiest_rq->lock);
	put_task_struct(p);
#else
		raw_spin_unlock(&busiest_rq->lock);

		if (detached)
			attach_one_task(target_rq, p);

		if (hmp_cpu_is_fastest(target_cpu))
			hmp_up_migration_noti();
		else if (hmp_cpu_is_slowest(target_cpu))
			hmp_down_migration_noti();

		local_irq_enable();
#endif
	return 0;
}

static DEFINE_SPINLOCK(hmp_force_migration);

/*
 * hmp_force_up_migration checks runqueues for tasks that need to
 * be actively migrated to a faster cpu.
 */
static void hmp_force_up_migration(int this_cpu)
{
	int cpu, target_cpu = NR_CPUS+1;
	struct sched_entity *curr, *orig;
	struct rq *target;
	unsigned long flags;
	unsigned int force;
	struct task_struct *p;

	if (!spin_trylock(&hmp_force_migration)) {
		trace_printk("CPU%d FAILED TO GET MIGRATION SPINLOCK\n", this_cpu);
		return;
	}
	trace_printk("hmp_force_up_migration spinlock TAKEN cpu=%d\n", this_cpu);

	for_each_online_cpu(cpu) {
		BUG_ON((target_cpu > NR_CPUS+1) || (target_cpu < 0));
		force = 0;
		target = cpu_rq(cpu);
		raw_spin_lock_irqsave(&target->lock, flags);
		curr = target->cfs.curr;
		if (!curr) {
			raw_spin_unlock_irqrestore(&target->lock, flags);
			continue;
		}
		trace_printk("examining CPU%d\n", cpu);
		if (!entity_is_task(curr)) {
			struct cfs_rq *cfs_rq;

			cfs_rq = group_cfs_rq(curr);
			while (cfs_rq) {
				curr = cfs_rq->curr;
				cfs_rq = group_cfs_rq(curr);
			}
		}
		orig = curr;
		curr = hmp_get_heaviest_task(curr, 1);
		p = task_of(curr);
		if (hmp_up_migration(cpu, &target_cpu, curr)) {
			if (!target->active_balance) {
				get_task_struct(p);
				target->active_balance = 1;
				target->push_cpu = target_cpu;
				target->migrate_task = p;
				force = 1;
				trace_sched_hmp_migrate(p, target->push_cpu,
					HMP_MIGRATE_FORCE);
				hmp_next_up_delay(&p->se, target->push_cpu);
			}
		}

		if (!force && !target->active_balance) {
			/*
			 * For now we just check the currently running task.
			 * Selecting the lightest task for offloading will
			 * require extensive book keeping.
			 */
			curr = hmp_get_lightest_task(orig, 1);
			p = task_of(curr);
			target->push_cpu = hmp_offload_down(cpu, curr);
			if (target->push_cpu < NR_CPUS) {
#ifdef MOVETASK_ONEPATH
				get_task_struct(p);
#endif
				target->active_balance = 1;
				target->migrate_task = p;
				force = 1;
				trace_sched_hmp_migrate(p, target->push_cpu,
					HMP_MIGRATE_OFFLOAD);
				hmp_next_down_delay(&p->se, target->push_cpu);
			}
		}
		raw_spin_unlock_irqrestore(&target->lock, flags);
		if (force)
			stop_one_cpu_nowait(cpu_of(target),
				hmp_active_task_migration_cpu_stop,
				target, &target->active_balance_work);
	}

	spin_unlock(&hmp_force_migration);

	trace_printk("spinlock RELEASE cpu %d\n", this_cpu);
}

/*
 * hmp_idle_pull looks at little domain runqueues to see
 * if a task should be pulled.
 *
 * Reuses hmp_force_migration spinlock.
 *
 */
static unsigned int hmp_idle_pull(int this_cpu)
{
	int cpu;
	struct sched_entity *curr, *orig;
	struct hmp_domain *hmp_domain = NULL;
	struct rq *target, *rq;
	unsigned long flags,ratio = 0;
	unsigned int force=0;
	unsigned int up_threshold;
	struct task_struct *p = NULL;
#ifdef CONFIG_SCHED_HMP_SELECTIVE_BOOST_WITH_NITP
	int is_boosted_task = 0;
#endif

	if (!hmp_cpu_is_slowest(this_cpu))
		hmp_domain = hmp_slower_domain(this_cpu);
	if (!hmp_domain)
		return 0;

	if (!spin_trylock(&hmp_force_migration)) {
		return 0;
	}

	/* first select a task */
	for_each_cpu(cpu, &hmp_domain->cpus) {
		rq = cpu_rq(cpu);
		raw_spin_lock_irqsave(&rq->lock, flags);
		curr = rq->cfs.curr;
		if (!curr) {
			raw_spin_unlock_irqrestore(&rq->lock, flags);
			continue;
		}
		if (!entity_is_task(curr)) {
			struct cfs_rq *cfs_rq;

			cfs_rq = group_cfs_rq(curr);
			while (cfs_rq) {
				curr = cfs_rq->curr;
				if(!entity_is_task(curr))
					cfs_rq = group_cfs_rq(curr);
				else
					cfs_rq = NULL;
			}
		}
		orig = curr;
		curr = hmp_get_heaviest_task(curr, 1);
		if (hmp_semiboost())
			up_threshold = hmp_semiboost_up_threshold;
		else
			up_threshold = hmp_up_threshold;
#ifdef CONFIG_SCHED_HMP_SELECTIVE_BOOST_WITH_NITP
		if (p != NULL)
			is_boosted_task = cpuset_task_is_boosted(p);
#endif
		if (hmp_boost() || curr->avg.hmp_load_avg > up_threshold
#ifdef CONFIG_SCHED_HMP_SELECTIVE_BOOST_WITH_NITP
			|| (hmp_selective_boost() && is_boosted_task)
#endif
			)
			if (curr->avg.hmp_load_avg > ratio) {
				if (p)
					put_task_struct(p);
				p = task_of(curr);
				target = rq;
				ratio = curr->avg.hmp_load_avg;
				get_task_struct(p);
			}
		raw_spin_unlock_irqrestore(&rq->lock, flags);
	}

	if ( !p )
		goto done;

	/* now we have a candidate */
	raw_spin_lock_irqsave(&target->lock, flags);
	if (!target->active_balance && task_rq(p) == target) {
		target->active_balance = 1;
		target->push_cpu = this_cpu;
		target->migrate_task = p;
		force = 1;
		trace_sched_hmp_migrate(p, target->push_cpu,
			HMP_MIGRATE_IDLE_PULL);
		hmp_next_up_delay(&p->se, target->push_cpu);
		raw_spin_unlock_irqrestore(&target->lock, flags);
	} else {
		raw_spin_unlock_irqrestore(&target->lock, flags);
		put_task_struct(p);
	}

	if (force) {
		stop_one_cpu_nowait(cpu_of(target),
				hmp_idle_pull_cpu_stop,
				target, &target->active_balance_work);
	}
done:
	spin_unlock(&hmp_force_migration);
	return force;
}

#else
static void hmp_force_up_migration(int this_cpu) { }
static unsigned int hmp_idle_pull(int this_cpu) { return 0; }
#endif /* CONFIG_SCHED_HMP */

/*
 * run_rebalance_domains is triggered when needed from the scheduler tick.
 * Also triggered for nohz idle balancing (with nohz_balancing_kick set).
 */
static void run_rebalance_domains(struct softirq_action *h)
{
	struct rq *this_rq = this_rq();
	enum cpu_idle_type idle = this_rq->idle_balance ?
						CPU_IDLE : CPU_NOT_IDLE;

	/*
	 * If this cpu has a pending nohz_balance_kick, then do the
	 * balancing on behalf of the other idle cpus whose ticks are
	 * stopped. Do nohz_idle_balance *before* rebalance_domains to
	 * give the idle cpus a chance to load balance. Else we may
	 * load balance only within the local sched_domain hierarchy
	 * and abort nohz_idle_balance altogether if we pull some load.
	 */
	nohz_idle_balance(this_rq, idle);
	rebalance_domains(this_rq, idle);

	hmp_force_up_migration(this_rq->cpu);
}

/*
 * Trigger the SCHED_SOFTIRQ if it is time to do periodic load balancing.
 */
void trigger_load_balance(struct rq *rq, int cpu)
{
	/* Don't need to rebalance while attached to NULL domain */
	if (unlikely(on_null_domain(rq)))
		return;

	if (time_after_eq(jiffies, rq->next_balance))
		raise_softirq(SCHED_SOFTIRQ);
#ifdef CONFIG_NO_HZ_COMMON
	if (nohz_kick_needed(rq))
		nohz_balancer_kick(cpu);
#endif
}

static void rq_online_fair(struct rq *rq)
{
#ifdef CONFIG_SCHED_HMP
	hmp_online_cpu(rq->cpu);
#endif
	update_sysctl();

	update_runtime_enabled(rq);
}

static void rq_offline_fair(struct rq *rq)
{
#ifdef CONFIG_SCHED_HMP
	hmp_offline_cpu(rq->cpu);
#endif
	update_sysctl();

	/* Ensure any throttled groups are reachable by pick_next_task */
	unthrottle_offline_cfs_rqs(rq);
}

#endif /* CONFIG_SMP */

/*
 * scheduler tick hitting a task of our scheduling class:
 */
static void task_tick_fair(struct rq *rq, struct task_struct *curr, int queued)
{
	struct cfs_rq *cfs_rq;
	struct sched_entity *se = &curr->se;

	for_each_sched_entity(se) {
		cfs_rq = cfs_rq_of(se);
		entity_tick(cfs_rq, se, queued);
	}

	if (static_branch_unlikely(&sched_numa_balancing))
		task_tick_numa(rq, curr);

	hp_event_update(&curr->se);
}

/*
 * called on fork with the child task as argument from the parent's context
 *  - child not yet on the tasklist
 *  - preemption disabled
 */
static void task_fork_fair(struct task_struct *p)
{
	struct cfs_rq *cfs_rq;
	struct sched_entity *se = &p->se, *curr;
	int this_cpu = smp_processor_id();
	struct rq *rq = this_rq();
	unsigned long flags;

	raw_spin_lock_irqsave(&rq->lock, flags);

	update_rq_clock(rq);

	cfs_rq = task_cfs_rq(current);
	curr = cfs_rq->curr;

	/*
	 * Not only the cpu but also the task_group of the parent might have
	 * been changed after parent->se.parent,cfs_rq were copied to
	 * child->se.parent,cfs_rq. So call __set_task_cpu() to make those
	 * of child point to valid ones.
	 */
	rcu_read_lock();
	__set_task_cpu(p, this_cpu);
	rcu_read_unlock();

	update_curr(cfs_rq);

	if (curr)
		se->vruntime = curr->vruntime;
	place_entity(cfs_rq, se, 1);

	if (sysctl_sched_child_runs_first && curr && entity_before(curr, se)) {
		/*
		 * Upon rescheduling, sched_class::put_prev_task() will place
		 * 'current' within the tree based on its new key value.
		 */
		swap(curr->vruntime, se->vruntime);
		resched_curr(rq);
	}

	se->vruntime -= cfs_rq->min_vruntime;

	raw_spin_unlock_irqrestore(&rq->lock, flags);
}

/*
 * Priority of the task has changed. Check to see if we preempt
 * the current task.
 */
static void
prio_changed_fair(struct rq *rq, struct task_struct *p, int oldprio)
{
	if (!task_on_rq_queued(p))
		return;

	/*
	 * Reschedule if we are currently running on this runqueue and
	 * our priority decreased, or if we are not currently running on
	 * this runqueue and our priority is higher than the current's
	 */
	if (rq->curr == p) {
		if (p->prio > oldprio)
			resched_curr(rq);
	} else
		check_preempt_curr(rq, p, 0);
}

static inline bool vruntime_normalized(struct task_struct *p)
{
	struct sched_entity *se = &p->se;

	/*
	 * In both the TASK_ON_RQ_QUEUED and TASK_ON_RQ_MIGRATING cases,
	 * the dequeue_entity(.flags=0) will already have normalized the
	 * vruntime.
	 */
	if (p->on_rq)
		return true;

	/*
	 * When !on_rq, vruntime of the task has usually NOT been normalized.
	 * But there are some cases where it has already been normalized:
	 *
	 * - A forked child which is waiting for being woken up by
	 *   wake_up_new_task().
	 * - A task which has been woken up by try_to_wake_up() and
	 *   waiting for actually being woken up by sched_ttwu_pending().
	 */
	if (!se->sum_exec_runtime || p->state == TASK_WAKING)
		return true;

	return false;
}

static void detach_task_cfs_rq(struct task_struct *p)
{
	struct sched_entity *se = &p->se;
	struct cfs_rq *cfs_rq = cfs_rq_of(se);

	if (!vruntime_normalized(p)) {
		/*
		 * Fix up our vruntime so that the current sleep doesn't
		 * cause 'unlimited' sleep bonus.
		 */
		place_entity(cfs_rq, se, 0);
		se->vruntime -= cfs_rq->min_vruntime;
	}

	/* Catch up with the cfs_rq and remove our load when we leave */
	detach_entity_load_avg(cfs_rq, se);
}

static void attach_task_cfs_rq(struct task_struct *p)
{
	struct sched_entity *se = &p->se;
	struct cfs_rq *cfs_rq = cfs_rq_of(se);

#ifdef CONFIG_FAIR_GROUP_SCHED
	/*
	 * Since the real-depth could have been changed (only FAIR
	 * class maintain depth value), reset depth properly.
	 */
	se->depth = se->parent ? se->parent->depth + 1 : 0;
#endif

	/* Synchronize task with its cfs_rq */
	attach_entity_load_avg(cfs_rq, se);

	if (!vruntime_normalized(p))
		se->vruntime += cfs_rq->min_vruntime;
}

#ifdef CONFIG_SMP
void copy_sched_avg(struct sched_avg *from, struct sched_avg *to, unsigned int ratio)
{
	to->last_update_time = from->last_update_time;
	to->util_avg = (from->util_avg * ratio) / 100;
	to->util_sum = (from->util_sum * ratio) / 100;
	to->load_avg = (from->load_avg * ratio) / 100;
	to->load_sum = (from->load_sum * ratio) / 100;
}
#else
void copy_sched_avg(struct sched_avg *from, struct sched_avg *to, unsigned int ratio) { }
#endif

static void switched_from_fair(struct rq *rq, struct task_struct *p)
{
	detach_task_cfs_rq(p);
}

extern unsigned int sched_switch_to_fair_load_ratio;

static void switched_to_fair(struct rq *rq, struct task_struct *p)
{
	copy_sched_avg(&p->rt.avg, &p->se.avg, sched_switch_to_fair_load_ratio);
	attach_task_cfs_rq(p);

	if (task_on_rq_queued(p)) {
		/*
		 * We were most likely switched from sched_rt, so
		 * kick off the schedule if running, otherwise just see
		 * if we can still preempt the current task.
		 */
		if (rq->curr == p)
			resched_curr(rq);
		else
			check_preempt_curr(rq, p, 0);
	}
}

/* Account for a task changing its policy or group.
 *
 * This routine is mostly called to set cfs_rq->curr field when a task
 * migrates between groups/classes.
 */
static void set_curr_task_fair(struct rq *rq)
{
	struct sched_entity *se = &rq->curr->se;

	for_each_sched_entity(se) {
		struct cfs_rq *cfs_rq = cfs_rq_of(se);

		set_next_entity(cfs_rq, se);
		/* ensure bandwidth has been allocated on our new cfs_rq */
		account_cfs_rq_runtime(cfs_rq, 0);
	}
}

void init_cfs_rq(struct cfs_rq *cfs_rq)
{
	cfs_rq->tasks_timeline = RB_ROOT;
	cfs_rq->min_vruntime = (u64)(-(1LL << 20));
#ifndef CONFIG_64BIT
	cfs_rq->min_vruntime_copy = cfs_rq->min_vruntime;
#endif
#ifdef CONFIG_SMP
	atomic_long_set(&cfs_rq->removed_load_avg, 0);
	atomic_long_set(&cfs_rq->removed_util_avg, 0);
#endif
}

#ifdef CONFIG_FAIR_GROUP_SCHED
static void task_move_group_fair(struct task_struct *p)
{
	detach_task_cfs_rq(p);
	set_task_rq(p, task_cpu(p));

#ifdef CONFIG_SMP
	/* Tell se's cfs_rq has been changed -- migrated */
	p->se.avg.last_update_time = 0;
#endif
	attach_task_cfs_rq(p);
}

void free_fair_sched_group(struct task_group *tg)
{
	int i;

	destroy_cfs_bandwidth(tg_cfs_bandwidth(tg));

	for_each_possible_cpu(i) {
		if (tg->cfs_rq)
			kfree(tg->cfs_rq[i]);
		if (tg->se) {
			if (tg->se[i])
				remove_entity_load_avg(tg->se[i]);
			kfree(tg->se[i]);
		}
	}

	kfree(tg->cfs_rq);
	kfree(tg->se);
}

int alloc_fair_sched_group(struct task_group *tg, struct task_group *parent)
{
	struct cfs_rq *cfs_rq;
	struct sched_entity *se;
	int i;

	tg->cfs_rq = kzalloc(sizeof(cfs_rq) * nr_cpu_ids, GFP_KERNEL);
	if (!tg->cfs_rq)
		goto err;
	tg->se = kzalloc(sizeof(se) * nr_cpu_ids, GFP_KERNEL);
	if (!tg->se)
		goto err;

	tg->shares = NICE_0_LOAD;

	init_cfs_bandwidth(tg_cfs_bandwidth(tg));

	for_each_possible_cpu(i) {
		cfs_rq = kzalloc_node(sizeof(struct cfs_rq),
				      GFP_KERNEL, cpu_to_node(i));
		if (!cfs_rq)
			goto err;

		se = kzalloc_node(sizeof(struct sched_entity),
				  GFP_KERNEL, cpu_to_node(i));
		if (!se)
			goto err_free_rq;

		init_cfs_rq(cfs_rq);
		init_tg_cfs_entry(tg, cfs_rq, se, i, parent->se[i]);
		init_entity_runnable_average(se);
	}

	return 1;

err_free_rq:
	kfree(cfs_rq);
err:
	return 0;
}

void unregister_fair_sched_group(struct task_group *tg)
{
	unsigned long flags;
	struct rq *rq;
	int cpu;

	for_each_possible_cpu(cpu) {
		if (tg->se[cpu])
			remove_entity_load_avg(tg->se[cpu]);

		/*
		 * Only empty task groups can be destroyed; so we can speculatively
		 * check on_list without danger of it being re-added.
		 */
		if (!tg->cfs_rq[cpu]->on_list)
			continue;

		rq = cpu_rq(cpu);

		raw_spin_lock_irqsave(&rq->lock, flags);
		list_del_leaf_cfs_rq(tg->cfs_rq[cpu]);
		raw_spin_unlock_irqrestore(&rq->lock, flags);
	}
}

void init_tg_cfs_entry(struct task_group *tg, struct cfs_rq *cfs_rq,
			struct sched_entity *se, int cpu,
			struct sched_entity *parent)
{
	struct rq *rq = cpu_rq(cpu);

	cfs_rq->tg = tg;
	cfs_rq->rq = rq;
	init_cfs_rq_runtime(cfs_rq);

	tg->cfs_rq[cpu] = cfs_rq;
	tg->se[cpu] = se;

	/* se could be NULL for root_task_group */
	if (!se)
		return;

	if (!parent) {
		se->cfs_rq = &rq->cfs;
		se->depth = 0;
	} else {
		se->cfs_rq = parent->my_q;
		se->depth = parent->depth + 1;
	}

	se->my_q = cfs_rq;
	/* guarantee group entities always have weight */
	update_load_set(&se->load, NICE_0_LOAD);
	se->parent = parent;
}

static DEFINE_MUTEX(shares_mutex);

int sched_group_set_shares(struct task_group *tg, unsigned long shares)
{
	int i;
	unsigned long flags;

	/*
	 * We can't change the weight of the root cgroup.
	 */
	if (!tg->se[0])
		return -EINVAL;

	shares = clamp(shares, scale_load(MIN_SHARES), scale_load(MAX_SHARES));

	mutex_lock(&shares_mutex);
	if (tg->shares == shares)
		goto done;

	tg->shares = shares;
	for_each_possible_cpu(i) {
		struct rq *rq = cpu_rq(i);
		struct sched_entity *se;

		se = tg->se[i];
		/* Propagate contribution to hierarchy */
		raw_spin_lock_irqsave(&rq->lock, flags);

		/* Possible calls to update_curr() need rq clock */
		update_rq_clock(rq);
		for_each_sched_entity(se)
			update_cfs_shares(group_cfs_rq(se));
		raw_spin_unlock_irqrestore(&rq->lock, flags);
	}

done:
	mutex_unlock(&shares_mutex);
	return 0;
}
#else /* CONFIG_FAIR_GROUP_SCHED */

void free_fair_sched_group(struct task_group *tg) { }

int alloc_fair_sched_group(struct task_group *tg, struct task_group *parent)
{
	return 1;
}

void unregister_fair_sched_group(struct task_group *tg, int cpu) { }

#endif /* CONFIG_FAIR_GROUP_SCHED */


static unsigned int get_rr_interval_fair(struct rq *rq, struct task_struct *task)
{
	struct sched_entity *se = &task->se;
	unsigned int rr_interval = 0;

	/*
	 * Time slice is 0 for SCHED_OTHER tasks that are on an otherwise
	 * idle runqueue:
	 */
	if (rq->cfs.load.weight)
		rr_interval = NS_TO_JIFFIES(sched_slice(cfs_rq_of(se), se));

	return rr_interval;
}

/*
 * All the scheduling class methods:
 */
const struct sched_class fair_sched_class = {
	.next			= &idle_sched_class,
	.enqueue_task		= enqueue_task_fair,
	.dequeue_task		= dequeue_task_fair,
	.yield_task		= yield_task_fair,
	.yield_to_task		= yield_to_task_fair,

	.check_preempt_curr	= check_preempt_wakeup,

	.pick_next_task		= pick_next_task_fair,
	.put_prev_task		= put_prev_task_fair,

#ifdef CONFIG_SMP
	.select_task_rq		= select_task_rq_fair,
	.migrate_task_rq	= migrate_task_rq_fair,

	.rq_online		= rq_online_fair,
	.rq_offline		= rq_offline_fair,

	.task_waking		= task_waking_fair,
	.task_dead		= task_dead_fair,
	.set_cpus_allowed	= set_cpus_allowed_common,
#endif

	.set_curr_task          = set_curr_task_fair,
	.task_tick		= task_tick_fair,
	.task_fork		= task_fork_fair,

	.prio_changed		= prio_changed_fair,
	.switched_from		= switched_from_fair,
	.switched_to		= switched_to_fair,

	.get_rr_interval	= get_rr_interval_fair,

	.update_curr		= update_curr_fair,

#ifdef CONFIG_FAIR_GROUP_SCHED
	.task_move_group	= task_move_group_fair,
#endif
};

#ifdef CONFIG_SCHED_DEBUG
void print_cfs_stats(struct seq_file *m, int cpu)
{
	struct cfs_rq *cfs_rq;

	rcu_read_lock();
	for_each_leaf_cfs_rq(cpu_rq(cpu), cfs_rq)
		print_cfs_rq(m, cpu, cfs_rq);
	rcu_read_unlock();
}

#ifdef CONFIG_NUMA_BALANCING
void show_numa_stats(struct task_struct *p, struct seq_file *m)
{
	int node;
	unsigned long tsf = 0, tpf = 0, gsf = 0, gpf = 0;

	for_each_online_node(node) {
		if (p->numa_faults) {
			tsf = p->numa_faults[task_faults_idx(NUMA_MEM, node, 0)];
			tpf = p->numa_faults[task_faults_idx(NUMA_MEM, node, 1)];
		}
		if (p->numa_group) {
			gsf = p->numa_group->faults[task_faults_idx(NUMA_MEM, node, 0)],
			gpf = p->numa_group->faults[task_faults_idx(NUMA_MEM, node, 1)];
		}
		print_numa_stats(m, node, tsf, tpf, gsf, gpf);
	}
}
#endif /* CONFIG_NUMA_BALANCING */
#endif /* CONFIG_SCHED_DEBUG */

__init void init_sched_fair_class(void)
{
#ifdef CONFIG_SMP
	open_softirq(SCHED_SOFTIRQ, run_rebalance_domains);

#ifdef CONFIG_NO_HZ_COMMON
	nohz.next_balance = jiffies;
	zalloc_cpumask_var(&nohz.idle_cpus_mask, GFP_NOWAIT);
	cpu_notifier(sched_ilb_notifier, 0);
#endif

#ifdef CONFIG_SCHED_HMP
	hmp_cpu_mask_setup();
#endif
#endif /* SMP */

}

#ifdef CONFIG_HMP_FREQUENCY_INVARIANT_SCALE
static u32 cpufreq_calc_scale(u32 min, u32 max, u32 curr)
{
	if ((curr >> SCHED_FREQSCALE_SHIFT) > max)
		/**
		 * In out-of-sync state, max has limited value but curr is
		 * not updated to limited value.
		 * To avoid calculating in above status, return 1 as equivalent
		 * factor with shifting.
		 */
		return 1 << SCHED_FREQSCALE_SHIFT;
	else
		return curr / max;
}

static void extents_update_max_min(struct cpufreq_extents *extents)
{
#ifdef CONFIG_CPU_THERMAL_IPA
	extents->min = max(extents->cpufreq_min, extents->thermal_min);
	extents->max = min(extents->cpufreq_max, extents->thermal_max);
#else
	extents->min = extents->cpufreq_min;
	extents->max = extents->cpufreq_max;
#endif
}

/* Called when the CPU Frequency is changed.
 * Once for each CPU.
 */
static int cpufreq_callback(struct notifier_block *nb,
					unsigned long val, void *data)
{
	struct cpufreq_freqs *freq = data;
	int cpu = freq->cpu;
	struct cpufreq_extents *extents;

	if (freq->flags & CPUFREQ_CONST_LOOPS)
		return NOTIFY_OK;

	if (val != CPUFREQ_POSTCHANGE)
		return NOTIFY_OK;

	/* if dynamic load scale is disabled, set the load scale to 1.0 */
	if (!hmp_data.freqinvar_load_scale_enabled) {
		freq_scale[cpu].curr_scale = 1024;
		return NOTIFY_OK;
	}

	extents = &freq_scale[cpu];
	if (extents->flags & SCHED_LOAD_FREQINVAR_SINGLEFREQ) {
		/* If our governor was recognised as a single-freq governor,
		 * use 1.0
		 */
		extents->curr_scale = 1024;
	} else {
		extents->curr_scale = cpufreq_calc_scale(extents->min,
				extents->max, freq->new);
	}

	return NOTIFY_OK;
}

/* Called when the CPUFreq governor is changed.
 * Only called for the CPUs which are actually changed by the
 * userspace.
 */
static int cpufreq_policy_callback(struct notifier_block *nb,
				       unsigned long event, void *data)
{
	struct cpufreq_policy *policy = data;
	struct cpufreq_extents *extents;
	int cpu, singleFreq = 0;
	static const char performance_governor[] = "performance";
	static const char powersave_governor[] = "powersave";

	if (event == CPUFREQ_START)
		return 0;

	if (event != CPUFREQ_ADJUST)
		return 0;

	if (!policy->governor)
		return 0;

	/* CPUFreq governors do not accurately report the range of
	 * CPU Frequencies they will choose from.
	 * We recognise performance and powersave governors as
	 * single-frequency only.
	 */
	if (!strncmp(policy->governor->name, performance_governor,
			strlen(performance_governor)) ||
		!strncmp(policy->governor->name, powersave_governor,
				strlen(powersave_governor)))
		singleFreq = 1;

	/* Make sure that all CPUs impacted by this policy are
	 * updated since we will only get a notification when the
	 * user explicitly changes the policy on a CPU.
	 */
	for_each_cpu(cpu, policy->cpus) {
		extents = &freq_scale[cpu];
		extents->cpufreq_max = policy->max >> SCHED_FREQSCALE_SHIFT;
		extents->cpufreq_min = policy->min >> SCHED_FREQSCALE_SHIFT;
		extents_update_max_min(extents);

		if (!hmp_data.freqinvar_load_scale_enabled) {
			extents->curr_scale = 1024;
		} else if (singleFreq) {
			extents->flags |= SCHED_LOAD_FREQINVAR_SINGLEFREQ;
			extents->curr_scale = 1024;
		} else {
			extents->flags &= ~SCHED_LOAD_FREQINVAR_SINGLEFREQ;
			extents->curr_scale = cpufreq_calc_scale(extents->min,
					extents->max, policy->cur);
		}
	}

	return 0;
}

static struct notifier_block cpufreq_notifier = {
	.notifier_call  = cpufreq_callback,
};
static struct notifier_block cpufreq_policy_notifier = {
	.notifier_call  = cpufreq_policy_callback,
};
static int __init register_sched_cpufreq_notifier(void)
{
	int ret = 0;

	/* init safe defaults since there are no policies at registration */
	for (ret = 0; ret < CONFIG_NR_CPUS; ret++) {
		/* safe defaults */
		freq_scale[ret].cpufreq_max = 1024;
		freq_scale[ret].cpufreq_min = 1024;
		freq_scale[ret].thermal_max = UINT_MAX;
		freq_scale[ret].thermal_min = 0;
		freq_scale[ret].curr_scale = 1024;

		extents_update_max_min(&freq_scale[ret]);
	}

	pr_info("sched: registering cpufreq notifiers for scale-invariant loads\n");
	ret = cpufreq_register_notifier(&cpufreq_policy_notifier,
			CPUFREQ_POLICY_NOTIFIER);

	if (ret != -EINVAL)
		ret = cpufreq_register_notifier(&cpufreq_notifier,
			CPUFREQ_TRANSITION_NOTIFIER);
	return ret;
}

core_initcall(register_sched_cpufreq_notifier);

#endif /* CONFIG_HMP_FREQUENCY_INVARIANT_SCALE */

#if defined(CONFIG_SCHED_HMP)
static int __init hmp_param_init(void)
{
#if defined(CONFIG_OF)
	struct device_node *hmp_param_node;
	unsigned int duration = 0;

	hmp_param_node = of_find_node_by_path("/cpus/hmp");
	if (!hmp_param_node) {
		pr_warn("%s hmp node is not exist!\n",__func__);
		return -ENOENT;
	}

	if (of_property_read_u32(hmp_param_node,
				"up_threshold", &hmp_up_threshold))
		pr_warn("%s missing up_threshold property\n",__func__);

	if (of_property_read_u32(hmp_param_node,
				"down_threshold", &hmp_down_threshold))
		pr_warn("%s missing down_threshold property\n",__func__);

	if (!of_property_read_u32(hmp_param_node,
				"bootboost-duration-us", &duration)) {
		hmp_boostpulse_endtime = ktime_to_us(ktime_get()) + duration;
		pr_info("hmp_boostpulse_endtime is set(%llu)\n",hmp_boostpulse_endtime);
	}

	if (of_property_read_u32(hmp_param_node,
			"semiboost_up_threshold",&hmp_semiboost_up_threshold))
		pr_warn("%s missing semiboost_up_threshold property\n",__func__);

	if (of_property_read_u32(hmp_param_node,
			"semiboost_down_threshold", &hmp_semiboost_down_threshold))
		pr_warn("%s missing semiboost_down_threshold property\n",__func__);
#if defined(CONFIG_CPU_FREQ_GOV_SCHEDUTIL)
	if (of_property_read_u64(hmp_param_node,
				"up_compst_ratio", &hmp_up_compst_ratio))
		pr_warn("%s missing up_compst_ratio property\n",__func__);

	if (of_property_read_u64(hmp_param_node,
				"down_compst_ratio", &hmp_down_compst_ratio))
		pr_warn("%s missing down_compst_ratio property\n",__func__);
#endif	/* CONFIG_CPU_FREQ_GOV_SCHEDUTIL */
#else
	hmp_boostpulse_endtime = ktime_to_us(ktime_get()) + BOOT_BOOST_DURATION;
#endif
#ifdef CONFIG_SCHED_HMP_SELECTIVE_BOOST_WITH_NITP
	cpumask_clear(&firstboost.cpus);
	cpumask_set_cpu(6, &firstboost.cpus);
	cpumask_set_cpu(7, &firstboost.cpus);

	cpumask_clear(&secondboost.cpus);
	cpumask_set_cpu(4, &secondboost.cpus);
	cpumask_set_cpu(5, &secondboost.cpus);

	cpumask_clear(&logical_nonboost.cpus);
	cpumask_set_cpu(0, &logical_nonboost.cpus);
	cpumask_set_cpu(1, &logical_nonboost.cpus);
	cpumask_set_cpu(2, &logical_nonboost.cpus);
	cpumask_set_cpu(3, &logical_nonboost.cpus);	

	cpumask_clear(&logical_boost.cpus);
	cpumask_set_cpu(4, &logical_boost.cpus);
	cpumask_set_cpu(5, &logical_boost.cpus);
	cpumask_set_cpu(6, &logical_boost.cpus);
	cpumask_set_cpu(7, &logical_boost.cpus);	
#endif
	return 0;
}
pure_initcall(hmp_param_init);
#endif

#ifdef CONFIG_SCHED_HP_EVENT
#include <soc/samsung/exynos-cpu_hotplug.h>
enum {
	BIG_NORMAL	= 0,
	BIG_BOOST	= 1,
};

static int hmp_big_status = BIG_NORMAL;

static unsigned int big_boost_threshold = 500;
static unsigned int big_heavy_time = 100;	/* ms */

static struct task_struct *monitor_task;
static u64 monitor_start_time;

DEFINE_RAW_SPINLOCK(hp_event_lock);

static unsigned int hmp_domain_sum_nr_running(struct hmp_domain *hmpd)
{
	int cpu;
	int sum = 0;

	for_each_cpu(cpu, &hmpd->cpus)
		sum += cpu_rq(cpu)->nr_running;

	return sum;
}

static bool need_big_boost(struct sched_entity *se)
{
	int cpu = raw_smp_processor_id();
	int big_nr_running = hmp_domain_sum_nr_running(hmp_faster_domain(0));
	u64 now;

	if (hmp_cpu_is_slowest(cpu))
		return false;

	/* Too many tasks or low load */
	if (big_nr_running > hpgov_default_level()
			|| se->avg.hmp_load_avg < big_boost_threshold) {
		monitor_task = NULL;
		monitor_start_time = 0;
		trace_sched_hp_event(cpu, se->avg.hmp_load_avg, big_nr_running,
				"Too many tasks or low load");
		return false;
	}

	now = sched_clock_cpu(cpu);

	/* New heavy task, start monitoring */
	if (!monitor_task || monitor_task != task_of(se)) {
		monitor_task = task_of(se);
		monitor_start_time = now;
		trace_sched_hp_event(cpu, se->avg.hmp_load_avg, big_nr_running,
				"New heavy task");
		return false;
	}

	/* Need more time to execute task heavily */
	if (now - monitor_start_time < big_heavy_time * NSEC_PER_MSEC) {
		trace_sched_hp_event(cpu, se->avg.hmp_load_avg,
				(now - monitor_start_time) / NSEC_PER_MSEC,
				"Not enough time");
		return false;
	}

	/* Switch to boost mode, re-initializing */
	monitor_task = NULL;
	monitor_start_time = 0;
	trace_sched_hp_event(cpu, se->avg.hmp_load_avg, big_nr_running,
				"Switch to boost mode");

	return true;
}

static bool need_big_normal(struct sched_entity *se)
{
	int big_nr_running;
	int cpu = raw_smp_processor_id();

	/* Do not consider big task */
	if (!hmp_cpu_is_slowest(cpu))
		return false;

	big_nr_running = hmp_domain_sum_nr_running(hmp_faster_domain(0));

	if (se->avg.hmp_load_avg > hmp_up_threshold && big_nr_running > 0) {
		trace_sched_hp_event(cpu, se->avg.hmp_load_avg, big_nr_running,
				"Switch to normal mode");
		return true;
	}

	return false;
}

void hp_event_update(struct sched_entity *se)
{
	unsigned long flags;

	if (!raw_spin_trylock_irqsave(&hp_event_lock, flags))
		return;

	switch (hmp_big_status) {
	case BIG_NORMAL:
		if (need_big_boost(se)) {
			inc_boost_req_count();
			hmp_big_status = BIG_BOOST;
		}
		break;
	case BIG_BOOST:
		if (need_big_normal(se)) {
			dec_boost_req_count(true);
			hmp_big_status = BIG_NORMAL;
		}
		break;
	}

	raw_spin_unlock_irqrestore(&hp_event_lock, flags);
}
#endif

#ifdef CONFIG_SCHED_HMP_TASK_BASED_SOFTLANDING
static void hmp_tbsoftlanding_irq_work(struct irq_work *irq_work)
{
	queue_work(hmp_tbsoftlanding.workqueue, &hmp_tbsoftlanding.work);
}

static void hmp_tbsoftlanding_work(struct work_struct *work)
{
	int lv = hmp_tbsoftlanding.last_lv;

	hmp_tbsoftlanding.last_lv = TBSL_LV_LOW;

	pm_qos_update_request_timeout(&hmp_tbsoftlanding.data[lv].pm_qos,
			hmp_tbsoftlanding.data[lv].freq,
			hmp_tbsoftlanding.timeout * USEC_PER_MSEC);
}

static void hmp_do_tbsoftlanding(int cpu, unsigned long load)
{
	int lv;

	/* find proper compensation level */
	for (lv = 0; lv < TBSL_LV_END; lv++)
		if (load >= hmp_tbsoftlanding.data[lv].threshold)
			break;

	if (lv < hmp_tbsoftlanding.last_lv)
		hmp_tbsoftlanding.last_lv = lv;

	irq_work_queue_on(&hmp_tbsoftlanding.irq_work, cpu);
}

static void hmp_tbsoftlanding_update_thr(void)
{
	int temp, lv;

	temp = (hmp_down_threshold - hmp_tbsoftlanding.threshold) / TBSL_LV_END;
	for (lv = 0; lv < TBSL_LV_END; lv++)
		/* compensation range is divided fairly by compensation level */
		hmp_tbsoftlanding.data[lv].threshold =
			hmp_tbsoftlanding.threshold + (temp * (TBSL_LV_END - lv - 1));
}

static int __init hmp_tbsoftlanding_init(void)
{
	struct device_node *hmp_param_node;
	int lv;

	hmp_tbsoftlanding.enabled = 0;

	hmp_param_node = of_find_node_by_path("/cpus/hmp");
	if (!hmp_param_node) {
		pr_warn("%s hmp node is not exist!\n",__func__);
		return -ENOENT;
	}

	if (of_property_read_u32(hmp_param_node, "down_compensation_timeout",
					&hmp_tbsoftlanding.timeout))
		pr_warn("%s missing hmp tbsoftlanding_timeout property\n",__func__);

	if (of_property_read_u32(hmp_param_node, "down_compensation_high_freq",
					&hmp_tbsoftlanding.data[TBSL_LV_HIGH].freq))
		pr_warn("%s missing hmp tbsoftlanding_high_freq property\n",__func__);

	if (of_property_read_u32(hmp_param_node, "down_compensation_mid_freq",
					&hmp_tbsoftlanding.data[TBSL_LV_MID].freq))
		pr_warn("%s missing hmp tbsoftlanding_mid_freq property\n",__func__);

	if (of_property_read_u32(hmp_param_node, "down_compensation_low_freq",
					&hmp_tbsoftlanding.data[TBSL_LV_LOW].freq))
		pr_warn("%s missing hmp tbsoftlanding_low_freq property\n",__func__);

	/*
	 * calculate threshold. base threshold is half of down threshold
	 * because load is decayed about 1/2 for 32ms.
	 */
	hmp_tbsoftlanding.threshold = hmp_down_threshold / 2;
	hmp_tbsoftlanding_update_thr();

	for (lv = 0; lv < TBSL_LV_END; lv++)
		pm_qos_add_request(&hmp_tbsoftlanding.data[lv].pm_qos,
						PM_QOS_CLUSTER0_FREQ_MIN, 0);

	init_irq_work(&hmp_tbsoftlanding.irq_work, hmp_tbsoftlanding_irq_work);
	INIT_WORK(&hmp_tbsoftlanding.work, hmp_tbsoftlanding_work);
	hmp_tbsoftlanding.workqueue = alloc_workqueue("%s", WQ_HIGHPRI | WQ_UNBOUND |\
					WQ_MEM_RECLAIM | WQ_FREEZABLE,
					1, "hmp_down_compensation_workq");

	/* print hmp down-migration compensation information */
	pr_info("HMP: down-migration compensation initialized \n");
	pr_info("HMP: tbsoftlanding: base threshold:%d, timeout: %d \n",
			hmp_tbsoftlanding.threshold, hmp_tbsoftlanding.timeout);
	for (lv = 0; lv < TBSL_LV_END; lv++)
		pr_info("HMP: tbsoftlanding: lv:%d, freq: %d, threshold: %d \n",
					lv, hmp_tbsoftlanding.data[lv].freq,
					hmp_tbsoftlanding.data[lv].threshold);

	hmp_tbsoftlanding.last_lv = TBSL_LV_LOW;
	hmp_tbsoftlanding.enabled = 1;

	return 0;
}
late_initcall(hmp_tbsoftlanding_init);
#endif	/* CONFIG_SCHED_HMP_TASK_BASED_SOFTLANDING */

<|MERGE_RESOLUTION|>--- conflicted
+++ resolved
@@ -6812,21 +6812,12 @@
 {
 	struct task_struct *thread_p;
 
-<<<<<<< HEAD
 	list_for_each_entry(thread_p, &p->thread_group, thread_group) {
 		struct sched_entity *thread_se = &thread_p->se;
 		if (thread_se->avg.hmp_load_avg >= hmp_down_threshold &&
 				hmp_cpu_is_fastest(task_cpu(thread_p))) {
 			return thread_p->pid;
 		}
-=======
-	WRITE_ONCE(cfs_rq->h_load_next, NULL);
-	for_each_sched_entity(se) {
-		cfs_rq = cfs_rq_of(se);
-		WRITE_ONCE(cfs_rq->h_load_next, se);
-		if (cfs_rq->last_h_load_update == now)
-			break;
->>>>>>> 0f654c12
 	}
 	return 0;
 }
@@ -6838,22 +6829,10 @@
 	struct hmp_domain *hmp;
 	struct cpumask allowed_hmp_cpus;
 
-<<<<<<< HEAD
 	if (hmp_cpu_is_slowest(cpu))
 		hmp = hmp_cpu_domain(cpu);
 	else
 		hmp = hmp_slower_domain(cpu);
-=======
-	while ((se = READ_ONCE(cfs_rq->h_load_next)) != NULL) {
-		load = cfs_rq->h_load;
-		load = div64_ul(load * se->avg.load_avg,
-			cfs_rq_load_avg(cfs_rq) + 1);
-		cfs_rq = group_cfs_rq(se);
-		cfs_rq->h_load = load;
-		cfs_rq->last_h_load_update = now;
-	}
-}
->>>>>>> 0f654c12
 
 #ifdef CONFIG_SCHED_SKIP_CORE_SELECTION_MASK
 	cpumask_xor(&allowed_hmp_cpus, &hmp->cpus,
@@ -8122,10 +8101,10 @@
 	if (cfs_rq->last_h_load_update == now)
 		return;
 
-	cfs_rq->h_load_next = NULL;
+	WRITE_ONCE(cfs_rq->h_load_next, NULL);
 	for_each_sched_entity(se) {
 		cfs_rq = cfs_rq_of(se);
-		cfs_rq->h_load_next = se;
+		WRITE_ONCE(cfs_rq->h_load_next, se);
 		if (cfs_rq->last_h_load_update == now)
 			break;
 	}
@@ -8135,7 +8114,7 @@
 		cfs_rq->last_h_load_update = now;
 	}
 
-	while ((se = cfs_rq->h_load_next) != NULL) {
+	while ((se = READ_ONCE(cfs_rq->h_load_next)) != NULL) {
 		load = cfs_rq->h_load;
 		load = div64_ul(load * se->avg.load_avg,
 			cfs_rq_load_avg(cfs_rq) + 1);
